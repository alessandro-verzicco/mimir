apiVersion: v1
kind: Namespace
metadata:
  name: default
---
apiVersion: policy/v1
kind: PodDisruptionBudget
metadata:
  labels:
    name: alertmanager-pdb
  name: alertmanager-pdb
  namespace: default
spec:
  maxUnavailable: 1
  selector:
    matchLabels:
      name: alertmanager
---
apiVersion: policy/v1
kind: PodDisruptionBudget
metadata:
  labels:
    name: ingester-pdb
  name: ingester-pdb
  namespace: default
spec:
  maxUnavailable: 1
  selector:
    matchLabels:
      name: ingester
---
apiVersion: policy/v1
kind: PodDisruptionBudget
metadata:
  labels:
    name: store-gateway-pdb
  name: store-gateway-pdb
  namespace: default
spec:
  maxUnavailable: 2
  selector:
    matchLabels:
      name: store-gateway
---
apiVersion: v1
data:
  overrides.yaml: |
    overrides: {}
kind: ConfigMap
metadata:
  name: overrides
  namespace: default
---
apiVersion: v1
kind: Service
metadata:
  labels:
    name: alertmanager
  name: alertmanager
  namespace: default
spec:
  clusterIP: None
  ports:
  - name: alertmanager-http-metrics
    port: 8080
    targetPort: 8080
  - name: alertmanager-grpc
    port: 9095
    targetPort: 9095
  - name: alertmanager-gossip-ring
    port: 7946
    targetPort: 7946
  selector:
    name: alertmanager
---
apiVersion: v1
kind: Service
metadata:
  labels:
    name: compactor
  name: compactor
  namespace: default
spec:
  clusterIP: None
  ports:
  - name: compactor-http-metrics
    port: 8080
    targetPort: 8080
  - name: compactor-grpc
    port: 9095
    targetPort: 9095
  - name: compactor-gossip-ring
    port: 7946
    targetPort: 7946
  selector:
    name: compactor
---
apiVersion: v1
kind: Service
metadata:
  labels:
    name: distributor
  name: distributor
  namespace: default
spec:
  clusterIP: None
  ports:
  - name: distributor-http-metrics
    port: 8080
    targetPort: 8080
  - name: distributor-grpc
    port: 9095
    targetPort: 9095
  - name: distributor-gossip-ring
    port: 7946
    targetPort: 7946
  selector:
    name: distributor
---
apiVersion: v1
kind: Service
metadata:
  name: gossip-ring
  namespace: default
spec:
  clusterIP: None
  ports:
  - name: gossip-ring
    port: 7946
    protocol: TCP
    targetPort: 7946
  selector:
    gossip_ring_member: "true"
---
apiVersion: v1
kind: Service
metadata:
  labels:
    name: ingester
  name: ingester
  namespace: default
spec:
  ports:
  - name: ingester-http-metrics
    port: 8080
    targetPort: 8080
  - name: ingester-grpc
    port: 9095
    targetPort: 9095
  - name: ingester-gossip-ring
    port: 7946
    targetPort: 7946
  selector:
    name: ingester
---
apiVersion: v1
kind: Service
metadata:
  labels:
    name: memcached
  name: memcached
  namespace: default
spec:
  clusterIP: None
  ports:
  - name: memcached-client
    port: 11211
    targetPort: 11211
  - name: exporter-http-metrics
    port: 9150
    targetPort: 9150
  selector:
    name: memcached
---
apiVersion: v1
kind: Service
metadata:
  labels:
    name: memcached-frontend
  name: memcached-frontend
  namespace: default
spec:
  clusterIP: None
  ports:
  - name: memcached-client
    port: 11211
    targetPort: 11211
  - name: exporter-http-metrics
    port: 9150
    targetPort: 9150
  selector:
    name: memcached-frontend
---
apiVersion: v1
kind: Service
metadata:
  labels:
    name: memcached-index-queries
  name: memcached-index-queries
  namespace: default
spec:
  clusterIP: None
  ports:
  - name: memcached-client
    port: 11211
    targetPort: 11211
  - name: exporter-http-metrics
    port: 9150
    targetPort: 9150
  selector:
    name: memcached-index-queries
---
apiVersion: v1
kind: Service
metadata:
  labels:
    name: memcached-metadata
  name: memcached-metadata
  namespace: default
spec:
  clusterIP: None
  ports:
  - name: memcached-client
    port: 11211
    targetPort: 11211
  - name: exporter-http-metrics
    port: 9150
    targetPort: 9150
  selector:
    name: memcached-metadata
---
apiVersion: v1
kind: Service
metadata:
  labels:
    name: querier
  name: querier
  namespace: default
spec:
  ports:
  - name: querier-http-metrics
    port: 8080
    targetPort: 8080
  - name: querier-grpc
    port: 9095
    targetPort: 9095
  - name: querier-gossip-ring
    port: 7946
    targetPort: 7946
  selector:
    name: querier
---
apiVersion: v1
kind: Service
metadata:
  labels:
    name: query-frontend
  name: query-frontend
  namespace: default
spec:
  ports:
  - name: query-frontend-http-metrics
    port: 8080
    targetPort: 8080
  - name: query-frontend-grpc
    port: 9095
    targetPort: 9095
  selector:
    name: query-frontend
---
apiVersion: v1
kind: Service
metadata:
  labels:
    name: query-scheduler
  name: query-scheduler
  namespace: default
spec:
  ports:
  - name: query-scheduler-http-metrics
    port: 8080
    targetPort: 8080
  - name: query-scheduler-grpc
    port: 9095
    targetPort: 9095
  selector:
    name: query-scheduler
---
apiVersion: v1
kind: Service
metadata:
  labels:
    name: query-scheduler
  name: query-scheduler-discovery
  namespace: default
spec:
  clusterIP: None
  ports:
  - name: query-scheduler-http-metrics
    port: 8080
    targetPort: 8080
  - name: query-scheduler-grpc
    port: 9095
    targetPort: 9095
  publishNotReadyAddresses: true
  selector:
    name: query-scheduler
---
apiVersion: v1
kind: Service
metadata:
  labels:
    name: ruler
  name: ruler
  namespace: default
spec:
  ports:
  - name: ruler-http-metrics
    port: 8080
    targetPort: 8080
  - name: ruler-grpc
    port: 9095
    targetPort: 9095
  selector:
    name: ruler
---
apiVersion: v1
kind: Service
metadata:
  labels:
    name: ruler-querier
  name: ruler-querier
  namespace: default
spec:
  ports:
  - name: ruler-querier-http-metrics
    port: 8080
    targetPort: 8080
  - name: ruler-querier-grpc
    port: 9095
    targetPort: 9095
  - name: ruler-querier-gossip-ring
    port: 7946
    targetPort: 7946
  selector:
    name: ruler-querier
---
apiVersion: v1
kind: Service
metadata:
  labels:
    name: ruler-query-frontend
  name: ruler-query-frontend
  namespace: default
spec:
  clusterIP: None
  ports:
  - name: ruler-query-frontend-http-metrics
    port: 8080
    targetPort: 8080
  - name: ruler-query-frontend-grpc
    port: 9095
    targetPort: 9095
  selector:
    name: ruler-query-frontend
---
apiVersion: v1
kind: Service
metadata:
  labels:
    name: ruler-query-scheduler
  name: ruler-query-scheduler
  namespace: default
spec:
  ports:
  - name: ruler-query-scheduler-http-metrics
    port: 8080
    targetPort: 8080
  - name: ruler-query-scheduler-grpc
    port: 9095
    targetPort: 9095
  selector:
    name: ruler-query-scheduler
---
apiVersion: v1
kind: Service
metadata:
  labels:
    name: ruler-query-scheduler
  name: ruler-query-scheduler-discovery
  namespace: default
spec:
  clusterIP: None
  ports:
  - name: ruler-query-scheduler-http-metrics
    port: 8080
    targetPort: 8080
  - name: ruler-query-scheduler-grpc
    port: 9095
    targetPort: 9095
  publishNotReadyAddresses: true
  selector:
    name: ruler-query-scheduler
---
apiVersion: v1
kind: Service
metadata:
  labels:
    name: store-gateway
  name: store-gateway
  namespace: default
spec:
  ports:
  - name: store-gateway-http-metrics
    port: 8080
    targetPort: 8080
  - name: store-gateway-grpc
    port: 9095
    targetPort: 9095
  - name: store-gateway-gossip-ring
    port: 7946
    targetPort: 7946
  selector:
    name: store-gateway
---
apiVersion: apps/v1
kind: Deployment
metadata:
  name: distributor
  namespace: default
spec:
  minReadySeconds: 10
  replicas: 3
  revisionHistoryLimit: 10
  selector:
    matchLabels:
      name: distributor
  strategy:
    rollingUpdate:
      maxSurge: 5
      maxUnavailable: 1
  template:
    metadata:
      labels:
        gossip_ring_member: "true"
        name: distributor
    spec:
      containers:
      - args:
        - -distributor.ha-tracker.enable=true
        - -distributor.ha-tracker.enable-for-all-users=true
        - -distributor.ha-tracker.etcd.endpoints=etcd-client.default.svc.cluster.local.:2379
        - -distributor.ha-tracker.prefix=prom_ha/
        - -distributor.ha-tracker.store=etcd
        - -distributor.health-check-ingesters=true
        - -distributor.ingestion-burst-size=200000
        - -distributor.ingestion-rate-limit=10000
        - -distributor.ring.prefix=
        - -distributor.ring.store=memberlist
        - -ingester.ring.heartbeat-timeout=10m
        - -ingester.ring.prefix=
        - -ingester.ring.replication-factor=3
        - -ingester.ring.store=memberlist
        - -mem-ballast-size-bytes=1073741824
        - -memberlist.bind-port=7946
        - -memberlist.join=dns+gossip-ring.default.svc.cluster.local:7946
        - -runtime-config.file=/etc/mimir/overrides.yaml
        - -server.grpc.keepalive.max-connection-age=2m
        - -server.grpc.keepalive.max-connection-age-grace=5m
        - -server.grpc.keepalive.max-connection-idle=1m
        - -server.grpc.keepalive.min-time-between-pings=10s
        - -server.grpc.keepalive.ping-without-stream-allowed=true
        - -server.http-listen-port=8080
        - -target=distributor
        - -usage-stats.installation-mode=jsonnet
<<<<<<< HEAD
        image: grafana/mimir:2.7.2
=======
        image: grafana/mimir:2.8.0
>>>>>>> 087c45a0
        imagePullPolicy: IfNotPresent
        name: distributor
        ports:
        - containerPort: 8080
          name: http-metrics
        - containerPort: 9095
          name: grpc
        - containerPort: 7946
          name: gossip-ring
        readinessProbe:
          httpGet:
            path: /ready
            port: 8080
          initialDelaySeconds: 15
          timeoutSeconds: 1
        resources:
          limits:
            memory: 4Gi
          requests:
            cpu: "2"
            memory: 2Gi
        volumeMounts:
        - mountPath: /etc/mimir
          name: overrides
      topologySpreadConstraints:
      - labelSelector:
          matchLabels:
            name: distributor
        maxSkew: 1
        topologyKey: kubernetes.io/hostname
        whenUnsatisfiable: ScheduleAnyway
      volumes:
      - configMap:
          name: overrides
        name: overrides
---
apiVersion: apps/v1
kind: Deployment
metadata:
  name: querier
  namespace: default
spec:
  minReadySeconds: 10
  replicas: 6
  revisionHistoryLimit: 10
  selector:
    matchLabels:
      name: querier
  strategy:
    rollingUpdate:
      maxSurge: 5
      maxUnavailable: 1
  template:
    metadata:
      labels:
        gossip_ring_member: "true"
        name: querier
    spec:
      containers:
      - args:
        - -blocks-storage.bucket-store.metadata-cache.backend=memcached
        - -blocks-storage.bucket-store.metadata-cache.memcached.addresses=dnssrvnoa+memcached-metadata.default.svc.cluster.local:11211
        - -blocks-storage.bucket-store.metadata-cache.memcached.max-async-concurrency=50
        - -blocks-storage.bucket-store.metadata-cache.memcached.max-item-size=1048576
        - -blocks-storage.bucket-store.sync-dir=/data/tsdb
        - -blocks-storage.bucket-store.sync-interval=15m
        - -blocks-storage.gcs.bucket-name=blocks-bucket
        - -common.storage.backend=gcs
        - -distributor.health-check-ingesters=true
        - -ingester.ring.heartbeat-timeout=10m
        - -ingester.ring.prefix=
        - -ingester.ring.replication-factor=3
        - -ingester.ring.store=memberlist
        - -mem-ballast-size-bytes=268435456
        - -memberlist.bind-port=7946
        - -memberlist.join=dns+gossip-ring.default.svc.cluster.local:7946
        - -querier.frontend-client.grpc-max-send-msg-size=104857600
        - -querier.max-concurrent=8
        - -querier.max-partial-query-length=768h
        - -querier.scheduler-address=query-scheduler-discovery.default.svc.cluster.local:9095
        - -runtime-config.file=/etc/mimir/overrides.yaml
        - -server.grpc.keepalive.min-time-between-pings=10s
        - -server.grpc.keepalive.ping-without-stream-allowed=true
        - -server.http-listen-port=8080
        - -store-gateway.sharding-ring.prefix=
        - -store-gateway.sharding-ring.replication-factor=3
        - -store-gateway.sharding-ring.store=memberlist
        - -target=querier
        - -usage-stats.installation-mode=jsonnet
        env:
        - name: JAEGER_REPORTER_MAX_QUEUE_SIZE
          value: "1024"
<<<<<<< HEAD
        image: grafana/mimir:2.7.2
=======
        image: grafana/mimir:2.8.0
>>>>>>> 087c45a0
        imagePullPolicy: IfNotPresent
        name: querier
        ports:
        - containerPort: 8080
          name: http-metrics
        - containerPort: 9095
          name: grpc
        - containerPort: 7946
          name: gossip-ring
        readinessProbe:
          httpGet:
            path: /ready
            port: 8080
          initialDelaySeconds: 15
          timeoutSeconds: 1
        resources:
          limits:
            memory: 24Gi
          requests:
            cpu: "1"
            memory: 12Gi
        volumeMounts:
        - mountPath: /etc/mimir
          name: overrides
      topologySpreadConstraints:
      - labelSelector:
          matchLabels:
            name: querier
        maxSkew: 1
        topologyKey: kubernetes.io/hostname
        whenUnsatisfiable: ScheduleAnyway
      volumes:
      - configMap:
          name: overrides
        name: overrides
---
apiVersion: apps/v1
kind: Deployment
metadata:
  name: query-frontend
  namespace: default
spec:
  minReadySeconds: 10
  replicas: 2
  revisionHistoryLimit: 10
  selector:
    matchLabels:
      name: query-frontend
  strategy:
    rollingUpdate:
      maxSurge: 1
      maxUnavailable: 1
  template:
    metadata:
      labels:
        name: query-frontend
    spec:
      containers:
      - args:
        - -query-frontend.align-queries-with-step=false
        - -query-frontend.cache-results=true
        - -query-frontend.max-cache-freshness=10m
        - -query-frontend.max-total-query-length=12000h
        - -query-frontend.results-cache.backend=memcached
        - -query-frontend.results-cache.memcached.addresses=dnssrvnoa+memcached-frontend.default.svc.cluster.local:11211
        - -query-frontend.results-cache.memcached.max-item-size=5242880
        - -query-frontend.results-cache.memcached.timeout=500ms
        - -query-frontend.scheduler-address=query-scheduler-discovery.default.svc.cluster.local:9095
        - -runtime-config.file=/etc/mimir/overrides.yaml
        - -server.grpc.keepalive.min-time-between-pings=10s
        - -server.grpc.keepalive.ping-without-stream-allowed=true
        - -server.http-listen-port=8080
        - -target=query-frontend
        - -usage-stats.installation-mode=jsonnet
<<<<<<< HEAD
        image: grafana/mimir:2.7.2
=======
        image: grafana/mimir:2.8.0
>>>>>>> 087c45a0
        imagePullPolicy: IfNotPresent
        name: query-frontend
        ports:
        - containerPort: 8080
          name: http-metrics
        - containerPort: 9095
          name: grpc
        readinessProbe:
          httpGet:
            path: /ready
            port: 8080
          initialDelaySeconds: 15
          timeoutSeconds: 1
        resources:
          limits:
            memory: 1200Mi
          requests:
            cpu: "2"
            memory: 600Mi
        volumeMounts:
        - mountPath: /etc/mimir
          name: overrides
      topologySpreadConstraints:
      - labelSelector:
          matchLabels:
            name: query-frontend
        maxSkew: 1
        topologyKey: kubernetes.io/hostname
        whenUnsatisfiable: ScheduleAnyway
      volumes:
      - configMap:
          name: overrides
        name: overrides
---
apiVersion: apps/v1
kind: Deployment
metadata:
  name: query-scheduler
  namespace: default
spec:
  minReadySeconds: 10
  replicas: 2
  revisionHistoryLimit: 10
  selector:
    matchLabels:
      name: query-scheduler
  strategy:
    rollingUpdate:
      maxSurge: 0
      maxUnavailable: 1
  template:
    metadata:
      labels:
        name: query-scheduler
    spec:
      affinity:
        podAntiAffinity:
          requiredDuringSchedulingIgnoredDuringExecution:
          - labelSelector:
              matchLabels:
                name: query-scheduler
            topologyKey: kubernetes.io/hostname
      containers:
      - args:
        - -query-scheduler.max-outstanding-requests-per-tenant=100
        - -server.grpc.keepalive.min-time-between-pings=10s
        - -server.grpc.keepalive.ping-without-stream-allowed=true
        - -server.http-listen-port=8080
        - -target=query-scheduler
        - -usage-stats.installation-mode=jsonnet
<<<<<<< HEAD
        image: grafana/mimir:2.7.2
=======
        image: grafana/mimir:2.8.0
>>>>>>> 087c45a0
        imagePullPolicy: IfNotPresent
        name: query-scheduler
        ports:
        - containerPort: 8080
          name: http-metrics
        - containerPort: 9095
          name: grpc
        readinessProbe:
          httpGet:
            path: /ready
            port: 8080
          initialDelaySeconds: 15
          timeoutSeconds: 1
        resources:
          limits:
            memory: 2Gi
          requests:
            cpu: "2"
            memory: 1Gi
        volumeMounts:
        - mountPath: /etc/mimir
          name: overrides
      volumes:
      - configMap:
          name: overrides
        name: overrides
---
apiVersion: apps/v1
kind: Deployment
metadata:
  name: ruler
  namespace: default
spec:
  minReadySeconds: 10
  replicas: 2
  revisionHistoryLimit: 10
  selector:
    matchLabels:
      name: ruler
  strategy:
    rollingUpdate:
      maxSurge: 50%
      maxUnavailable: 0
  template:
    metadata:
      labels:
        gossip_ring_member: "true"
        name: ruler
    spec:
      containers:
      - args:
        - -blocks-storage.bucket-store.metadata-cache.backend=memcached
        - -blocks-storage.bucket-store.metadata-cache.memcached.addresses=dnssrvnoa+memcached-metadata.default.svc.cluster.local:11211
        - -blocks-storage.bucket-store.metadata-cache.memcached.max-async-concurrency=50
        - -blocks-storage.bucket-store.metadata-cache.memcached.max-item-size=1048576
        - -blocks-storage.bucket-store.sync-dir=/data/tsdb
        - -blocks-storage.bucket-store.sync-interval=15m
        - -blocks-storage.gcs.bucket-name=blocks-bucket
        - -common.storage.backend=gcs
        - -distributor.health-check-ingesters=true
        - -ingester.ring.heartbeat-timeout=10m
        - -ingester.ring.prefix=
        - -ingester.ring.replication-factor=3
        - -ingester.ring.store=memberlist
        - -memberlist.bind-port=7946
        - -memberlist.join=dns+gossip-ring.default.svc.cluster.local:7946
        - -querier.max-partial-query-length=768h
        - -ruler-storage.gcs.bucket-name=rules-bucket
        - -ruler.alertmanager-url=http://alertmanager.default.svc.cluster.local/alertmanager
        - -ruler.max-rule-groups-per-tenant=35
        - -ruler.max-rules-per-rule-group=20
        - -ruler.ring.store=memberlist
        - -ruler.rule-path=/rules
        - -runtime-config.file=/etc/mimir/overrides.yaml
        - -server.grpc.keepalive.min-time-between-pings=10s
        - -server.grpc.keepalive.ping-without-stream-allowed=true
        - -server.http-listen-port=8080
        - -store-gateway.sharding-ring.prefix=
        - -store-gateway.sharding-ring.replication-factor=3
        - -store-gateway.sharding-ring.store=memberlist
        - -target=ruler
        - -usage-stats.installation-mode=jsonnet
<<<<<<< HEAD
        image: grafana/mimir:2.7.2
=======
        image: grafana/mimir:2.8.0
>>>>>>> 087c45a0
        imagePullPolicy: IfNotPresent
        name: ruler
        ports:
        - containerPort: 8080
          name: http-metrics
        - containerPort: 9095
          name: grpc
        readinessProbe:
          httpGet:
            path: /ready
            port: 8080
          initialDelaySeconds: 15
          timeoutSeconds: 1
        resources:
          limits:
            cpu: "16"
            memory: 16Gi
          requests:
            cpu: "1"
            memory: 6Gi
        volumeMounts:
        - mountPath: /etc/mimir
          name: overrides
      terminationGracePeriodSeconds: 600
      topologySpreadConstraints:
      - labelSelector:
          matchLabels:
            name: ruler
        maxSkew: 1
        topologyKey: kubernetes.io/hostname
        whenUnsatisfiable: ScheduleAnyway
      volumes:
      - configMap:
          name: overrides
        name: overrides
---
apiVersion: apps/v1
kind: Deployment
metadata:
  name: ruler-querier
  namespace: default
spec:
  minReadySeconds: 10
  replicas: 6
  revisionHistoryLimit: 10
  selector:
    matchLabels:
      name: ruler-querier
  strategy:
    rollingUpdate:
      maxSurge: 5
      maxUnavailable: 1
  template:
    metadata:
      labels:
        gossip_ring_member: "true"
        name: ruler-querier
    spec:
      containers:
      - args:
        - -blocks-storage.bucket-store.metadata-cache.backend=memcached
        - -blocks-storage.bucket-store.metadata-cache.memcached.addresses=dnssrvnoa+memcached-metadata.default.svc.cluster.local:11211
        - -blocks-storage.bucket-store.metadata-cache.memcached.max-async-concurrency=50
        - -blocks-storage.bucket-store.metadata-cache.memcached.max-item-size=1048576
        - -blocks-storage.bucket-store.sync-dir=/data/tsdb
        - -blocks-storage.bucket-store.sync-interval=15m
        - -blocks-storage.gcs.bucket-name=blocks-bucket
        - -common.storage.backend=gcs
        - -distributor.health-check-ingesters=true
        - -ingester.ring.heartbeat-timeout=10m
        - -ingester.ring.prefix=
        - -ingester.ring.replication-factor=3
        - -ingester.ring.store=memberlist
        - -mem-ballast-size-bytes=268435456
        - -memberlist.bind-port=7946
        - -memberlist.join=dns+gossip-ring.default.svc.cluster.local:7946
        - -querier.frontend-client.grpc-max-send-msg-size=104857600
        - -querier.max-concurrent=8
        - -querier.max-partial-query-length=768h
        - -querier.scheduler-address=ruler-query-scheduler-discovery.default.svc.cluster.local:9095
        - -runtime-config.file=/etc/mimir/overrides.yaml
        - -server.grpc.keepalive.min-time-between-pings=10s
        - -server.grpc.keepalive.ping-without-stream-allowed=true
        - -server.http-listen-port=8080
        - -store-gateway.sharding-ring.prefix=
        - -store-gateway.sharding-ring.replication-factor=3
        - -store-gateway.sharding-ring.store=memberlist
        - -target=querier
        - -usage-stats.installation-mode=jsonnet
        env:
        - name: JAEGER_REPORTER_MAX_QUEUE_SIZE
          value: "1024"
<<<<<<< HEAD
        image: grafana/mimir:2.7.2
=======
        image: grafana/mimir:2.8.0
>>>>>>> 087c45a0
        imagePullPolicy: IfNotPresent
        name: ruler-querier
        ports:
        - containerPort: 8080
          name: http-metrics
        - containerPort: 9095
          name: grpc
        - containerPort: 7946
          name: gossip-ring
        readinessProbe:
          httpGet:
            path: /ready
            port: 8080
          initialDelaySeconds: 15
          timeoutSeconds: 1
        resources:
          limits:
            memory: 24Gi
          requests:
            cpu: "1"
            memory: 12Gi
        volumeMounts:
        - mountPath: /etc/mimir
          name: overrides
      topologySpreadConstraints:
      - labelSelector:
          matchLabels:
            name: ruler-querier
        maxSkew: 1
        topologyKey: kubernetes.io/hostname
        whenUnsatisfiable: ScheduleAnyway
      volumes:
      - configMap:
          name: overrides
        name: overrides
---
apiVersion: apps/v1
kind: Deployment
metadata:
  name: ruler-query-frontend
  namespace: default
spec:
  minReadySeconds: 10
  replicas: 2
  revisionHistoryLimit: 10
  selector:
    matchLabels:
      name: ruler-query-frontend
  strategy:
    rollingUpdate:
      maxSurge: 1
      maxUnavailable: 1
  template:
    metadata:
      labels:
        name: ruler-query-frontend
    spec:
      containers:
      - args:
        - -query-frontend.align-queries-with-step=false
        - -query-frontend.cache-results=false
        - -query-frontend.max-cache-freshness=10m
        - -query-frontend.max-total-query-length=12000h
        - -query-frontend.results-cache.backend=memcached
        - -query-frontend.results-cache.memcached.addresses=dnssrvnoa+memcached-frontend.default.svc.cluster.local:11211
        - -query-frontend.results-cache.memcached.max-item-size=5242880
        - -query-frontend.results-cache.memcached.timeout=500ms
        - -query-frontend.scheduler-address=ruler-query-scheduler-discovery.default.svc.cluster.local:9095
        - -runtime-config.file=/etc/mimir/overrides.yaml
        - -server.grpc.keepalive.max-connection-age=2m
        - -server.grpc.keepalive.max-connection-age-grace=5m
        - -server.grpc.keepalive.max-connection-idle=1m
        - -server.grpc.keepalive.min-time-between-pings=10s
        - -server.grpc.keepalive.ping-without-stream-allowed=true
        - -server.http-listen-port=8080
        - -target=query-frontend
        - -usage-stats.installation-mode=jsonnet
<<<<<<< HEAD
        image: grafana/mimir:2.7.2
=======
        image: grafana/mimir:2.8.0
>>>>>>> 087c45a0
        imagePullPolicy: IfNotPresent
        name: ruler-query-frontend
        ports:
        - containerPort: 8080
          name: http-metrics
        - containerPort: 9095
          name: grpc
        readinessProbe:
          httpGet:
            path: /ready
            port: 8080
          initialDelaySeconds: 15
          timeoutSeconds: 1
        resources:
          limits:
            memory: 1200Mi
          requests:
            cpu: "2"
            memory: 600Mi
        volumeMounts:
        - mountPath: /etc/mimir
          name: overrides
      topologySpreadConstraints:
      - labelSelector:
          matchLabels:
            name: ruler-query-frontend
        maxSkew: 1
        topologyKey: kubernetes.io/hostname
        whenUnsatisfiable: ScheduleAnyway
      volumes:
      - configMap:
          name: overrides
        name: overrides
---
apiVersion: apps/v1
kind: Deployment
metadata:
  name: ruler-query-scheduler
  namespace: default
spec:
  minReadySeconds: 10
  replicas: 2
  revisionHistoryLimit: 10
  selector:
    matchLabels:
      name: ruler-query-scheduler
  strategy:
    rollingUpdate:
      maxSurge: 0
      maxUnavailable: 1
  template:
    metadata:
      labels:
        name: ruler-query-scheduler
    spec:
      affinity:
        podAntiAffinity:
          requiredDuringSchedulingIgnoredDuringExecution:
          - labelSelector:
              matchLabels:
                name: ruler-query-scheduler
            topologyKey: kubernetes.io/hostname
      containers:
      - args:
        - -query-scheduler.max-outstanding-requests-per-tenant=100
        - -server.grpc.keepalive.min-time-between-pings=10s
        - -server.grpc.keepalive.ping-without-stream-allowed=true
        - -server.http-listen-port=8080
        - -target=query-scheduler
        - -usage-stats.installation-mode=jsonnet
<<<<<<< HEAD
        image: grafana/mimir:2.7.2
=======
        image: grafana/mimir:2.8.0
>>>>>>> 087c45a0
        imagePullPolicy: IfNotPresent
        name: ruler-query-scheduler
        ports:
        - containerPort: 8080
          name: http-metrics
        - containerPort: 9095
          name: grpc
        readinessProbe:
          httpGet:
            path: /ready
            port: 8080
          initialDelaySeconds: 15
          timeoutSeconds: 1
        resources:
          limits:
            memory: 2Gi
          requests:
            cpu: "2"
            memory: 1Gi
        volumeMounts:
        - mountPath: /etc/mimir
          name: overrides
      volumes:
      - configMap:
          name: overrides
        name: overrides
---
apiVersion: apps/v1
kind: StatefulSet
metadata:
  labels:
    name: alertmanager
  name: alertmanager
  namespace: default
spec:
  replicas: 3
  selector:
    matchLabels:
      name: alertmanager
  serviceName: alertmanager
  template:
    metadata:
      labels:
        gossip_ring_member: "true"
        name: alertmanager
    spec:
      containers:
      - args:
        - -alertmanager-storage.gcs.bucket-name=alerts-bucket
        - -alertmanager.sharding-ring.replication-factor=3
        - -alertmanager.sharding-ring.store=memberlist
        - -alertmanager.storage.path=/data
        - -alertmanager.web.external-url=http://test/alertmanager
        - -common.storage.backend=gcs
        - -memberlist.bind-port=7946
        - -memberlist.join=dns+gossip-ring.default.svc.cluster.local:7946
        - -runtime-config.file=/etc/mimir/overrides.yaml
        - -server.grpc.keepalive.min-time-between-pings=10s
        - -server.grpc.keepalive.ping-without-stream-allowed=true
        - -server.http-listen-port=8080
        - -target=alertmanager
        - -usage-stats.installation-mode=jsonnet
        env:
        - name: POD_IP
          valueFrom:
            fieldRef:
              fieldPath: status.podIP
<<<<<<< HEAD
        image: grafana/mimir:2.7.2
=======
        image: grafana/mimir:2.8.0
>>>>>>> 087c45a0
        imagePullPolicy: IfNotPresent
        name: alertmanager
        ports:
        - containerPort: 8080
          name: http-metrics
        - containerPort: 9095
          name: grpc
        - containerPort: 7946
          name: gossip-ring
        readinessProbe:
          httpGet:
            path: /ready
            port: 8080
          initialDelaySeconds: 15
          timeoutSeconds: 1
        resources:
          limits:
            memory: 15Gi
          requests:
            cpu: "2"
            memory: 10Gi
        volumeMounts:
        - mountPath: /data
          name: alertmanager-data
        - mountPath: /etc/mimir
          name: overrides
      securityContext:
        runAsUser: 0
      terminationGracePeriodSeconds: 900
      volumes:
      - configMap:
          name: overrides
        name: overrides
  updateStrategy:
    type: RollingUpdate
  volumeClaimTemplates:
  - apiVersion: v1
    kind: PersistentVolumeClaim
    metadata:
      name: alertmanager-data
    spec:
      accessModes:
      - ReadWriteOnce
      resources:
        requests:
          storage: 100Gi
---
apiVersion: apps/v1
kind: StatefulSet
metadata:
  labels:
    name: compactor
  name: compactor
  namespace: default
spec:
  podManagementPolicy: Parallel
  replicas: 1
  selector:
    matchLabels:
      name: compactor
  serviceName: compactor
  template:
    metadata:
      labels:
        gossip_ring_member: "true"
        name: compactor
    spec:
      containers:
      - args:
        - -blocks-storage.gcs.bucket-name=blocks-bucket
        - -common.storage.backend=gcs
        - -compactor.block-ranges=2h,12h,24h
        - -compactor.blocks-retention-period=0
        - -compactor.cleanup-interval=15m
        - -compactor.compaction-concurrency=1
        - -compactor.compaction-interval=30m
        - -compactor.compactor-tenant-shard-size=1
        - -compactor.data-dir=/data
        - -compactor.deletion-delay=2h
        - -compactor.first-level-compaction-wait-period=25m
        - -compactor.max-closing-blocks-concurrency=2
        - -compactor.max-opening-blocks-concurrency=4
        - -compactor.ring.prefix=
        - -compactor.ring.store=memberlist
        - -compactor.ring.wait-stability-min-duration=1m
        - -compactor.split-and-merge-shards=0
        - -compactor.split-groups=1
        - -compactor.symbols-flushers-concurrency=4
        - -memberlist.bind-port=7946
        - -memberlist.join=dns+gossip-ring.default.svc.cluster.local:7946
        - -runtime-config.file=/etc/mimir/overrides.yaml
        - -server.grpc.keepalive.min-time-between-pings=10s
        - -server.grpc.keepalive.ping-without-stream-allowed=true
        - -server.http-listen-port=8080
        - -target=compactor
        - -usage-stats.installation-mode=jsonnet
<<<<<<< HEAD
        image: grafana/mimir:2.7.2
=======
        image: grafana/mimir:2.8.0
>>>>>>> 087c45a0
        imagePullPolicy: IfNotPresent
        name: compactor
        ports:
        - containerPort: 8080
          name: http-metrics
        - containerPort: 9095
          name: grpc
        - containerPort: 7946
          name: gossip-ring
        readinessProbe:
          httpGet:
            path: /ready
            port: 8080
          initialDelaySeconds: 15
          timeoutSeconds: 1
        resources:
          limits:
            memory: 6Gi
          requests:
            cpu: 1
            memory: 6Gi
        volumeMounts:
        - mountPath: /data
          name: compactor-data
        - mountPath: /etc/mimir
          name: overrides
      securityContext:
        runAsUser: 0
      terminationGracePeriodSeconds: 900
      volumes:
      - configMap:
          name: overrides
        name: overrides
  updateStrategy:
    type: RollingUpdate
  volumeClaimTemplates:
  - apiVersion: v1
    kind: PersistentVolumeClaim
    metadata:
      name: compactor-data
    spec:
      accessModes:
      - ReadWriteOnce
      resources:
        requests:
          storage: 250Gi
      storageClassName: standard
---
apiVersion: apps/v1
kind: StatefulSet
metadata:
  labels:
    name: ingester
  name: ingester
  namespace: default
spec:
  podManagementPolicy: Parallel
  replicas: 3
  selector:
    matchLabels:
      name: ingester
  serviceName: ingester
  template:
    metadata:
      labels:
        gossip_ring_member: "true"
        name: ingester
    spec:
      affinity:
        podAntiAffinity:
          requiredDuringSchedulingIgnoredDuringExecution:
          - labelSelector:
              matchLabels:
                name: ingester
            topologyKey: kubernetes.io/hostname
      containers:
      - args:
        - -blocks-storage.gcs.bucket-name=blocks-bucket
        - -blocks-storage.tsdb.block-ranges-period=2h
        - -blocks-storage.tsdb.dir=/data/tsdb
        - -blocks-storage.tsdb.head-compaction-interval=15m
        - -blocks-storage.tsdb.ship-interval=1m
        - -blocks-storage.tsdb.wal-replay-concurrency=3
        - -common.storage.backend=gcs
        - -distributor.health-check-ingesters=true
        - -ingester.max-global-metadata-per-metric=10
        - -ingester.max-global-metadata-per-user=30000
        - -ingester.max-global-series-per-user=150000
        - -ingester.ring.heartbeat-timeout=10m
        - -ingester.ring.num-tokens=512
        - -ingester.ring.prefix=
        - -ingester.ring.replication-factor=3
        - -ingester.ring.store=memberlist
        - -ingester.ring.tokens-file-path=/data/tokens
        - -ingester.ring.unregister-on-shutdown=true
        - -memberlist.bind-port=7946
        - -memberlist.join=dns+gossip-ring.default.svc.cluster.local:7946
        - -runtime-config.file=/etc/mimir/overrides.yaml
        - -server.grpc-max-concurrent-streams=10000
        - -server.grpc.keepalive.min-time-between-pings=10s
        - -server.grpc.keepalive.ping-without-stream-allowed=true
        - -server.http-listen-port=8080
        - -target=ingester
        - -usage-stats.installation-mode=jsonnet
<<<<<<< HEAD
        image: grafana/mimir:2.7.2
=======
        image: grafana/mimir:2.8.0
>>>>>>> 087c45a0
        imagePullPolicy: IfNotPresent
        name: ingester
        ports:
        - containerPort: 8080
          name: http-metrics
        - containerPort: 9095
          name: grpc
        - containerPort: 7946
          name: gossip-ring
        readinessProbe:
          httpGet:
            path: /ready
            port: 8080
          initialDelaySeconds: 15
          timeoutSeconds: 1
        resources:
          limits:
            memory: 25Gi
          requests:
            cpu: "4"
            memory: 15Gi
        volumeMounts:
        - mountPath: /data
          name: ingester-data
        - mountPath: /etc/mimir
          name: overrides
      securityContext:
        runAsUser: 0
      terminationGracePeriodSeconds: 1200
      volumes:
      - configMap:
          name: overrides
        name: overrides
  updateStrategy:
    type: RollingUpdate
  volumeClaimTemplates:
  - apiVersion: v1
    kind: PersistentVolumeClaim
    metadata:
      name: ingester-data
    spec:
      accessModes:
      - ReadWriteOnce
      resources:
        requests:
          storage: 100Gi
      storageClassName: fast
---
apiVersion: apps/v1
kind: StatefulSet
metadata:
  name: memcached
  namespace: default
spec:
  replicas: 3
  selector:
    matchLabels:
      name: memcached
  serviceName: memcached
  template:
    metadata:
      labels:
        name: memcached
    spec:
      affinity:
        podAntiAffinity:
          requiredDuringSchedulingIgnoredDuringExecution:
          - labelSelector:
              matchLabels:
                name: memcached
            topologyKey: kubernetes.io/hostname
      containers:
      - args:
        - -m 6144
        - -I 1m
        - -c 16384
        - -v
        image: memcached:1.6.19-alpine
        imagePullPolicy: IfNotPresent
        name: memcached
        ports:
        - containerPort: 11211
          name: client
        resources:
          limits:
            memory: 9Gi
          requests:
            cpu: 500m
            memory: 6552Mi
      - args:
        - --memcached.address=localhost:11211
        - --web.listen-address=0.0.0.0:9150
        image: prom/memcached-exporter:v0.11.2
        imagePullPolicy: IfNotPresent
        name: exporter
        ports:
        - containerPort: 9150
          name: http-metrics
  updateStrategy:
    type: RollingUpdate
---
apiVersion: apps/v1
kind: StatefulSet
metadata:
  name: memcached-frontend
  namespace: default
spec:
  replicas: 3
  selector:
    matchLabels:
      name: memcached-frontend
  serviceName: memcached-frontend
  template:
    metadata:
      labels:
        name: memcached-frontend
    spec:
      affinity:
        podAntiAffinity:
          requiredDuringSchedulingIgnoredDuringExecution:
          - labelSelector:
              matchLabels:
                name: memcached-frontend
            topologyKey: kubernetes.io/hostname
      containers:
      - args:
        - -m 1024
        - -I 5m
        - -c 16384
        - -v
        image: memcached:1.6.19-alpine
        imagePullPolicy: IfNotPresent
        name: memcached
        ports:
        - containerPort: 11211
          name: client
        resources:
          limits:
            memory: 1536Mi
          requests:
            cpu: 500m
            memory: 1329Mi
      - args:
        - --memcached.address=localhost:11211
        - --web.listen-address=0.0.0.0:9150
        image: prom/memcached-exporter:v0.11.2
        imagePullPolicy: IfNotPresent
        name: exporter
        ports:
        - containerPort: 9150
          name: http-metrics
  updateStrategy:
    type: RollingUpdate
---
apiVersion: apps/v1
kind: StatefulSet
metadata:
  name: memcached-index-queries
  namespace: default
spec:
  replicas: 3
  selector:
    matchLabels:
      name: memcached-index-queries
  serviceName: memcached-index-queries
  template:
    metadata:
      labels:
        name: memcached-index-queries
    spec:
      affinity:
        podAntiAffinity:
          requiredDuringSchedulingIgnoredDuringExecution:
          - labelSelector:
              matchLabels:
                name: memcached-index-queries
            topologyKey: kubernetes.io/hostname
      containers:
      - args:
        - -m 1024
        - -I 5m
        - -c 16384
        - -v
        image: memcached:1.6.19-alpine
        imagePullPolicy: IfNotPresent
        name: memcached
        ports:
        - containerPort: 11211
          name: client
        resources:
          limits:
            memory: 1536Mi
          requests:
            cpu: 500m
            memory: 1329Mi
      - args:
        - --memcached.address=localhost:11211
        - --web.listen-address=0.0.0.0:9150
        image: prom/memcached-exporter:v0.11.2
        imagePullPolicy: IfNotPresent
        name: exporter
        ports:
        - containerPort: 9150
          name: http-metrics
  updateStrategy:
    type: RollingUpdate
---
apiVersion: apps/v1
kind: StatefulSet
metadata:
  name: memcached-metadata
  namespace: default
spec:
  replicas: 1
  selector:
    matchLabels:
      name: memcached-metadata
  serviceName: memcached-metadata
  template:
    metadata:
      labels:
        name: memcached-metadata
    spec:
      affinity:
        podAntiAffinity:
          requiredDuringSchedulingIgnoredDuringExecution:
          - labelSelector:
              matchLabels:
                name: memcached-metadata
            topologyKey: kubernetes.io/hostname
      containers:
      - args:
        - -m 512
        - -I 1m
        - -c 16384
        - -v
        image: memcached:1.6.19-alpine
        imagePullPolicy: IfNotPresent
        name: memcached
        ports:
        - containerPort: 11211
          name: client
        resources:
          limits:
            memory: 768Mi
          requests:
            cpu: 500m
            memory: 715Mi
      - args:
        - --memcached.address=localhost:11211
        - --web.listen-address=0.0.0.0:9150
        image: prom/memcached-exporter:v0.11.2
        imagePullPolicy: IfNotPresent
        name: exporter
        ports:
        - containerPort: 9150
          name: http-metrics
  updateStrategy:
    type: RollingUpdate
---
apiVersion: apps/v1
kind: StatefulSet
metadata:
  labels:
    name: store-gateway
  name: store-gateway
  namespace: default
spec:
  podManagementPolicy: Parallel
  replicas: 3
  selector:
    matchLabels:
      name: store-gateway
  serviceName: store-gateway
  template:
    metadata:
      labels:
        gossip_ring_member: "true"
        name: store-gateway
    spec:
      affinity:
        podAntiAffinity:
          requiredDuringSchedulingIgnoredDuringExecution:
          - labelSelector:
              matchLabels:
                name: store-gateway
            topologyKey: kubernetes.io/hostname
      containers:
      - args:
        - -blocks-storage.bucket-store.chunks-cache.backend=memcached
        - -blocks-storage.bucket-store.chunks-cache.memcached.addresses=dnssrvnoa+memcached.default.svc.cluster.local:11211
        - -blocks-storage.bucket-store.chunks-cache.memcached.max-async-concurrency=50
        - -blocks-storage.bucket-store.chunks-cache.memcached.max-get-multi-concurrency=100
        - -blocks-storage.bucket-store.chunks-cache.memcached.max-idle-connections=150
        - -blocks-storage.bucket-store.chunks-cache.memcached.max-item-size=1048576
        - -blocks-storage.bucket-store.chunks-cache.memcached.timeout=450ms
        - -blocks-storage.bucket-store.index-cache.backend=memcached
        - -blocks-storage.bucket-store.index-cache.memcached.addresses=dnssrvnoa+memcached-index-queries.default.svc.cluster.local:11211
        - -blocks-storage.bucket-store.index-cache.memcached.max-async-concurrency=50
        - -blocks-storage.bucket-store.index-cache.memcached.max-get-multi-concurrency=100
        - -blocks-storage.bucket-store.index-cache.memcached.max-idle-connections=150
        - -blocks-storage.bucket-store.index-cache.memcached.max-item-size=5242880
        - -blocks-storage.bucket-store.index-header-lazy-loading-enabled=true
        - -blocks-storage.bucket-store.index-header-lazy-loading-idle-timeout=60m
        - -blocks-storage.bucket-store.max-chunk-pool-bytes=12884901888
        - -blocks-storage.bucket-store.metadata-cache.backend=memcached
        - -blocks-storage.bucket-store.metadata-cache.memcached.addresses=dnssrvnoa+memcached-metadata.default.svc.cluster.local:11211
        - -blocks-storage.bucket-store.metadata-cache.memcached.max-async-concurrency=50
        - -blocks-storage.bucket-store.metadata-cache.memcached.max-get-multi-concurrency=100
        - -blocks-storage.bucket-store.metadata-cache.memcached.max-idle-connections=150
        - -blocks-storage.bucket-store.metadata-cache.memcached.max-item-size=1048576
        - -blocks-storage.bucket-store.sync-dir=/data/tsdb
        - -blocks-storage.bucket-store.sync-interval=15m
        - -blocks-storage.gcs.bucket-name=blocks-bucket
        - -common.storage.backend=gcs
        - -memberlist.bind-port=7946
        - -memberlist.join=dns+gossip-ring.default.svc.cluster.local:7946
        - -runtime-config.file=/etc/mimir/overrides.yaml
        - -server.grpc.keepalive.min-time-between-pings=10s
        - -server.grpc.keepalive.ping-without-stream-allowed=true
        - -server.http-listen-port=8080
        - -store-gateway.sharding-ring.prefix=
        - -store-gateway.sharding-ring.replication-factor=3
        - -store-gateway.sharding-ring.store=memberlist
        - -store-gateway.sharding-ring.tokens-file-path=/data/tokens
        - -store-gateway.sharding-ring.unregister-on-shutdown=false
        - -store-gateway.sharding-ring.wait-stability-min-duration=1m
        - -target=store-gateway
        - -usage-stats.installation-mode=jsonnet
<<<<<<< HEAD
        image: grafana/mimir:2.7.2
=======
        image: grafana/mimir:2.8.0
>>>>>>> 087c45a0
        imagePullPolicy: IfNotPresent
        name: store-gateway
        ports:
        - containerPort: 8080
          name: http-metrics
        - containerPort: 9095
          name: grpc
        - containerPort: 7946
          name: gossip-ring
        readinessProbe:
          httpGet:
            path: /ready
            port: 8080
          initialDelaySeconds: 15
          timeoutSeconds: 1
        resources:
          limits:
            memory: 18Gi
          requests:
            cpu: "1"
            memory: 12Gi
        volumeMounts:
        - mountPath: /data
          name: store-gateway-data
        - mountPath: /etc/mimir
          name: overrides
      securityContext:
        runAsUser: 0
      terminationGracePeriodSeconds: 120
      volumes:
      - configMap:
          name: overrides
        name: overrides
  updateStrategy:
    type: RollingUpdate
  volumeClaimTemplates:
  - apiVersion: v1
    kind: PersistentVolumeClaim
    metadata:
      name: store-gateway-data
    spec:
      accessModes:
      - ReadWriteOnce
      resources:
        requests:
          storage: 50Gi
      storageClassName: standard
---
apiVersion: etcd.database.coreos.com/v1beta2
kind: EtcdCluster
metadata:
  annotations:
    etcd.database.coreos.com/scope: clusterwide
  name: etcd
  namespace: default
spec:
  pod:
    affinity:
      podAntiAffinity:
        requiredDuringSchedulingIgnoredDuringExecution:
        - labelSelector:
            matchLabels:
              etcd_cluster: etcd
          topologyKey: kubernetes.io/hostname
    annotations:
      prometheus.io/port: "2379"
      prometheus.io/scrape: "true"
    etcdEnv:
    - name: ETCD_AUTO_COMPACTION_RETENTION
      value: 1h
    labels:
      name: etcd
    resources:
      limits:
        memory: 512Mi
      requests:
        cpu: 500m
        memory: 512Mi
  size: 3
  version: 3.3.13<|MERGE_RESOLUTION|>--- conflicted
+++ resolved
@@ -473,11 +473,7 @@
         - -server.http-listen-port=8080
         - -target=distributor
         - -usage-stats.installation-mode=jsonnet
-<<<<<<< HEAD
-        image: grafana/mimir:2.7.2
-=======
         image: grafana/mimir:2.8.0
->>>>>>> 087c45a0
         imagePullPolicy: IfNotPresent
         name: distributor
         ports:
@@ -570,11 +566,7 @@
         env:
         - name: JAEGER_REPORTER_MAX_QUEUE_SIZE
           value: "1024"
-<<<<<<< HEAD
-        image: grafana/mimir:2.7.2
-=======
         image: grafana/mimir:2.8.0
->>>>>>> 087c45a0
         imagePullPolicy: IfNotPresent
         name: querier
         ports:
@@ -649,11 +641,7 @@
         - -server.http-listen-port=8080
         - -target=query-frontend
         - -usage-stats.installation-mode=jsonnet
-<<<<<<< HEAD
-        image: grafana/mimir:2.7.2
-=======
         image: grafana/mimir:2.8.0
->>>>>>> 087c45a0
         imagePullPolicy: IfNotPresent
         name: query-frontend
         ports:
@@ -724,11 +712,7 @@
         - -server.http-listen-port=8080
         - -target=query-scheduler
         - -usage-stats.installation-mode=jsonnet
-<<<<<<< HEAD
-        image: grafana/mimir:2.7.2
-=======
         image: grafana/mimir:2.8.0
->>>>>>> 087c45a0
         imagePullPolicy: IfNotPresent
         name: query-scheduler
         ports:
@@ -811,11 +795,7 @@
         - -store-gateway.sharding-ring.store=memberlist
         - -target=ruler
         - -usage-stats.installation-mode=jsonnet
-<<<<<<< HEAD
-        image: grafana/mimir:2.7.2
-=======
         image: grafana/mimir:2.8.0
->>>>>>> 087c45a0
         imagePullPolicy: IfNotPresent
         name: ruler
         ports:
@@ -908,11 +888,7 @@
         env:
         - name: JAEGER_REPORTER_MAX_QUEUE_SIZE
           value: "1024"
-<<<<<<< HEAD
-        image: grafana/mimir:2.7.2
-=======
         image: grafana/mimir:2.8.0
->>>>>>> 087c45a0
         imagePullPolicy: IfNotPresent
         name: ruler-querier
         ports:
@@ -990,11 +966,7 @@
         - -server.http-listen-port=8080
         - -target=query-frontend
         - -usage-stats.installation-mode=jsonnet
-<<<<<<< HEAD
-        image: grafana/mimir:2.7.2
-=======
         image: grafana/mimir:2.8.0
->>>>>>> 087c45a0
         imagePullPolicy: IfNotPresent
         name: ruler-query-frontend
         ports:
@@ -1065,11 +1037,7 @@
         - -server.http-listen-port=8080
         - -target=query-scheduler
         - -usage-stats.installation-mode=jsonnet
-<<<<<<< HEAD
-        image: grafana/mimir:2.7.2
-=======
         image: grafana/mimir:2.8.0
->>>>>>> 087c45a0
         imagePullPolicy: IfNotPresent
         name: ruler-query-scheduler
         ports:
@@ -1137,11 +1105,7 @@
           valueFrom:
             fieldRef:
               fieldPath: status.podIP
-<<<<<<< HEAD
-        image: grafana/mimir:2.7.2
-=======
         image: grafana/mimir:2.8.0
->>>>>>> 087c45a0
         imagePullPolicy: IfNotPresent
         name: alertmanager
         ports:
@@ -1238,11 +1202,7 @@
         - -server.http-listen-port=8080
         - -target=compactor
         - -usage-stats.installation-mode=jsonnet
-<<<<<<< HEAD
-        image: grafana/mimir:2.7.2
-=======
         image: grafana/mimir:2.8.0
->>>>>>> 087c45a0
         imagePullPolicy: IfNotPresent
         name: compactor
         ports:
@@ -1347,11 +1307,7 @@
         - -server.http-listen-port=8080
         - -target=ingester
         - -usage-stats.installation-mode=jsonnet
-<<<<<<< HEAD
-        image: grafana/mimir:2.7.2
-=======
         image: grafana/mimir:2.8.0
->>>>>>> 087c45a0
         imagePullPolicy: IfNotPresent
         name: ingester
         ports:
@@ -1681,11 +1637,7 @@
         - -store-gateway.sharding-ring.wait-stability-min-duration=1m
         - -target=store-gateway
         - -usage-stats.installation-mode=jsonnet
-<<<<<<< HEAD
-        image: grafana/mimir:2.7.2
-=======
         image: grafana/mimir:2.8.0
->>>>>>> 087c45a0
         imagePullPolicy: IfNotPresent
         name: store-gateway
         ports:
