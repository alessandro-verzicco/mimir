--- conflicted
+++ resolved
@@ -396,11 +396,7 @@
         - -server.http-listen-port=8080
         - -target=distributor
         - -usage-stats.installation-mode=jsonnet
-<<<<<<< HEAD
-        image: grafana/mimir:2.7.2
-=======
         image: grafana/mimir:2.8.0
->>>>>>> 087c45a0
         imagePullPolicy: IfNotPresent
         name: distributor
         ports:
@@ -494,11 +490,7 @@
         env:
         - name: JAEGER_REPORTER_MAX_QUEUE_SIZE
           value: "1024"
-<<<<<<< HEAD
-        image: grafana/mimir:2.7.2
-=======
         image: grafana/mimir:2.8.0
->>>>>>> 087c45a0
         imagePullPolicy: IfNotPresent
         name: querier
         ports:
@@ -573,11 +565,7 @@
         - -server.http-listen-port=8080
         - -target=query-frontend
         - -usage-stats.installation-mode=jsonnet
-<<<<<<< HEAD
-        image: grafana/mimir:2.7.2
-=======
         image: grafana/mimir:2.8.0
->>>>>>> 087c45a0
         imagePullPolicy: IfNotPresent
         name: query-frontend
         ports:
@@ -648,11 +636,7 @@
         - -server.http-listen-port=8080
         - -target=query-scheduler
         - -usage-stats.installation-mode=jsonnet
-<<<<<<< HEAD
-        image: grafana/mimir:2.7.2
-=======
         image: grafana/mimir:2.8.0
->>>>>>> 087c45a0
         imagePullPolicy: IfNotPresent
         name: query-scheduler
         ports:
@@ -736,11 +720,7 @@
         - -store-gateway.sharding-ring.store=memberlist
         - -target=ruler
         - -usage-stats.installation-mode=jsonnet
-<<<<<<< HEAD
-        image: grafana/mimir:2.7.2
-=======
         image: grafana/mimir:2.8.0
->>>>>>> 087c45a0
         imagePullPolicy: IfNotPresent
         name: ruler
         ports:
@@ -818,11 +798,7 @@
           valueFrom:
             fieldRef:
               fieldPath: status.podIP
-<<<<<<< HEAD
-        image: grafana/mimir:2.7.2
-=======
         image: grafana/mimir:2.8.0
->>>>>>> 087c45a0
         imagePullPolicy: IfNotPresent
         name: alertmanager
         ports:
@@ -920,11 +896,7 @@
         - -server.http-listen-port=8080
         - -target=compactor
         - -usage-stats.installation-mode=jsonnet
-<<<<<<< HEAD
-        image: grafana/mimir:2.7.2
-=======
         image: grafana/mimir:2.8.0
->>>>>>> 087c45a0
         imagePullPolicy: IfNotPresent
         name: compactor
         ports:
@@ -1030,11 +1002,7 @@
         - -server.http-listen-port=8080
         - -target=ingester
         - -usage-stats.installation-mode=jsonnet
-<<<<<<< HEAD
-        image: grafana/mimir:2.7.2
-=======
         image: grafana/mimir:2.8.0
->>>>>>> 087c45a0
         imagePullPolicy: IfNotPresent
         name: ingester
         ports:
@@ -1365,11 +1333,7 @@
         - -store-gateway.sharding-ring.wait-stability-min-duration=1m
         - -target=store-gateway
         - -usage-stats.installation-mode=jsonnet
-<<<<<<< HEAD
-        image: grafana/mimir:2.7.2
-=======
         image: grafana/mimir:2.8.0
->>>>>>> 087c45a0
         imagePullPolicy: IfNotPresent
         name: store-gateway
         ports:
