--- conflicted
+++ resolved
@@ -28,14 +28,10 @@
 
 ## main / unreleased
 
-<<<<<<< HEAD
 * [ENHANCEMENT] Set `nginx` and `gateway` Nginx read timeout (`proxy_read_timeout`) to 300 seconds (increase from default 60 seconds), so that it doesn't interfere with the querier's default 120 seconds timeout (`mimir.structuredConfig.querier.timeout`). #4924
 * [ENHANCEMENT] Update the `rollout-operator` subchart to `0.5.0`. #4930
 
-## 4.4.0
-=======
 ## 4.4.1
->>>>>>> 2500b56c
 
 * [CHANGE] Change number of Memcached max idle connections to 150. #4591
 * [CHANGE] Set `unregister_on_shutdown` for `store-gateway` to `false` by default. #4690
