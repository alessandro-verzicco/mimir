# Changelog

## Deprecated features

This section contains deprecated features and interfaces that the chart exposes. The deprecation policy of the chart is to
remove a deprecated item from the third major release after it has been deprecated it.

### List

* GEM gateway: remove port 8080 on the Service resource. Deprecated in `3.1.0` and will be removed in `6.0.0`.
  * __How to migrate__: replace usages of port 8080 with port 80; these usages can be in dashboards, Prometheus remote-write configurations, or automation for updating rules.
* NGINX configuration via `nginx` top-level values sections is being merged with by the `gateway` section. The
  `nginx` section is deprecated in `4.0.0` and will be removed in `7.0.0`.
  * __How to migrate__: refer to [Migrate to using the unified proxy deployment for NGINX and GEM gateway](https://grafana.com/docs/mimir/latest/operators-guide/deploying-grafana-mimir/migrate-to-unified-gateway-deployment/)

## Format of changelog

This changelog is continued from `enterprise-metrics` after Grafana Enterprise Metrics was added to `mimir-distributed` in PR #1203.
All notable changes to this chart will be documented in this file.

Entries should be ordered as follows:
- [CHANGE]
- [FEATURE]
- [ENHANCEMENT]
- [BUGFIX]

Entries should include a reference to the Pull Request that introduced the change.

<<<<<<< HEAD
## 4.3.1

* [BUGFIX] Updated Go version in Mimir and GEM images to 1.20.3 to fix CVE-2023-24538. #4803

## 4.3.0

* [CHANGE] Ruler: changed ruler deployment max surge from `0` to `50%`, and max unavailable from `1` to `0`. #4381
* [FEATURE] Add cache support for GEM's admin bucket. The cache will be enabled by default when you use the
  small.yaml, large.yaml, capped-small.yaml or capped-large.yaml Helm values file. #3740
  > **Note:** For more information, refer to the [Grafana Enterprise Metrics configuration](https://grafana.com/docs/enterprise-metrics/latest/config).
* [ENHANCEMENT] Update GEM image grafana/enterprise-metrics to v2.7.0. #4533
* [ENHANCEMENT] Support autoscaling/v2 HorizontalPodAutoscaler for nginx autoscaling starting with Kubernetes 1.23. #4285
* [ENHANCEMENT] Set default pod security context under `rbac.podSecurityContext` for easier install on OpenShift. #4272
* [BUGFIX] Allow override of Kubernetes version for nginx HPA. #4299
* [BUGFIX] Do not generate query-frontend-headless service if query scheduler is enabled. Fixes parity with jsonnet. #4353
* [BUGFIX] Apply `clusterLabel` to ServiceMonitors for kube-state-metrics, kubelet, and cadvisor. #4126
* [BUGFIX] Add http port in distributor headless service. Fixes parity with jsonnet. #4392
* [BUGFIX] Generate the pod security context on the pod level in graphite web deployment, instead of on container level. #4272
* [BUGFIX] Fix kube-state-metrics metricRelabelings dropping pods and deployments. #4485
* [BUGFIX] Allow for single extraArg flags in templated memcached args. #4407
=======
## 4.2.1

* [BUGFIX] Updated Go version in Mimir and GEM images to 1.20.3 and 1.19.8 to fix CVE-2023-24538. #4818
>>>>>>> e2568038

## 4.2.0

* [ENHANCEMENT] Allow NGINX error log level to be overridden and access log to be disabled. #4230
* [ENHANCEMENT] Update GEM image grafana/enterprise-metrics to v2.6.0. #4279

## 4.1.0

* [CHANGE] Configured `max_total_query_length: 12000h` limit to match Mimir jsonnet-based deployment. #3879
* [ENHANCEMENT] Enable users to specify additional Kubernetes resource manifests using the `extraObjects` variable. #4102
* [ENHANCEMENT] Update the `rollout-operator` subchart to `0.2.0`. #3624
* [ENHANCEMENT] Add ability to manage PrometheusRule for metamonitoring with Prometheus operator from the Helm chart. The alerts are disabled by default but can be enabled with `prometheusRule.mimirAlerts` set to `true`. To enable the default rules, set `mimirRules` to `true`. #2134 #2609
* [ENHANCEMENT] Update memcached image to `memcached:1.6.17-alpine`. #3914
* [ENHANCEMENT] Update minio subchart to `5.0.4`. #3942
* [BUGFIX] Enable `rollout-operator` to use PodSecurityPolicies if necessary. #3686
* [BUGFIX] Fixed gateway's checksum/config when using nginx #3780
* [BUGFIX] Disable gateway's serviceMonitor when using nginx #3781
* [BUGFIX] Expose OTLP ingestion in the `gateway` NGINX configuration. #3851
* [BUGFIX] Use alertmanager headless service in `gateway` NGINX configuration. #3851
* [BUGFIX] Use `50Gi` persistent volume for ingesters in `capped-small.yaml`. #3919
* [BUGFIX] Set server variables in NGINX configuration so that IP addresses are re-resolved when TTLs expire. #4124
* [BUGFIX] Do not include namespace for the PodSecurityPolicy definition as it is not needed and some tools reject it outright. #4164

## 4.0.1

* [ENHANCEMENT] Bump Grafana Enterprise Metrics image version to 2.5.1 #3902

## 4.0.0

* [FEATURE] Support deploying NGINX via the `gateway` section. The `nginx` section will be removed in `7.0.0`. See
  [Migrate to using the unified proxy deployment for NGINX and GEM gateway](https://grafana.com/docs/mimir/latest/operators-guide/deploying-grafana-mimir/migrate-to-unified-gateway-deployment/)
* [CHANGE] **breaking change** **Data loss without action.** Enables [zone-aware replication](https://grafana.com/docs/mimir/latest/configure/configure-zone-aware-replication/) for ingesters and store-gateways by default. #2778
  - If you are **upgrading** an existing installation:
    - Turn off zone-aware replication, by setting the following values:
      ```yaml
      ingester:
        zoneAwareReplication:
          enabled: false
      store_gateway:
        zoneAwareReplication:
          enabled: false
      rollout_operator:
        enabled: false
      ```
    - After the upgrade you can migrate to the new zone-aware replication setup, see [Migrate from single zone to zone-aware replication with Helm](https://grafana.com/docs/mimir/latest/migration-guide/migrating-from-single-zone-with-helm/) guide.
  - If you are **installing** the chart:
    - Ingesters and store-gateways are installed with 3 logical zones, which means both ingesters and store-gateways start 3 replicas each.
* [CHANGE] **breaking change** Reduce the number of ingesters in small.yaml form 4 to 3. This should be more accurate size for the scale of 1M AS. Before upgrading refer to [Scaling down ingesters](https://grafana.com/docs/mimir/latest/operators-guide/run-production-environment/scaling-out/#scaling-down-ingesters) to scale down `ingester-3`. Alternatively override the number of ingesters to 4. #3035
* [CHANGE] **breaking change** Update minio subchart from `4.0.12` to `5.0.0`, which inherits the breaking change of minio gateway mode being removed. #3352
* [CHANGE] Nginx: uses the headless service of alertmanager, ingester and store-gateway as backends, because there are 3 separate services for each zone. #2778
* [CHANGE] Gateway: uses the headless service of alertmanager as backend, because there are 3 separate services for each zone. #2778
* [CHANGE] Update sizing plans (small.yaml, large.yaml, capped-small.yaml, capped-large.yaml). These reflect better how we recommend running Mimir and GEM in production. most plans have adjusted number of replicas and resource requirements. The only **breaking change** is in small.yaml which has reduced the number of ingesters from 4 to 3; for scaling down ingesters refer to [Scaling down ingesters](https://grafana.com/docs/mimir/latest/operators-guide/run-production-environment/scaling-out/#scaling-down-ingesters). #3035
* [CHANGE] Change default securityContext of Mimir and GEM Pods and containers, so that they comply with a [Restricted pod security policy](https://kubernetes.io/docs/concepts/security/pod-security-standards/).
  This changes what user the containers run as from `root` to `10001`. The files in the Pods' attached volumes should change ownership with the `fsGroup` change;
  most CSI drivers support changing the value of `fsGroup`, or kubelet is able to do the ownership change instead of the CSI driver. This is not the case for the HostPath driver.
  If you are using HostPath or another driver that doesn't support changing `fsGroup`, then you have a couple of options: A) set the `securityContext` of all Mimir and GEM components to `{}` in your values file; B) delete PersistentVolumes and PersistentVolumeClaims and upgrade the chart; C) add an initContainer to all components that use a PVC that changes ownership of the mounted volumes.
  If you take no action and `fsGroup` is not supported by your CSI driver, then components will fail to start. #3007
* [CHANGE] Restrict Pod seccomp profile to `runtime/default` in the default PodSecurityPolicy of the chart. #3007
* [CHANGE] Use the chart's service account for metamonitoring instead of creating one specific to metamonitoring. #3350
* [CHANGE] Use mimir for the nginx ingress example #3336
* [ENHANCEMENT] Metamonitoring: If enabled and no URL is configured, then metamonitoring metrics will be sent to
  Mimir under the `metamonitoring` tenant; this enhancement does not apply to GEM. #3176
* [ENHANCEMENT] Improve default rollout strategies. Now distributor, overrides_exporter, querier, query_frontend, admin_api, gateway, and graphite components can be upgraded more quickly and also can be rolled out with a single replica without downtime. #3029
* [ENHANCEMENT] Metamonitoring: make scrape interval configurable. #2945
* [ENHANCEMENT] Documented how to prevent a user from using a mismatched Helm chart `values.yaml` file. #3197
* [ENHANCEMENT] Update compactor configuration to match Jsonnet. #3353
  * This also now matches production configuration from Grafana Cloud
  * Set `compactor.compaction_interval` to `30m` (Decreased from `1h`)
  * Set `compactor.deletion_delay` to `2h` (Decreased from `12h`)
  * Set `compactor.max_closing_blocks_concurrency` to `2` (Increased from `1`)
  * Set `compactor.max_opening_blocks_concurrency` to `4` (Increased from `1`)
  * Set `compactor.symbols_flushers_concurrency` to `4` (Increased from `1`)
  * Set `compactor.sharding_ring.wait_stability_min_duration` to `1m` (Increased from `0`)
* [ENHANCEMENT] Update read path configuration to match Jsonnet #2998
  * This also now matches production configuration from Grafana Cloud
  * Set `blocks_storage.bucket_store.max_chunk_pool_bytes` to `12GiB` (Increased from `2GiB`)
  * Set `blocks_storage.bucket_Store.index_cache.memcached.max_item_size` to `5MiB` (Decreased from `15MiB`)
  * Set `frontend.grpc_client_config.max_send_msg_size` to `400MiB` (Increased from `100MiB`)
  * Set `limits.max_cache_freshness` to `10m` (Increased from `1m`)
  * Set `limits.max_query_parallelism` to `240` (Increased from `224`)
  * Set `query_scheduler.max_outstanding_requests_per_tenant` to `800` (Decreased from `1600`)
  * Set `store_gateway.sharding_ring.wait_stability_min_duration` to `1m` (Increased from `0`)
  * Set `frontend.results_cache.memcached.timeout` to `500ms` (Increased from `100ms`)
  * Unset `frontend.align_queries_with_step` (Was `true`, now defaults to `false`)
  * Unset `frontend.log_queries_longer_than` (Was `10s`, now defaults to `0`, which is disabled)
* [ENHANCEMENT] Added `usage_stats.installation_mode` configuration to track the installation mode via the anonymous usage statistics. #3294
* [ENHANCEMENT] Update grafana-agent-operator subchart to 0.2.8. Notable changes are being able to configure Pod's SecurityContext and Container's SecurityContext. #3350
* [ENHANCEMENT] Add possibility to configure fallbackConfig for alertmanager and set it by default. Now tenants without an alertmanager config will not see errors accessing the alertmanager UI or when using the alertmanager API. #3360
* [ENHANCEMENT] Add ability to set a `schedulerName` for alertmanager, compactor, ingester and store-gateway. This is needed for example for some storage providers. #3140
* [BUGFIX] Fix an issue that caused metamonitoring secrets to be created incorrectly #3170
* [BUGFIX] Nginx: fixed `imagePullSecret` value reference inconsistency. #3208
* [BUGFIX] Move the activity tracker log from /data to /active-query-tracker to remove ignore log messages. #3169
* [BUGFIX] Fix invalid ingress NGINX configuration due to newline in prometheusHttpPrefix Helm named templates. #3087
* [BUGFIX] Added missing endpoint for OTLP in NGINX #3479

## 3.3.0

* [ENHANCEMENT] Update GEM image grafana/enterprise-metrics to v2.4.0. #3445

## 3.2.0

* [CHANGE] Nginx: replace topology key previously used in `podAntiAffinity` (`failure-domain.beta.kubernetes.io/zone`) with a different one `topologySpreadConstraints` (`kubernetes.io/hostname`). #2722
* [CHANGE] Use `topologySpreadConstraints` instead of `podAntiAffinity` by default. #2722
  - **Important**: if you are not using the sizing plans (small.yaml, large.yaml, capped-small.yaml, capped-large.yaml) in production, you should reintroduce pod affinity rules for the ingester and store-gateway. This also fixes a missing label selector for the ingester.
     Merge the following to your custom values file:
     ```yaml
     ingester:
       affinity:
         podAntiAffinity:
           requiredDuringSchedulingIgnoredDuringExecution:
              - labelSelector:
                  matchExpressions:
                    - key: target
                      operator: In
                      values:
                        - ingester
                topologyKey: 'kubernetes.io/hostname'
              - labelSelector:
                  matchExpressions:
                    - key: app.kubernetes.io/component
                      operator: In
                      values:
                        - ingester
                topologyKey: 'kubernetes.io/hostname'
     store_gateway:
       affinity:
         podAntiAffinity:
           requiredDuringSchedulingIgnoredDuringExecution:
              - labelSelector:
                  matchExpressions:
                    - key: target
                      operator: In
                      values:
                        - store-gateway
                topologyKey: 'kubernetes.io/hostname'
              - labelSelector:
                  matchExpressions:
                    - key: app.kubernetes.io/component
                      operator: In
                      values:
                        - store-gateway
                topologyKey: 'kubernetes.io/hostname'
     ```
* [CHANGE] Ingresses for the GEM gateway and nginx will no longer render on Kubernetes versions <1.19. #2872
* [FEATURE] Add support for OpenShift Routes for Nginx #2908
* [FEATURE] Add support for `topologySpreadConstraints` to all components; add `topologySpreadConstraints` to GEM gateway, admin-api, and alertmanager, which did not have `podAntiAffinity` previously. #2722
* [ENHANCEMENT] Document `kubeVersionOverride`. If you rely on `helm template`, use this in your values to set the Kubernetes version. If unset helm will use the kubectl client version as the Kubernetes version with `helm template`, which may cause the chart to render incompatible manifests for the actual server version. #2872
* [ENHANCEMENT] Support autoscaling/v2 HorizontalPodAutoscaler for nginx autoscaling. This is used when deploying on Kubernetes >= 1.25. #2848
* [ENHANCEMENT] Monitoring: Add additional flags to conditionally enable log / metric scraping. #2936
* [ENHANCEMENT] Add podAntiAffinity to sizing plans (small.yaml, large.yaml, capped-small.yaml, capped-large.yaml). #2906
* [ENHANCEMENT] Add ability to configure and run mimir-continuous-test. #3117
* [BUGFIX] Fix wrong label selector in ingester anti affinity rules in the sizing plans. #2906
* [BUGFIX] Query-scheduler no longer periodically terminates connections from query-frontends and queriers. This caused some queries to time out and EOF errors in the logs. #3262

## 3.1.0

* [CHANGE] **breaking change** Update minio deprecated helm chart (<https://helm.min.io/>) to the supported chart's version (<https://charts.min.io/>). #2427
  - Renamed helm config values `minio.accessKey` to `minio.rootUser`.
  - Renamed helm config values `minio.secretKey` to `minio.rootPassword`.
  - Minio container images are now loaded from quay.io instead of Docker Hub. Set `minio.image.repository` value to override the default behavior.
* [CHANGE] Enable [query sharding](https://grafana.com/docs/mimir/latest/operators-guide/architecture/query-sharding/) by default. If you override the value of `mimir.config`, then take a look at `mimir.config` in the `values.yaml` from this version of the chart and incorporate the differences. If you override `mimir.config`, then consider switching to `mimir.structuredConfig`. To disable query sharding set `mimir.structuredConfig.frontend.parallelize_shardable_queries` to `false`. #2655
* [FEATURE] Add query-scheduler, which is now enabled by default. If you have copied the `mimir.config`, then update it to correctly configure the query-frontend and the querier. #2087
* [FEATURE] Added support to run graphite-proxy alongside GEM. It is disabled by default. Set `graphite.enabled=true` in your values config to get it running. #2711
* [ENHANCEMENT] Add backfill endpoints to Nginx configuration. #2478
* [ENHANCEMENT] Add `namespace` to smoke-test helm template to allow the job to be deployed within the same namespace as the rest of the deployment. #2515
* [ENHANCEMENT] Memberlist now uses DNS service-discovery by default. #2549 #2561
* [ENHANCEMENT] The Mimir configuration parameters `server.http_listen_port` and `server.grpc_listen_port` are now configurable in `mimir.structuredConfig`. #2561
* [ENHANCEMENT] Default to injecting the `no_auth_tenant` from the Mimir configuration as the value for `X-Scope-OrgID` in nginx. #2614
* [ENHANCEMENT] Default `ingester.ring.tokens-file-path` and `store-gateway.sharding-ring.tokens-file-path` to `/data/tokens` to prevent resharding on restarts. #2726
* [ENHANCEMENT] Upgrade memcached image tag to `memcached:1.6.16-alpine`. #2740
* [ENHANCEMENT] Upgrade nginx image tag to `nginxinc/nginx-unprivileged:1.22-alpine`. #2742
* [ENHANCEMENT] Upgrade minio subchart to `4.0.12`. #2759
* [ENHANCEMENT] Update agent-operator subchart to `0.2.5`. #3009
* [BUGFIX] `nginx.extraArgs` are now actually passed to the nginx container. #2336
* [BUGFIX] Add missing `containerSecurityContext` to alertmanager and tokengen job. #2416
* [BUGFIX] Add missing `containerSecutiryContext` to memcached exporter containers. #2666
* [BUGFIX] Do not use undocumented `mulf` function in templates. #2752
* [BUGFIX] Open port 80 for the Enterprise `gateway` service so that the read and write address reported by NOTES.txt is correct. Also deprecate the current default of 8080. #2860
* [BUGFIX] Periodically rebalance gRPC connection between GEM gateway and distributors after scale out of the distributors. #2862
* [BUGFIX] Remove PodSecurityPolicy when running against Kubernetes >= 1.25. #2870

## 3.0.0

* [CHANGE] **breaking change** The minimal Kubernetes version is now 1.20. This reflects the fact that Grafana does not test with older versions. #2297
* [CHANGE] **breaking change** Make `ConfigMap` the default for `configStorageType`. This means that the Mimir (or Enterprise Metrics) configuration is now created in and loaded from a ConfigMap instead of a Secret. #2277
  - Set to `Secret` to keep existing way of working. See related #2031, #2017, #2089.
  - In case the configuration is loaded from an external Secret, `useExternalConfig=true`, then `configStorageType` must be set to `Secret`.
  - Having the configuration in a ConfigMap means that `helm template` now shows the configuration directly and `helm diff upgrade` can show the changes to the configuration.
* [CHANGE] Enable multi-tenancy by default. This means `multitenancy_enabled` is now `true` for both Mimir and Enterprise Metrics. Nginx will inject `X-Scope-OrgID=anonymous` header if the header is not present, ensuring backwards compatibility. #2117
* [CHANGE] **breaking change** The value `serviceMonitor` and everything under it is moved to `metaMonitoring.serviceMonitor` to group all meta-monitoring settings under one section. #2236
* [CHANGE] Added support to install on OpenShift. #2219
  - **breaking change** The value `rbac.pspEnabled` was removed.
  - Added new `rbac.type` option. Allowed values are `psp` and `scc`, for Pod Security Policy and Security Context Constraints (OpenShift) respectively.
  - Added `rbac.create` option to enable/disable RBAC configuration.
  - mc path in Minio changed to be compatible with OpenShift security.
* [CHANGE] **breaking change** Chart now uses custom memcached templates to remove bitnami dependency. There are changes to the Helm values, listed below. #2064
  - The `memcached` section now contains common values shared across all memcached instances.
  - New `memcachedExporter` section was added to configure memcached metrics exporter.
  - New `chunks-cache` section was added that refers to previous `memcached` configuration.
  - The section `memcached-queries` is renamed to `index-cache`.
  - The section `memcached-metadata` is renamed to `metadata-cache`.
  - The section `memcached-results` is renamed to `results-cache`.
  - The value `memcached-*.replicaCount` is replaced with `*-cache.replicas` to align with the rest of the services.
    - Renamed `memcached.replicaCount` to `chunks-cache.replicas`.
    - Renamed `memcached-queries.replicaCount` to `index-cache.replicas`.
    - Renamed `memcached-metadata.replicaCount` to `metadata-cache.replicas`.
    - Renamed `memcached-results.replicaCount` to `results-cache.replicas`.
  - All memcached instances now share the same `ServiceAccount` that the chart uses for its services.
  - The value `memcached-*.architecture` was removed.
  - The value `memcached-*.arguments` was removed, the default arguments are now encoded in the template. Use `*-cache.extraArgs` to provide additional arguments as well as the values `*-cache.allocatedMemory`, `*-cache.maxItemMemory` and `*-cache.port` to set the memcached command line flags `-m`, `-I` and `-u`.
  - The remaining arguments are aligned with the rest of the chart's services, please consult the values file to check whether a parameter exists or was renamed.
* [CHANGE] Change default value for `blocks_storage.bucket_store.chunks_cache.memcached.timeout` to `450ms` to increase use of cached data. #2035
* [CHANGE] Remove setting `server.grpc_server_max_recv_msg_size` and `server.grpc_server_max_send_msg_size` to 100MB, since it is the default now, see #1884. #2300
* [FEATURE] Add `mimir-continuous-test` in smoke-test mode. Use `helm test` to run a smoke test of the read + write path.
* [FEATURE] Add meta-monitoring via the Grafana Agent Kubernetes operator: scrape metrics and collect logs from Mimir pods and ship them to a remote. #2068
* [ENHANCEMENT] Update memcached statefulset manifest #2321
  - Added imagePullSecrets block to pull images from private registry
  - Added resources block for memcachedExporter
* [ENHANCEMENT] ServiceMonitor object will now have default values based on release namesapce in the `namespace` and `namespaceSelector` fields. #2123
* [ENHANCEMENT] Set the `namespace` metadata field for all kubernetes objects to enable using `--namespace` correctly with Helm even if the specified namespace does not exist. #2123
* [ENHANCEMENT] The new value `serviceMonitor.clusterLabel` controls whether to add a `cluster` label and with what content to ServiceMonitor metrics. #2125
* [ENHANCEMENT] Set the flag `ingester.ring.instance-availability-zone` to `zone-default` for ingesters. This is the first step of introducing multi-zone ingesters. #2114
* [ENHANCEMENT] Add `mimir.structuredConfig` for adding and modifing `mimir.config` values after template evaulation. It can be used to alter individual values in the configuration and it's structured YAML instead of text. #2100
* [ENHANCEMENT] Add `global.podAnnotations` which can add POD annotations to PODs directly controlled by this chart (mimir services, nginx). #2099
* [ENHANCEMENT] Introduce the value `configStorageType` which can be either `ConfigMap` or `Secret`. This value sets where to store the Mimir/GEM application configuration. When using the value `ConfigMap`, make sure that any secrets, passwords, keys are injected from the environment from a separate `Secret`. See also: #2031, #2017. #2089
* [ENHANCEMENT] Add `global.extraEnv` and `global.extraEnvFrom` to values. This enables setting common environment variables and common injection of secrets to the POD environment of Mimir/GEM services and Nginx. Memcached and minio are out of scope for now. #2031
* [ENHANCEMENT] Add `extraEnvFrom` capability to all Mimir services to enable injecting secrets via environment variables. #2017
* [ENHANCEMENT] Enable `-config.expand-env=true` option in all Mimir services to be able to take secrets/settings from the environment and inject them into the Mimir configuration file. #2017
* [ENHANCEMENT] Add a simple test for enterprise installation #2027
* [ENHANCEMENT] Check for the containerSecurityContext in values file. #2112
* [ENHANCEMENT] Add `NOTES.txt` to show endpoints URLs for the user at install/upgrade. #2189
* [ENHANCEMENT] Add ServiceMonitor for overrides-exporter. #2068
* [ENHANCEMENT] Add `nginx.resolver` for allow custom resolver in nginx configuration and `nginx.extraContainers` which allow add side containers to the nginx deployment #2196

## 2.1.0

* [ENHANCEMENT] Bump image version to 2.1 #2001
  - For Grafana Mimir, see the release notes here: [Grafana Mimir 2.1](https://grafana.com/docs/mimir/latest/release-notes/v2.1/)
  - For Grafana Enterprise Metrics, see the release notes here: [Grafana Enterprise Metrics 2.1](https://grafana.com/docs/enterprise-metrics/v2.1.x/release-notes/v2-1/)
* [ENHANCEMENT] Disable `ingester.ring.unregister-on-shutdown` and `distributor.extend-writes` #1994
  - This will prevent resharding every series during a rolling ingester restart
  - Under some circumstances the previous values (both enabled) could cause write path degredation during rolling restarts
* [ENHANCEMENT] Add support for the results cache used by the query frontend #1993
  - This will result in additional resource usage due to the addition of one or
    more memcached replicas. This applies when using small.yaml, large.yaml,
    capped-large.yaml, capped-small.yaml, or when setting
    `memcached-results.enabled=true`
* [BUGFIX] Set up using older bitnami chart repository for memcached as old charts were deleted from the current one. #1998
* [BUGFIX] Use grpc round-robin for distributor clients in GEM gateway and self-monitoring
  - This utilizes an additional headless service for the distributor pods

## 2.0.14

* [BUGFIX] exclude headless services from ServiceMonitors to prevent duplication of prometheus scrape targets #1308

## 2.0.13

* [ENHANCEMENT] Removed `rbac.create` option. #1317

## 2.0.12

* [ENHANCEMENT] Add memberlist named port to container spec. #1311

## 2.0.11

* [ENHANCEMENT] Turn `ruler` and `override-exporter` into optional components. #1304

## 2.0.10

* [ENHANCEMENT] Reorder some values for consistency. #1302
* [BUGFIX] Add missing `admin_api.env`, `gateway.env` and `overrides_exporter.env` values. #1302
* [BUGFIX] Remove `<service>.extraPorts` from values as it has no effect. #1302

## 2.0.9

* [ENHANCEMENT] Disable gateway ingress by default. #1303
* [BUGFIX] Fix null port at gateway ingress definition. #1303

## 2.0.8

* [ENHANCEMENT] Add validation if `activity_tracker.filepath` is missing in `mimir.config`. #1290
* [ENHANCEMENT] Add validation if `server.http_listen_port` or `server.grpc_listen_port` is set in `mimir.config`. #1290
* [BUGFIX] Add missing empty array definition for `extraVolumeMounts` in admin_api, gateway and override-exporter. #1290
* [BUGFIX] Fix wrong template called in nginx helper. #1290

## 2.0.7

* [ENHANCEMENT] Add option to modify the port for the GEM gateway service. #1270

## 2.0.6

* [ENHANCEMENT] Add option for an ingress on GEM gateway. #1266

## 2.0.5

* [BUGFIX] Use new component name system for gateway ingress. This regression has been introduced with #1203. #1260

## 2.0.4

* [ENHANCEMENT] Determine PodDisruptionBudget APIVersion based on running version of k8s #1229

## 2.0.3

* [ENHANCEMENT] Update README.md with helm-docs version 1.8.1 instead of old 1.4.0. #1230

## 2.0.2

* [ENHANCEMENT] Update Grafana Enterprise Metrics docker image tag to v2.0.1 #1241

## 2.0.1

* [BUGFIX] Honor `global.clusterDomain` when referencing internal services, e.g. alertmanager or nginx gateway. #1227

## 2.0.0

* [CHANGE] **Breaking** for existing users of `mimir-distributed`: the naming convention is changed to have shorter resource names, as in `<release>-mimir-distributed-store-gateway` is now just `<release>-mimir-store-gateway`. To have the previous names, please specify `nameOverride: mimir-distributed` in the values. #1203
* [CHANGE] The chart `enterprise-metrics` is renamed to `mimir-distributed`. #1203
* [CHANGE] **Breaking** Configuration for Grafana Enterprise Metrics is now in the value `mimir.config` as a helm template **string**.
  Please consult the [Grafana Enterprise Migration Guide](https://grafana.com/docs/enterprise-metrics/latest/migrating-from-gem-1.7/) to learn more about how to upgrade the configuration.
  Except for the following parameters specified as command line parameters in the Pod templates,
  everything is now set in this string-typed value, giving a definitive source of configuration.
  Exceptions:
    > The `-target=` must be provided individually.\
    The `-config.file=` obviously.\
    User defined arguments from `.<service>.extraArgs`.
* [CHANGE] **Breaking** Kubernetes object labels now follow the [kubernetes standard](https://kubernetes.io/docs/concepts/overview/working-with-objects/common-labels/) (e.g. `app.kubernetes.io/component=ingester`). To enable smooth upgrade and compatibility with previous Grafana Enterprise Metrics Helm chart, the value `enterprise.legacyLabels` should be set to `true`.
* [CHANGE] **Breaking** Ingesters only support `StatefulSet` from now on as chunks storage was removed in favour of blocks storage.
* [CHANGE] **Breaking** Compactor is a required component, the value `compactor.enabled` is removed.
* [CHANGE] **Breaking** The configuration parameter `server.http_listen_port` and `server.grpc_listen_port` cannot be changed from their defaults.
* [CHANGE] The default for `ingester.ring.replication_factor` is now 3 and there will be 3 ingesters started even with the default `values.yaml`.
  On the other hand, Pod anti affinity is turned off by default to allow single node deployment.
* [FEATURE] Upgrade to [Grafana Enterprise Metrics v2.0.0](https://grafana.com/docs/enterprise-metrics/v2.0.x/)
* [FEATURE] Reworked chart to enable installing Grafana Mimir open source software version without licensed features.
* [FEATURE] Added the value `nameOverride` to enable migration from Cortex helm chart.
* [FEATURE] The alertmanager can be disabled with `alertmanager.enabled: false`, to support the use case of external alertmanager.
* [FEATURE] Added definitions of `ServiceMonitor` objects for Prometheus monitoring. Configuration is done via the `serviceMonitor` values. This enables partial functionality of Grafana Mimir dashboards out of the box - without alerts and recording rules pre-loaded.
* [ENHANCEMENT] Minio bucket creation is not tied to `admin-api` anymore, moved to its own job `templates/minio/create-bucket-job.yaml`.
* [BUGFIX] `.<service>.PodDisruptionBudget` was not working. Added template definition for all services. Pod disruption budget is enabled for the ingesters and store-gateways by default.
* [BUGFIX] Fix typo in value `.alertmanager.statefulset` to `.alertmanager.statefulSet`.
* [BUGFIX] Remove unused value `.useExternalLicense`.

## Entries from enterprise-metrics chart

## 1.8.1

* [ENHANCEMENT] Support Grafana Mimir monitoring mixin labels by setting container names to the component names.
  This will make it easier to select different components in cadvisor metrics.
  Previously, all containers used "enterprise-metrics" as the container name.
  Now, for example, the ingester Pod will have a container name "ingester" rather than "enterprise-metrics".

## 1.8.0

* [FEATURE] Upgrade to [Grafana Enterprise Metrics v1.7.0](https://grafana.com/docs/metrics-enterprise/latest/downloads/#v170----january-6th-2022).

## 1.7.3

* [BUGFIX] Alertmanager does not fail anymore to load configuration via the API. #945

## 1.7.2

* [CHANGE] The Ingester statefulset now uses podManagementPolicy Parallel, upgrading requires recreating the statefulset #920

## 1.7.1

* [BUGFIX] Remove chunks related default limits. #867

## 1.7.0

* [FEATURE] Upgrade to [Grafana Enterprise Metrics v1.6.1](https://grafana.com/docs/metrics-enterprise/latest/downloads/#v161----november-18th-2021). #839

## 1.6.0

* [FEATURE] Upgrade to [Grafana Enterprise Metrics v1.5.1](https://grafana.com/docs/metrics-enterprise/latest/downloads/#v151----september-21st-2021). #729
* [CHANGE] Production values set the ingester replication factor to three to avoid data loss.
  The resource calculations of these values already factored in this replication factor but did not apply it in the configuration.
  If you have not reduced the compute resources in these values then this change should have no impact besides increased resilience to ingester failure.
  If you have reduced the compute resources, consider increasing them back to the recommended values before installing this version. #729

## 1.5.6

* [BUGFIX] YAML exports are no longer included as part of the Helm chart. #726

## 1.5.5

* [BUGFIX] Ensure all PodSpecs have configurable initContainers. #708

## 1.5.4

* [BUGFIX] Adds a `Service` resource for the Compactor Pods and adds Compactor to the default set of gateway proxy URLs. In previous chart versions the Compactor would not show up in the GEM plugin "Ring Health" tab because the gateway did not know how to reach Compactor. #714

## 1.5.3

* [BUGFIX] This change does not affect single replica deployments of the
  admin-api but does fix the potential for an inconsistent state when
  running with multiple replicas of the admin-api and experiencing
  parallel writes for the same objects. #675

## 1.5.2

* [CHANGE] Removed all references to Consul in the yaml files since GEM will be focused on deploying with memberlist. Deleted the multi-kv-consul-primary-values.yaml and multi-kv-memberlist-primary-values.yaml files since they assume you're running Consul as your primary or second kvstore. #674

## 1.5.1

* [BUGFIX] Unused `ingress` configuration section removed from `values.yaml`. #658

## 1.5.0

* [FEATURE] Upgrade to [Grafana Enterprise Metrics v1.5.0](https://grafana.com/docs/metrics-enterprise/latest/downloads/#v150----august-24th-2021). #641

## 1.4.7

* [CHANGE] Enabled enterprise authentication by default.
  > **Breaking:** This change can cause losing access to the GEM cluster in case `auth.type` has not
  > been set explicitly.
  > This is a security related change and therefore released in a patch release.

## 1.4.6

* [FEATURE] Run an instance of the GEM overrides-exporter by default. #590

## 1.4.5

* [BUGFIX] Add `memberlist.join` configuration to the ruler. #618

## 1.4.4

* [CHANGE] Removed livenessProbe configuration as it can often be more detrimental than having none. Users can still configure livenessProbes with the per App configuration hooks. #594

## 1.4.3

* [ENHANCEMENT] Added values files for installations that require setting resource limits. #583

## 1.4.2

* [CHANGE] The compactor data directory configuration has been corrected to `/data`. #562
  > **Note:** The compactor is stateless and no data stored in the existing data directory needs to be moved in order to facilitate this upgrade.
  > For more information, refer to the [Cortex Compactor documentation](https://cortexmetrics.io/docs/blocks-storage/compactor/).
* [FEATURE] Upgrade to [Grafana Enterprise Metrics v1.4.2](https://grafana.com/docs/metrics-enterprise/latest/downloads/#v142----jul-21st-2021) #562

## 1.4.1

* [BUGFIX] Fixed DNS address of distributor client for self-monitoring. #569

## 1.4.0

* [CHANGE] Use updated querier response compression configuration, changed in 1.4.0. #524
* [CHANGE] Use updated alertmanager storage configuration, changed in 1.4.0. #524
* [FEATURE] Upgrade to [Grafana Enterprise Metrics v1.4.1](https://grafana.com/docs/metrics-enterprise/latest/downloads/#v141----june-29th-2021). #524
* [FEATURE] Enable [GEM self-monitoring](https://grafana.com/docs/metrics-enterprise/latest/self-monitoring/). #524

## 1.3.5

* [CHANGE] The GRPC port on the query-frontend and store-gateway Kubernetes Services have been changed to match the naming of all other services. #523
* [FEATURE] Expose GRPC port on all GEM services. #523

## 1.3.4

* [BUGFIX] Removed symlinks from chart to fix Rancher repository imports. #504

## 1.3.3

* [FEATURE] The GEM config now uses the `{{ .Release.Name }}` variable as the default value for `cluster_name` which removes the need to additionally override this setting during an initial install. #500

## 1.3.2

* [FEATURE] Chart memcached dependencies are now at the latest release. This includes the memcached and the related exporter. #467

## 1.3.1

* [BUGFIX] Use non-deprecated alertmanager flags for cluster peers. #441
* [BUGFIX] Make store-gateway Service not headless. #441

## 1.3.0

* [FEATURE] Upgrade to [Grafana Enterprise Metrics v1.3.0](https://grafana.com/docs/metrics-enterprise/latest/downloads/#v130----april-26th-2021). #415

## 1.2.0

* [CHANGE] The chart now uses memberlist for the ring key-value store removing the need to run Consul. #340
  > **Warning:** Existing clusters will need to follow an upgrade procedure.
  > **Warning:** Existing clusters should first be upgraded to `v1.1.1` and use that version for migration before upgrading to `v1.2.0`.
  To upgrade to using memberlist:
  1. Ensure you are running the `v1.1.1` version of the chart.
  2. Deploy runtime `multi_kv_config` to use Consul as a primary and memberlist as the secondary key-value store.
     The values for such a change can be found in the [`multi-kv-consul-primary-values.yaml`](./multi-kv-consul-primary-values.yaml).
  3. Verify the configuration is in use by querying the [Configuration](https://cortexmetrics.io/docs/api/#configuration) HTTP API endpoint.
  4. Deploy runtime `multi_kv_config` to use memberlist as the primary and Consul as the secondary key-value store.
     The values for such a change can be found in [`multi-kv-memberlist-primary-values.yaml`](./multi-kv-memberlist-primary-values.yaml)
  5. Verify the configuration is in use by querying the [Configuration](https://cortexmetrics.io/docs/api/#configuration) HTTP API endpoint.
  6. Deploy `v1.2.0` helm chart which configures memberlist as the sole key-value store and removes the Consul resources.

## 1.1.1

* [FEATURE] Facilitate some runtime configuration of microservices. #342
* [FEATURE] Upgrade to [Grafana Enterprise Metrics v1.2.0](https://grafana.com/docs/metrics-enterprise/latest/downloads/#v120----march-10-2021). #342

## 1.1.0

* [CHANGE] The memcached chart from the deprecated Helm stable repository has been removed and replaced with a Bitnami chart. #333
  > **Warning:** This change will result in the cycling of your memcached Pods and will invalidate the existing cache.
* [CHANGE] Memcached Pod resource limits have been lowered to match requests. #333
* [FEATURE] YAML exports have been created for all chart values files. #333
* [BUGFIX] The values for the querier/ruler/store-gateway `-<prefix>.memcached.max-item-size` have been corrected to match the limit configured on the memcached server. #333

## 1.0.0

* [FEATURE] Initial versioned release. ##168

## Entries from mimir-distributed chart

## 0.1.8

* [BUGFIX] Fix nginx routing for rules and expose buildinfo. #1233

## 0.1.7

* [BUGFIX] Remove misplaced config value and add affinity rules in `capped-small.yaml` and `capped-large.yaml`. #1225

## 0.1.6

* [CHANGE] **Breaking** Compactor is a required component, the value `compactor.enabled` is removed. #1193
* [FEATURE] The alertmanager can be disabled with `alertmanager.enabled: false`, to support the use case of external alertmanager. #1193

## 0.1.5

* [BUGFIX] Fix labels for Mimir dashboards. #1190

## 0.1.4

* [BUGFIX] Fix documentation link missing slash. #1177

## 0.1.3

* [FEATURE] Add ServiceMonitor definitions. #1156

## 0.1.2

* [BUGFIX] Fix the naming of minio configmap and secret in the parent chart. #1152

## 0.1.1

* [BUGFIX] CI fixes. #1144

## 0.1.0

* [FEATURE] Initial commit, Mimir only, derived from `enterprise-metrics` chart. #1141<|MERGE_RESOLUTION|>--- conflicted
+++ resolved
@@ -26,7 +26,6 @@
 
 Entries should include a reference to the Pull Request that introduced the change.
 
-<<<<<<< HEAD
 ## 4.3.1
 
 * [BUGFIX] Updated Go version in Mimir and GEM images to 1.20.3 to fix CVE-2023-24538. #4803
@@ -47,11 +46,10 @@
 * [BUGFIX] Generate the pod security context on the pod level in graphite web deployment, instead of on container level. #4272
 * [BUGFIX] Fix kube-state-metrics metricRelabelings dropping pods and deployments. #4485
 * [BUGFIX] Allow for single extraArg flags in templated memcached args. #4407
-=======
+
 ## 4.2.1
 
 * [BUGFIX] Updated Go version in Mimir and GEM images to 1.20.3 and 1.19.8 to fix CVE-2023-24538. #4818
->>>>>>> e2568038
 
 ## 4.2.0
 
