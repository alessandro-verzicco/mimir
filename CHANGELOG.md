--- conflicted
+++ resolved
@@ -1,6 +1,5 @@
 # Changelog
 
-<<<<<<< HEAD
 ## main / unreleased
 
 ### Grafana Mimir
@@ -11,8 +10,6 @@
 
 * [ENHANCEMENT] Improve `MimirIngesterReachingTenantsLimit` runbook. #4744 #4752
 
-=======
->>>>>>> bdd0b852
 ## 2.8.0-rc.0
 
 ### Grafana Mimir
