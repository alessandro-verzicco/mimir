# Changelog

## main / unreleased

### Grafana Mimir

* [CHANGE] Store-gateway / querier: enable streaming chunks from store-gateways to queriers by default. #6646
* [CHANGE] Querier: honor the start/end time range specified in the read hints when executing a remote read request. #8431
* [FEATURE] Querier: add experimental streaming PromQL engine, enabled with `-querier.query-engine=mimir`. #8422 #8430 #8454 #8455
* [ENHANCEMENT] Compactor: Add `cortex_compactor_compaction_job_duration_seconds` and `cortex_compactor_compaction_job_blocks` histogram metrics to track duration of individual compaction jobs and number of blocks per job. #8371
* [ENHANCEMENT] Rules: Added per namespace max rules per rule group limit. The maximum number of rules per rule groups for all namespaces continues to be configured by `-ruler.max-rules-per-rule-group`, but now, this can be superseded by the new `-ruler.max-rules-per-rule-group-by-namespace` option on a per namespace basis. This new limit can be overridden using the overrides mechanism to be applied per-tenant. #8378
* [ENHANCEMENT] Rules: Added per namespace max rule groups per tenant limit. The maximum number of rule groups per rule tenant for all namespaces continues to be configured by `-ruler.max-rule-groups-per-tenant`, but now, this can be superseded by the new `-ruler.max-rule-groups-per-tenant-by-namespace` option on a per namespace basis. This new limit can be overridden using the overrides mechanism to be applied per-tenant. #8425
* [ENHANCEMENT] Query-frontend: be able to block remote read queries via the per tenant runtime override `blocked_queries`. #8372 #8415
* [ENHANCEMENT] Query-frontend: added `remote_read` to `op` supported label values for the `cortex_query_frontend_queries_total` metric. #8412
* [ENHANCEMENT] Query-frontend: log the overall length and start, end time offset from current time for remote read requests. The start and end times are calculated as the miminum and maximum times of the individual queries in the remote read request. #8404
* [BUGFIX] Query-frontend: fix `-querier.max-query-lookback` enforcement when `-compactor.blocks-retention-period` is not set, and viceversa. #8388
* [BUGFIX] Ingester: fix sporadic `not found` error causing an internal server error if label names are queried with matchers during head compaction. #8391
* [BUGFIX] Ingester, store-gateway: fix case insensitive regular expressions not matching correctly some Unicode characters. #8391
* [BUGFIX] Query-frontend: "query stats" log now includes the actual `status_code` when the request fails due to an error occurring in the query-frontend itself. #8407
* [BUGFIX] Store-gateway: fixed a case where, on a quick subsequent restart, the previous lazy-loaded index header snapshot was overwritten by a partially loaded one. #8281
* [BUGFIX] Ingester: fixed timestamp reported in the "the sample has been rejected because its timestamp is too old" error when the write request contains only histograms. #8462

### Mixin

### Jsonnet

* [FEATURE] Add support for automatically deleting compactor, store-gateway and read-write mode backend PVCs when the corresponding StatefulSet is scaled down. #8382

### Mimirtool

### Mimir Continuous Test

### Query-tee

* [ENHANCEMENT] Emit trace spans from query-tee. #8419
* [ENHANCEMENT] Log trace ID (if present) with all log messages written while processing a request. #8419
* [ENHANCEMENT] Log user agent when processing a request. #8419
* [ENHANCEMENT] Add `time` parameter to proxied instant queries if it is not included in the incoming request. This is optional but enabled by default, and can be disabled with `-proxy.add-missing-time-parameter-to-instant-queries=false`. #8419
* [BUGFIX] Ensure any errors encountered while forwarding a request to a backend (eg. DNS resolution failures) are logged. #8419

### Documentation

* [ENHANCEMENT] Specify in which component the configuration flags `-compactor.blocks-retention-period`, `-querier.max-query-lookback`, `-query-frontend.max-total-query-length`, `-query-frontend.max-query-expression-size-bytes` are applied and that they are applied to remote read as well. #8433

### Tools

* [ENHANCEMENT] `tsdb-series`: added `-stats` option to print min/max time of chunks, total number of samples and DPM for each series. #8420

## v2.13.0-rc.0

### Grafana Mimir

* [CHANGE] Build: `grafana/mimir` docker image is now based on `gcr.io/distroless/static-debian12` image. Alpine-based docker image is still available as `grafana/mimir-alpine`, until Mimir 2.15. #8204 #8235
* [CHANGE] Ingester: `/ingester/flush` endpoint is now only allowed to execute only while the ingester is in `Running` state. The 503 status code is returned if the endpoint is called while the ingester is not in `Running` state. #7486
* [CHANGE] Distributor: Include label name in `err-mimir-label-value-too-long` error message: #7740
* [CHANGE] Ingester: enabled 1 out 10 errors log sampling by default. All the discarded samples will still be tracked by the `cortex_discarded_samples_total` metric. The feature can be configured via `-ingester.error-sample-rate` (0 to log all errors). #7807
* [CHANGE] Query-frontend: Query results caching and experimental query blocking now utilize the PromQL string-formatted query format rather than the unvalidated query as submitted to the frontend. #7742
  * Query results caching should be more stable as all equivalent queries receive the same cache key, but there may be cache churn on first deploy with the updated format
  * Query blocking can no longer be circumvented with an equivalent query in a different format; see [Configure queries to block](https://grafana.com/docs/mimir/latest/configure/configure-blocked-queries/)
* [CHANGE] Query-frontend: stop using `-validation.create-grace-period` to clamp how far into the future a query can span. #8075
* [CHANGE] Clamp [`GOMAXPROCS`](https://pkg.go.dev/runtime#GOMAXPROCS) to [`runtime.NumCPU`](https://pkg.go.dev/runtime#NumCPU). #8201
* [CHANGE] Anonymous usage statistics tracking: add CPU usage percentage tracking. #8282
* [CHANGE] Added new metric `cortex_compactor_disk_out_of_space_errors_total` which counts how many times a compaction failed due to the compactor being out of disk. #8237
* [CHANGE] Anonymous usage statistics tracking: report active series in addition to in-memory series. #8279
* [CHANGE] Ruler: `evaluation_delay` field in the rule group configuration has been deprecated. Please use `query_offset` instead (it has the same exact meaning and behaviour). #8295
* [CHANGE] General: remove `-log.buffered`. The configuration option has been enabled by default and deprecated since Mimir 2.11. #8395
* [CHANGE] Ruler: promote tenant federation from experimental to stable. #8400
* [CHANGE] Ruler: promote `-ruler.recording-rules-evaluation-enabled` and `-ruler.alerting-rules-evaluation-enabled` from experimental to stable. #8400
* [CHANGE] General: promote `-tenant-federation.max-tenants` from experimental to stable. #8400
* [FEATURE] Continuous-test: now runable as a module with `mimir -target=continuous-test`. #7747
* [FEATURE] Store-gateway: Allow specific tenants to be enabled or disabled via `-store-gateway.enabled-tenants` or `-store-gateway.disabled-tenants` CLI flags or their corresponding YAML settings. #7653
* [FEATURE] New `-<prefix>.s3.bucket-lookup-type` flag configures lookup style type, used to access bucket in s3 compatible providers. #7684
<<<<<<< HEAD
* [FEATURE] Querier: add experimental streaming PromQL engine, enabled with `-querier.promql-engine=mimir`. #7693 #7898 #7899 #8023 #8058 #8096 #8121 #8197 #8230 #8247 #8270 #8276 #8277 #8291 #8303 #8340 #8256 #8348 #8422 #8360
=======
* [FEATURE] Querier: add experimental streaming PromQL engine, enabled with `-querier.promql-engine=mimir`. #7693 #7898 #7899 #8023 #8058 #8096 #8121 #8197 #8230 #8247 #8270 #8276 #8277 #8291 #8303 #8340 #8256 #8348
>>>>>>> cace2d44
* [FEATURE] New `/ingester/unregister-on-shutdown` HTTP endpoint allows dynamic access to ingesters' `-ingester.ring.unregister-on-shutdown` configuration. #7739
* [FEATURE] Server: added experimental [PROXY protocol support](https://www.haproxy.org/download/2.3/doc/proxy-protocol.txt). The PROXY protocol support can be enabled via `-server.proxy-protocol-enabled=true`. When enabled, the support is added both to HTTP and gRPC listening ports. #7698
* [FEATURE] Query-frontend, querier: new experimental `/cardinality/active_native_histogram_metrics` API to get active native histogram metric names with statistics about active native histogram buckets. #7982 #7986 #8008
* [FEATURE] Alertmanager: Added `-alertmanager.max-silences-count` and `-alertmanager.max-silence-size-bytes` to set limits on per tenant silences. Disabled by default. #8241 #8249
* [FEATURE] Ingester: add experimental support for the server-side circuit breakers when writing to and reading from ingesters. This can be enabled using `-ingester.push-circuit-breaker.enabled` and `-ingester.read-circuit-breaker.enabled` options. Further `-ingester.push-circuit-breaker.*` and `-ingester.read-circuit-breaker.*` options for configuring circuit-breaker are available. Added metrics `cortex_ingester_circuit_breaker_results_total`,  `cortex_ingester_circuit_breaker_transitions_total`, `cortex_ingester_circuit_breaker_current_state` and `cortex_ingester_circuit_breaker_request_timeouts_total`. #8180 #8285 #8315 #8446
* [FEATURE] Distributor, ingester: add new setting `-validation.past-grace-period` to limit how old (based on the wall clock minus OOO window) the ingested samples can be. The default 0 value disables this limit. #8262
* [ENHANCEMENT] Distributor: add metrics `cortex_distributor_samples_per_request` and `cortex_distributor_exemplars_per_request` to track samples/exemplars per request. #8265
* [ENHANCEMENT] Reduced memory allocations in functions used to propagate contextual information between gRPC calls. #7529
* [ENHANCEMENT] Distributor: add experimental limit for exemplars per series per request, enabled with `-distributor.max-exemplars-per-series-per-request`, the number of discarded exemplars are tracked with `cortex_discarded_exemplars_total{reason="too_many_exemplars_per_series_per_request"}` #7989 #8010
* [ENHANCEMENT] Store-gateway: merge series from different blocks concurrently. #7456
* [ENHANCEMENT] Store-gateway: Add `stage="wait_max_concurrent"` to `cortex_bucket_store_series_request_stage_duration_seconds` which records how long the query had to wait for its turn for `-blocks-storage.bucket-store.max-concurrent`. #7609
* [ENHANCEMENT] Querier: add `cortex_querier_federation_upstream_query_wait_duration_seconds` to observe time from when a querier picks up a cross-tenant query to when work begins on its single-tenant counterparts. #7209
* [ENHANCEMENT] Compactor: Add `cortex_compactor_block_compaction_delay_seconds` metric to track how long it takes to compact blocks since the blocks are created. #7635
* [ENHANCEMENT] Store-gateway: add `outcome` label to `cortex_bucket_stores_gate_duration_seconds` histogram metric. Possible values for the `outcome` label are: `rejected_canceled`, `rejected_deadline_exceeded`, `rejected_other`, and `permitted`. #7784
* [ENHANCEMENT] Query-frontend: use zero-allocation experimental decoder for active series queries via `-query-frontend.use-active-series-decoder`. #7665
* [ENHANCEMENT] Go: updated to 1.22.2. #7802
* [ENHANCEMENT] Query-frontend: support `limit` parameter on `/prometheus/api/v1/label/{name}/values` and `/prometheus/api/v1/labels` endpoints. #7722
* [ENHANCEMENT] Expose TLS configuration for the S3 backend client. #7959
* [ENHANCEMENT] Rules: Support expansion of native histogram values when using rule templates #7974
* [ENHANCEMENT] Rules: Add metric `cortex_prometheus_rule_group_last_restore_duration_seconds` which measures how long it takes to restore rule groups using the `ALERTS_FOR_STATE` series #7974
* [ENHANCEMENT] OTLP: Improve remote write format translation performance by using label set hashes for metric identifiers instead of string based ones. #8012
* [ENHANCEMENT] Querying: Remove OpEmptyMatch from regex concatenations. #8012
* [ENHANCEMENT] Store-gateway: add `-blocks-storage.bucket-store.max-concurrent-queue-timeout`. When set, queries at the store-gateway's query gate will not wait longer than that to execute. If a query reaches the wait timeout, then the querier will retry the blocks on a different store-gateway. If all store-gateways are unavailable, then the query will fail with `err-mimir-store-consistency-check-failed`. #7777 #8149
* [ENHANCEMENT] Store-gateway: add `-blocks-storage.bucket-store.index-header.lazy-loading-concurrency-queue-timeout`. When set, loads of index-headers at the store-gateway's index-header lazy load gate will not wait longer than that to execute. If a load reaches the wait timeout, then the querier will retry the blocks on a different store-gateway. If all store-gateways are unavailable, then the query will fail with `err-mimir-store-consistency-check-failed`. #8138
* [ENHANCEMENT] Ingester: Optimize querying with regexp matchers. #8106
* [ENHANCEMENT] Distributor: Introduce `-distributor.max-request-pool-buffer-size` to allow configuring the maximum size of the request pool buffers. #8082
* [ENHANCEMENT] Store-gateway: improve performance when streaming chunks to queriers is enabled (`-querier.prefer-streaming-chunks-from-store-gateways=true`) and the query selects fewer than `-blocks-storage.bucket-store.batch-series-size` series (defaults to 5000 series). #8039
* [ENHANCEMENT] Ingester: active series are now updated along with owned series. They decrease when series change ownership between ingesters. This helps provide a more accurate total of active series when ingesters are added. This is only enabled when `-ingester.track-ingester-owned-series` or `-ingester.use-ingester-owned-series-for-limits` are enabled. #8084
* [ENHANCEMENT] Query-frontend: include route name in query stats log lines. #8191
* [ENHANCEMENT] OTLP: Speed up conversion from OTel to Mimir format by about 8% and reduce memory consumption by about 30%. Can be disabled via `-distributor.direct-otlp-translation-enabled=false` #7957
* [ENHANCEMENT] Ingester/Querier: Optimise regexps with long lists of alternates. #8221, #8234
* [ENHANCEMENT] Ingester: Include more detail in tracing of queries. #8242
* [ENHANCEMENT] Distributor: add `insight=true` to remote-write and OTLP write handlers when the HTTP response status code is 4xx. #8294
* [ENHANCEMENT] Ingester: reduce locked time while matching postings for a label, improving the write latency and compaction speed. #8327
* [ENHANCEMENT] Ingester: reduce the amount of locks taken during the Head compaction's garbage-collection process, improving the write latency and compaction speed. #8327
* [ENHANCEMENT] Query-frontend: log the start, end time and matchers for remote read requests to the query stats logs. #8326 #8370 #8373
* [ENHANCEMENT] Storage Provider: Added option `-<prefix>.s3.dualstack-enabled` that allows disabling S3 client from resolving AWS S3 endpoint into dual-stack IPv4/IPv6 endpoint. Defaults to true. #8405
* [BUGFIX] Distributor: prometheus retry on 5xx and 429 errors, while otlp collector only retry on 429, 502, 503 and 504, mapping other 5xx errors to the retryable ones in otlp endpoint. #8324 #8339
* [BUGFIX] Distributor: make OTLP endpoint return marshalled proto bytes as response body for 4xx/5xx errors. #8227
* [BUGFIX] Rules: improve error handling when querier is local to the ruler. #7567
* [BUGFIX] Querier, store-gateway: Protect against panics raised during snappy encoding. #7520
* [BUGFIX] Ingester: Prevent timely compaction of empty blocks. #7624
* [BUGFIX] Querier: Don't cache context.Canceled errors for bucket index. #7620
* [BUGFIX] Store-gateway: account for `"other"` time in LabelValues and LabelNames requests. #7622
* [BUGFIX] Query-frontend: Don't panic when using the `-query-frontend.downstream-url` flag. #7651
* [BUGFIX] Ingester: when receiving multiple exemplars for a native histogram via remote write, sort them and only report an error if all are older than the latest exemplar as this could be a partial update. #7640 #7948 #8014
* [BUGFIX] Ingester: don't retain blocks if they finish exactly on the boundary of the retention window. #7656
* [BUGFIX] Bug-fixes and improvements to experimental native histograms. #7744 #7813
* [BUGFIX] Querier: return an error when a query uses `label_join` with an invalid destination label name. #7744
* [BUGFIX] Compactor: correct outstanding job estimation in metrics and `compaction-planner` tool when block labels differ. #7745
* [BUGFIX] Ingester: turn native histogram validation errors in TSDB into soft ingester errors that result in returning 4xx to the end-user instead of 5xx. In the case of TSDB validation errors, the counter `cortex_discarded_samples_total` will be increased with the `reason` label set to `"invalid-native-histogram"`. #7736 #7773
* [BUGFIX] Do not wrap error message with `sampled 1/<frequency>` if it's not actually sampled. #7784
* [BUGFIX] Store-gateway: do not track cortex_querier_blocks_consistency_checks_failed_total metric if query has been canceled or interrued due to any error not related to blocks consistency check failed. #7752
* [BUGFIX] Ingester: ignore instances with no tokens when calculating local limits to prevent discards during ingester scale-up #7881
* [BUGFIX] Ingester: do not reuse exemplars slice in the write request if there are more than 10 exemplars per series. This should help to reduce the in-use memory in case of few requests with a very large number of exemplars. #7936
* [BUGFIX] Distributor: fix down scaling of native histograms in the distributor when timeseries unmarshal cache is in use. #7947
* [BUGFIX] Distributor: fix cardinality API to return more accurate number of in-memory series when number of zones is larger than replication factor. #7984
* [BUGFIX] All: fix config validation for non-ingester modules, when ingester's ring is configured with spread-minimizing token generation strategy. #7990
* [BUGFIX] Ingester: copy LabelValues strings out of mapped memory to avoid a segmentation fault if the region becomes unmapped before the result is marshaled. #8003
* [BUGFIX] OTLP: Don't generate target_info unless at least one identifying label is defined. #8012
* [BUGFIX] OTLP: Don't generate target_info unless there are metrics. #8012
* [BUGFIX] Query-frontend: Experimental query queue splitting: fix issue where offset and range selector duration were not considered when predicting query component. #7742
* [BUGFIX] Querying: Empty matrix results were incorrectly returning `null` instead of `[]`. #8029
* [BUGFIX] All: don't increment `thanos_objstore_bucket_operation_failures_total` metric for cancelled requests. #8072
* [BUGFIX] Query-frontend: fix empty metric name matcher not being applied under certain conditions. #8076
* [BUGFIX] Querying: Fix regex matching of multibyte runes with dot operator. #8089
* [BUGFIX] Querying: matrix results returned from instant queries were not sorted by series. #8113
* [BUGFIX] Query scheduler: Fix a crash in result marshaling. #8140
* [BUGFIX] Store-gateway: Allow long-running index scans to be interrupted. #8154
* [BUGFIX] Query-frontend: fix splitting of queries using `@ start()` and `@end()` modifiers on a subquery. Previously the `start()` and `end()` would be evaluated using the start end end of the split query instead of the original query. #8162
* [BUGFIX] Distributor: Don't discard time series with invalid exemplars, just drop affected exemplars. #8224
* [BUGFIX] Ingester: fixed in-memory series count when replaying a corrupted WAL. #8295
* [BUGFIX] Ingester: fix context cancellation handling when a query is busy looking up series in the TSDB index and `-blocks-storage.tsdb.head-postings-for-matchers-cache*` or `-blocks-storage.tsdb.block-postings-for-matchers-cache*` are in use. #8337
* [BUGFIX] Querier: fix edge case where bucket indexes are sometimes cached forever instead of with the expected TTL. #8343
* [BUGFIX] OTLP handler: fix errors returned by OTLP handler when used via httpgrpc tunneling. #8363

### Mixin

* [CHANGE] Alerts: Removed obsolete `MimirQueriesIncorrect` alert that used test-exporter metrics. Test-exporter support was however removed in Mimir 2.0 release. #7774
* [CHANGE] Alerts: Change threshold for `MimirBucketIndexNotUpdated` alert to fire before queries begin to fail due to bucket index age. #7879
* [FEATURE] Dashboards: added 'Remote ruler reads networking' dashboard. #7751
* [FEATURE] Alerts: Add `MimirIngesterStuckProcessingRecordsFromKafka` alert. #8147
* [ENHANCEMENT] Alerts: allow configuring alerts range interval via `_config.base_alerts_range_interval_minutes`. #7591
* [ENHANCEMENT] Dashboards: Add panels for monitoring distributor and ingester when using ingest-storage. These panels are disabled by default, but can be enabled using `show_ingest_storage_panels: true` config option. Similarly existing panels used when distributors and ingesters use gRPC for forwarding requests can be disabled by setting `show_grpc_ingestion_panels: false`. #7670 #7699
* [ENHANCEMENT] Alerts: add the following alerts when using ingest-storage: #7699 #7702
  * `MimirIngesterLastConsumedOffsetCommitFailed`
  * `MimirIngesterFailedToReadRecordsFromKafka`
  * `MimirIngesterKafkaFetchErrorsRateTooHigh`
  * `MimirStartingIngesterKafkaReceiveDelayIncreasing`
  * `MimirRunningIngesterReceiveDelayTooHigh`
  * `MimirIngesterFailsToProcessRecordsFromKafka`
  * `MimirIngesterFailsEnforceStrongConsistencyOnReadPath`
* [ENHANCEMENT] Dashboards: add in-flight queries scaling metric panel for ruler-querier. #7749
* [ENHANCEMENT] Dashboards: renamed rows in the "Remote ruler reads" and "Remote ruler reads resources" dashboards to match the actual component names. #7750
* [ENHANCEMENT] Dashboards: allow switching between using classic of native histograms in dashboards. #7627
  * Overview dashboard, Status panel, `cortex_request_duration_seconds` metric.
* [ENHANCEMENT] Alerts: exclude `529` and `598` status codes from failure codes in `MimirRequestsError`. #7889
* [ENHANCEMENT] Dashboards: renamed "TCP Connections" panel to "Ingress TCP Connections" in the networking dashboards. #8092
* [ENHANCEMENT] Dashboards: update the use of deprecated "table (old)" panels to "table". #8181
* [ENHANCEMENT] Dashboards: added a `component` variable to "Slow queries" dashboard to allow checking the slow queries of the remote ruler evaluation query path. #8309
* [BUGFIX] Dashboards: fix regular expression for matching read-path gRPC ingester methods to include querying of exemplars, label-related queries, or active series queries. #7676
* [BUGFIX] Dashboards: fix user id abbreviations and column heads for Top Tenants dashboard. #7724
* [BUGFIX] Dashboards: fix incorrect query used for "queue length" panel on "Ruler" dashboard. #8006
* [BUGFIX] Dashboards: fix disk space utilization panels when running with a recent version of kube-state-metrics. #8212

### Jsonnet

* [CHANGE] Memcached: Change default read timeout for chunks and index caches to `750ms` from `450ms`. #7778
* [CHANGE] Fine-tuned `terminationGracePeriodSeconds` for the following components: #7364
  * Querier: changed from `30` to `180`
  * Query-scheduler: changed from `30` to `180`
* [CHANGE] Change TCP port exposed by `mimir-continuous-test` deployment to match with updated defaults of its container image (see changes below). #7958
* [FEATURE] Add support to deploy Mimir with experimental ingest storage enabled. #8028 #8222
* [ENHANCEMENT] Compactor: add `$._config.cortex_compactor_concurrent_rollout_enabled` option (disabled by default) that makes use of rollout-operator to speed up the rollout of compactors. #7783 #7878
* [ENHANCEMENT] Shuffle-sharding: add `$._config.shuffle_sharding.ingest_storage_partitions_enabled` and `$._config.shuffle_sharding.ingester_partitions_shard_size` options, that allow configuring partitions shard size in ingest-storage mode. #7804
* [ENHANCEMENT] Update rollout-operator to `v0.17.0`. #8399
* [ENHANCEMENT] Add `_config.autoscaling_querier_predictive_scaling_enabled` to scale querier based on inflight queries 7 days ago. #7775
* [ENHANCEMENT] Add support to autoscale ruler-querier replicas based on in-flight queries too (in addition to CPU and memory based scaling). #8060 #8188
* [ENHANCEMENT] Distributor: improved distributor HPA scaling metric to only take in account ready pods. This requires the metric `kube_pod_status_ready` to be available in the data source used by KEDA to query scaling metrics (configured via `_config.autoscaling_prometheus_url`). #8251
* [BUGFIX] Guard against missing samples in KEDA queries. #7691

### Mimirtool

* [CHANGE] Deprecated `--rule-files` flag in favor of CLI arguments. #7756
* [FEATURE] mimirtool: Add `runtime-config verify` sub-command, for verifying Mimir runtime config files. #8123
* [ENHANCEMENT] `mimirtool promql format`: Format PromQL query with Prometheus' string or pretty-print formatter. #7742
* [ENHANCEMENT] Add `mimir-http-prefix` configuration to set the Mimir URL prefix when using legacy routes. #8069
* [ENHANCEMENT] Add option `--output-dir` to `mimirtool rules get` and `mimirtool rules print` to allow persisting rule groups to a file for edit and re-upload. #8142
* [BUGFIX] Fix panic in `loadgen` subcommand. #7629
* [BUGFIX] `mimirtool rules prepare`: do not add aggregation label to `on()` clause if already present in `group_left()` or `group_right()`. #7839
* [BUGFIX] Analyze Grafana: fix parsing queries with variables. #8062
* [BUGFIX] `mimirtool rules sync`: detect a change when the `query_offset` or the deprecated `evaluation_delay` configuration changes. #8297

### Mimir Continuous Test

* [CHANGE] `mimir-continuous-test` has been deprecated and replaced by a Mimir module that can be run as a target from the `mimir` binary using `mimir -target=continuous-test`. #7753
* [CHANGE] `-server.metrics-port` flag is no longer available for use in the module run of mimir-continuous-test, including the grafana/mimir-continuous-test Docker image which uses the new module. Configuring this port is still possible in the binary, which is deprecated. #7747
* [CHANGE] Allowed authenticatication to Mimir using both Tenant ID and basic/bearer auth #7619.
* [BUGFIX] Set `User-Agent` header for all requests sent from the testing client. #7607

### Query-tee

* [ENHANCEMENT] Log queries that take longer than `proxy.log-slow-query-response-threshold` when compared to other backends. #7346
* [ENHANCEMENT] Add two new metrics for measuring the relative duration between backends: #7782 #8013 #8330
  * `cortex_querytee_backend_response_relative_duration_seconds`
  * `cortex_querytee_backend_response_relative_duration_proportional`

### Documentation

* [ENHANCEMENT] Clarify Compactor and its storage volume when configured under Kubernetes. #7675
* [ENHANCEMENT] Add OTLP route to _Mimir routes by path_ runbooks section. #8074
* [ENHANCEMENT] Document option server.log-source-ips-full. #8268

### Tools

* [ENHANCEMENT] ulidtime: add option to show random part of ULID, timestamp in milliseconds and header. #7615
* [ENHANCEMENT] copyblocks: add a flag to configure part-size for multipart uploads in s3 client-side copying. #8292
* [ENHANCEMENT] copyblocks: enable pprof HTTP endpoints. #8292

## 2.12.0

### Grafana Mimir

* [CHANGE] Alertmanager: Deprecates the `v1` API. All `v1` API endpoints now respond with a JSON deprecation notice and a status code of `410`. All endpoints have a `v2` equivalent. The list of endpoints is: #7103
  * `<alertmanager-web.external-url>/api/v1/alerts`
  * `<alertmanager-web.external-url>/api/v1/receivers`
  * `<alertmanager-web.external-url>/api/v1/silence/{id}`
  * `<alertmanager-web.external-url>/api/v1/silences`
  * `<alertmanager-web.external-url>/api/v1/status`
* [CHANGE] Ingester: Increase default value of `-blocks-storage.tsdb.head-postings-for-matchers-cache-max-bytes` and `-blocks-storage.tsdb.block-postings-for-matchers-cache-max-bytes` to 100 MiB (previous default value was 10 MiB). #6764
* [CHANGE] Validate tenant IDs according to [documented behavior](https://grafana.com/docs/mimir/latest/configure/about-tenant-ids/) even when tenant federation is not enabled. Note that this will cause some previously accepted tenant IDs to be rejected such as those longer than 150 bytes or containing `|` characters. #6959
* [CHANGE] Ruler: don't use backoff retry on remote evaluation in case of `4xx` errors. #7004
* [CHANGE] Server: responses with HTTP 4xx status codes are now treated as errors and used in `status_code` label of request duration metric. #7045
* [CHANGE] Memberlist: change default for `-memberlist.stream-timeout` from `10s` to `2s`. #7076
* [CHANGE] Memcached: remove legacy `thanos_cache_memcached_*` and `thanos_memcached_*` prefixed metrics. Instead, Memcached and Redis cache clients now emit `thanos_cache_*` prefixed metrics with a `backend` label. #7076
* [CHANGE] Ruler: the following metrics, exposed when the ruler is configured to discover Alertmanager instances via service discovery, have been renamed: #7057
  * `prometheus_sd_failed_configs` renamed to `cortex_prometheus_sd_failed_configs`
  * `prometheus_sd_discovered_targets` renamed to `cortex_prometheus_sd_discovered_targets`
  * `prometheus_sd_received_updates_total` renamed to `cortex_prometheus_sd_received_updates_total`
  * `prometheus_sd_updates_delayed_total` renamed to `cortex_prometheus_sd_updates_delayed_total`
  * `prometheus_sd_updates_total` renamed to `cortex_prometheus_sd_updates_total`
  * `prometheus_sd_refresh_failures_total` renamed to `cortex_prometheus_sd_refresh_failures_total`
  * `prometheus_sd_refresh_duration_seconds` renamed to `cortex_prometheus_sd_refresh_duration_seconds`
* [CHANGE] Query-frontend: the default value for `-query-frontend.not-running-timeout` has been changed from 0 (disabled) to 2s. The configuration option has also been moved from "experimental" to "advanced". #7127
* [CHANGE] Store-gateway: to reduce disk contention on HDDs the default value for `blocks-storage.bucket-store.tenant-sync-concurrency` has been changed from `10` to `1` and the default value for `blocks-storage.bucket-store.block-sync-concurrency` has been changed from `20` to `4`. #7136
* [CHANGE] Store-gateway: Remove deprecated CLI flags `-blocks-storage.bucket-store.index-header-lazy-loading-enabled` and `-blocks-storage.bucket-store.index-header-lazy-loading-idle-timeout` and their corresponding YAML settings. Instead, use `-blocks-storage.bucket-store.index-header.lazy-loading-enabled` and `-blocks-storage.bucket-store.index-header.lazy-loading-idle-timeout`. #7521
* [CHANGE] Store-gateway: Mark experimental CLI flag `-blocks-storage.bucket-store.index-header.lazy-loading-concurrency` and its corresponding YAML settings as advanced. #7521
* [CHANGE] Store-gateway: Remove experimental CLI flag `-blocks-storage.bucket-store.index-header.sparse-persistence-enabled` since this is now the default behavior. #7535
* [CHANGE] All: set `-server.report-grpc-codes-in-instrumentation-label-enabled` to `true` by default, which enables reporting gRPC status codes as `status_code` labels in the `cortex_request_duration_seconds` metric. #7144
* [CHANGE] Distributor: report gRPC status codes as `status_code` labels in the `cortex_ingester_client_request_duration_seconds` metric by default. #7144
* [CHANGE] Distributor: CLI flag `-ingester.client.report-grpc-codes-in-instrumentation-label-enabled` has been deprecated, and its default value is set to `true`. #7144
* [CHANGE] Ingester: CLI flag `-ingester.return-only-grpc-errors` has been deprecated, and its default value is set to `true`. To ensure backwards compatibility, during a migration from a version prior to 2.11.0 to 2.12 or later, `-ingester.return-only-grpc-errors` should be set to `false`. Once all the components are migrated, the flag can be removed.   #7151
* [CHANGE] Ingester: the following CLI flags have been moved from "experimental" to "advanced": #7169
  * `-ingester.ring.token-generation-strategy`
  * `-ingester.ring.spread-minimizing-zones`
  * `-ingester.ring.spread-minimizing-join-ring-in-order`
* [CHANGE] Query-frontend: the default value of the CLI flag `-query-frontend.max-cache-freshness` (and its respective YAML configuration parameter) has been changed from `1m` to `10m`. #7161
* [CHANGE] Distributor: default the optimization `-distributor.write-requests-buffer-pooling-enabled` to `true`. #7165
* [CHANGE] Tracing: Move query information to span attributes instead of span logs. #7046
* [CHANGE] Distributor: the default value of circuit breaker's CLI flag `-ingester.client.circuit-breaker.cooldown-period` has been changed from `1m` to `10s`. #7310
* [CHANGE] Store-gateway: remove `cortex_bucket_store_blocks_loaded_by_duration`. `cortex_bucket_store_series_blocks_queried` is better suited for detecting when compactors are not able to keep up with the number of blocks to compact. #7309
* [CHANGE] Ingester, Distributor: the support for rejecting push requests received via gRPC before reading them into memory, enabled via `-ingester.limit-inflight-requests-using-grpc-method-limiter` and `-distributor.limit-inflight-requests-using-grpc-method-limiter`, is now stable and enabled by default. The configuration options have been deprecated and will be removed in Mimir 2.14. #7360
* [CHANGE] Distributor: Change`-distributor.enable-otlp-metadata-storage` flag's default to true, and deprecate it. The flag will be removed in Mimir 2.14. #7366
* [CHANGE] Store-gateway: Use a shorter TTL for cached items related to temporary blocks. #7407 #7534
* [CHANGE] Standardise exemplar label as "trace_id". #7475
* [CHANGE] The configuration option `-querier.max-query-into-future` has been deprecated and will be removed in Mimir 2.14. #7496
* [CHANGE] Distributor: the metric `cortex_distributor_sample_delay_seconds` has been deprecated and will be removed in Mimir 2.14. #7516
* [CHANGE] Query-frontend: The deprecated YAML setting `frontend.cache_unaligned_requests` has been moved to `limits.cache_unaligned_requests`. #7519
* [CHANGE] Querier: the CLI flag `-querier.minimize-ingester-requests` has been moved from "experimental" to "advanced". #7638
* [CHANGE] Ingester: allow only POST method on `/ingester/shutdown`, as previously it was too easy to accidentally trigger through GET requests. At the same time, add an option to keep the existing behavior by introducing an `-api.get-request-for-ingester-shutdown-enabled` flag. This flag will be removed in Mimir 2.15. #7707
* [FEATURE] Introduce `-server.log-source-ips-full` option to log all IPs from `Forwarded`, `X-Real-IP`, `X-Forwarded-For` headers. #7250
* [FEATURE] Introduce `-tenant-federation.max-tenants` option to limit the max number of tenants allowed for requests when federation is enabled. #6959
* [FEATURE] Cardinality API: added a new `count_method` parameter which enables counting active label names. #7085
* [FEATURE] Querier / query-frontend: added `-querier.promql-experimental-functions-enabled` CLI flag (and respective YAML config option) to enable experimental PromQL functions. The experimental functions introduced are: `mad_over_time()`, `sort_by_label()` and `sort_by_label_desc()`. #7057
* [FEATURE] Alertmanager API: added `-alertmanager.grafana-alertmanager-compatibility-enabled` CLI flag (and respective YAML config option) to enable an experimental API endpoints that support the migration of the Grafana Alertmanager. #7057
* [FEATURE] Alertmanager: Added `-alertmanager.utf8-strict-mode-enabled` to control support for any UTF-8 character as part of Alertmanager configuration/API matchers and labels. It's default value is set to `false`. #6898
* [FEATURE] Querier: added `histogram_avg()` function support to PromQL. #7293
* [FEATURE] Ingester: added `-blocks-storage.tsdb.timely-head-compaction` flag, which enables more timely head compaction, and defaults to `false`. #7372
* [FEATURE] Compactor: Added `/compactor/tenants` and `/compactor/tenant/{tenant}/planned_jobs` endpoints that provide functionality that was provided by `tools/compaction-planner` -- listing of planned compaction jobs based on tenants' bucket index. #7381
* [FEATURE] Add experimental support for streaming response bodies from queriers to frontends via `-querier.response-streaming-enabled`. This is currently only supported for the `/api/v1/cardinality/active_series` endpoint. #7173
* [FEATURE] Release: Added mimir distroless docker image. #7371
* [FEATURE] Add support for the new grammar of `{"metric_name", "l1"="val"}` to promql and some of the exposition formats. #7475 #7541
* [ENHANCEMENT] Distributor: Add a new metric `cortex_distributor_otlp_requests_total` to track the total number of OTLP requests. #7385
* [ENHANCEMENT] Vault: add lifecycle manager for token used to authenticate to Vault. This ensures the client token is always valid. Includes a gauge (`cortex_vault_token_lease_renewal_active`) to check whether token renewal is active, and the counters `cortex_vault_token_lease_renewal_success_total` and `cortex_vault_auth_success_total` to see the total number of successful lease renewals / authentications. #7337
* [ENHANCEMENT] Store-gateway: add no-compact details column on store-gateway tenants admin UI. #6848
* [ENHANCEMENT] PromQL: ignore small errors for bucketQuantile #6766
* [ENHANCEMENT] Distributor: improve efficiency of some errors #6785
* [ENHANCEMENT] Ruler: exclude vector queries from being tracked in `cortex_ruler_queries_zero_fetched_series_total`. #6544
* [ENHANCEMENT] Ruler: local storage backend now supports reading a rule group via `/config/api/v1/rules/{namespace}/{groupName}` configuration API endpoint. #6632
* [ENHANCEMENT] Query-Frontend and Query-Scheduler: split tenant query request queues by query component with `query-frontend.additional-query-queue-dimensions-enabled` and `query-scheduler.additional-query-queue-dimensions-enabled`. #6772
* [ENHANCEMENT] Distributor: support disabling metric relabel rules per-tenant via the flag `-distributor.metric-relabeling-enabled` or associated YAML. #6970
* [ENHANCEMENT] Distributor: `-distributor.remote-timeout` is now accounted from the first ingester push request being sent. #6972
* [ENHANCEMENT] Storage Provider: `-<prefix>.s3.sts-endpoint` sets a custom endpoint for AWS Security Token Service (AWS STS) in s3 storage provider. #6172
* [ENHANCEMENT] Querier: add `cortex_querier_queries_storage_type_total ` metric that indicates how many queries have executed for a source, ingesters or store-gateways. Add `cortex_querier_query_storegateway_chunks_total` metric to count the number of chunks fetched from a store gateway. #7099,#7145
* [ENHANCEMENT] Query-frontend: add experimental support for sharding active series queries via `-query-frontend.shard-active-series-queries`. #6784
* [ENHANCEMENT] Distributor: set `-distributor.reusable-ingester-push-workers=2000` by default and mark feature as `advanced`. #7128
* [ENHANCEMENT] All: set `-server.grpc.num-workers=100` by default and mark feature as `advanced`. #7131
* [ENHANCEMENT] Distributor: invalid metric name error message gets cleaned up to not include non-ascii strings. #7146
* [ENHANCEMENT] Store-gateway: add `source`, `level`, and `out_or_order` to `cortex_bucket_store_series_blocks_queried` metric that indicates the number of blocks that were queried from store gateways by block metadata. #7112 #7262 #7267
* [ENHANCEMENT] Compactor: After updating bucket-index, compactor now also computes estimated number of compaction jobs based on current bucket-index, and reports the result in `cortex_bucket_index_estimated_compaction_jobs` metric. If computation of jobs fails, `cortex_bucket_index_estimated_compaction_jobs_errors_total` is updated instead. #7299
* [ENHANCEMENT] Mimir: Integrate profiling into tracing instrumentation. #7363
* [ENHANCEMENT] Alertmanager: Adds metric `cortex_alertmanager_notifications_suppressed_total` that counts the total number of notifications suppressed for being silenced, inhibited, outside of active time intervals or within muted time intervals. #7384
* [ENHANCEMENT] Query-scheduler: added more buckets to `cortex_query_scheduler_queue_duration_seconds` histogram metric, in order to better track queries staying in the queue for longer than 10s. #7470
* [ENHANCEMENT] A `type` label is added to `prometheus_tsdb_head_out_of_order_samples_appended_total` metric. #7475
* [ENHANCEMENT] Distributor: Optimize OTLP endpoint. #7475
* [ENHANCEMENT] API: Use github.com/klauspost/compress for faster gzip and deflate compression of API responses. #7475
* [ENHANCEMENT] Ingester: Limiting on owned series (`-ingester.use-ingester-owned-series-for-limits`) now prevents discards in cases where a tenant is sharded across all ingesters (or shuffle sharding is disabled) and the ingester count increases. #7411
* [ENHANCEMENT] Block upload: include converted timestamps in the error message if block is from the future. #7538
* [ENHANCEMENT] Query-frontend: Introduce `-query-frontend.active-series-write-timeout` to allow configuring the server-side write timeout for active series requests. #7553 #7569
* [BUGFIX] Ingester: don't ignore errors encountered while iterating through chunks or samples in response to a query request. #6451
* [BUGFIX] Fix issue where queries can fail or omit OOO samples if OOO head compaction occurs between creating a querier and reading chunks #6766
* [BUGFIX] Fix issue where concatenatingChunkIterator can obscure errors #6766
* [BUGFIX] Fix panic during tsdb Commit #6766
* [BUGFIX] tsdb/head: wlog exemplars after samples #6766
* [BUGFIX] Ruler: fix issue where "failed to remotely evaluate query expression, will retry" messages are logged without context such as the trace ID and do not appear in trace events. #6789
* [BUGFIX] Ruler: do not retry requests to remote querier when server's response exceeds its configured max payload size. #7216
* [BUGFIX] Querier: fix issue where spans in query request traces were not nested correctly. #6893
* [BUGFIX] Fix issue where all incoming HTTP requests have duplicate trace spans. #6920
* [BUGFIX] Querier: do not retry requests to store-gateway when a query gets canceled. #6934
* [BUGFIX] Querier: return 499 status code instead of 500 when a request to remote read endpoint gets canceled. #6934
* [BUGFIX] Querier: fix issue where `-querier.max-fetched-series-per-query` is not applied to `/series` endpoint if the series are loaded from ingesters. #7055
* [BUGFIX] Distributor: fix issue where `-distributor.metric-relabeling-enabled` may cause distributors to panic #7176
* [BUGFIX] Distributor: fix issue where `-distributor.metric-relabeling-enabled` may cause distributors to write unsorted labels and corrupt blocks #7326
* [BUGFIX] Query-frontend: the `cortex_query_frontend_queries_total` report incorrectly reported `op="query"` for any request which wasn't a range query. Now the `op` label value can be one of the following: #7207
  * `query`: instant query
  * `query_range`: range query
  * `cardinality`: cardinality query
  * `label_names_and_values`: label names / values query
  * `active_series`: active series query
  * `other`: any other request
* [BUGFIX] Fix performance regression introduced in Mimir 2.11.0 when uploading blocks to AWS S3. #7240
* [BUGFIX] Query-frontend: fix race condition when sharding active series is enabled (see above) and response is compressed with snappy. #7290
* [BUGFIX] Query-frontend: "query stats" log unsuccessful replies from downstream as "failed". #7296
* [BUGFIX] Packaging: remove reload from systemd file as mimir does not take into account SIGHUP. #7345
* [BUGFIX] Compactor: do not allow out-of-order blocks to prevent timely compaction. #7342
* [BUGFIX] Update `google.golang.org/grpc` to resolve occasional issues with gRPC server closing its side of connection before it was drained by the client. #7380
* [BUGFIX] Query-frontend: abort response streaming for `active_series` requests when the request context is canceled. #7378
* [BUGFIX] Compactor: improve compaction of sporadic blocks. #7329
* [BUGFIX] Ruler: fix regression that caused client errors to be tracked in `cortex_ruler_write_requests_failed_total` metric. #7472
* [BUGFIX] promql: Fix Range selectors with an @ modifier are wrongly scoped in range queries. #7475
* [BUGFIX] Fix metadata API using wrong JSON field names. #7475
* [BUGFIX] Ruler: fix native histogram recording rule result corruption. #7552
* [BUGFIX] Querier: fix HTTP status code translations for remote read requests. Previously, remote-read had conflicting behaviours: when returning samples all internal errors were translated to HTTP 400; when returning chunks all internal errors were translated to HTTP 500. #7487
* [BUGFIX] Query-frontend: Fix memory leak on every request. #7654

### Mixin

* [CHANGE] The `job` label matcher for distributor and gateway have been extended to include any deployment matching `distributor.*` and `cortex-gw.*` respectively. This change allows to match custom and multi-zone distributor and gateway deployments too. #6817
* [ENHANCEMENT] Dashboards: Add panels for alertmanager activity of a tenant #6826
* [ENHANCEMENT] Dashboards: Add graphs to "Slow Queries" dashboard. #6880
* [ENHANCEMENT] Dashboards: Update all deprecated "graph" panels to "timeseries" panels. #6864 #7413 #7457
* [ENHANCEMENT] Dashboards: Make most columns in "Slow Queries" sortable. #7000
* [ENHANCEMENT] Dashboards: Render graph panels at full resolution as opposed to at half resolution. #7027
* [ENHANCEMENT] Dashboards: show query-scheduler queue length on "Reads" and "Remote Ruler Reads" dashboards. #7088
* [ENHANCEMENT] Dashboards: Add estimated number of compaction jobs to "Compactor", "Tenants" and "Top tenants" dashboards. #7449 #7481
* [ENHANCEMENT] Recording rules: add native histogram recording rules to `cortex_request_duration_seconds`. #7528
* [ENHANCEMENT] Dashboards: Add total owned series, and per-ingester in-memory and owned series to "Tenants" dashboard. #7511
* [BUGFIX] Dashboards: drop `step` parameter from targets as it is not supported. #7157
* [BUGFIX] Recording rules: drop rules for metrics removed in 2.0: `cortex_memcache_request_duration_seconds` and `cortex_cache_request_duration_seconds`. #7514

### Jsonnet

* [CHANGE] Distributor: Increase `JAEGER_REPORTER_MAX_QUEUE_SIZE` from the default (100) to 1000, to avoid dropping tracing spans. #7259
* [CHANGE] Querier: Increase `JAEGER_REPORTER_MAX_QUEUE_SIZE` from 1000 to 5000, to avoid dropping tracing spans. #6764
* [CHANGE] rollout-operator: remove default CPU limit. #7066
* [CHANGE] Store-gateway: Increase `JAEGER_REPORTER_MAX_QUEUE_SIZE` from the default (100) to 1000, to avoid dropping tracing spans. #7068
* [CHANGE] Query-frontend, ingester, ruler, backend and write instances: Increase `JAEGER_REPORTER_MAX_QUEUE_SIZE` from the default (100), to avoid dropping tracing spans. #7086
* [CHANGE] Ring: relaxed the hash ring heartbeat period and timeout for distributor, ingester, store-gateway and compactor: #6860
  * `-distributor.ring.heartbeat-period` set to `1m`
  * `-distributor.ring.heartbeat-timeout` set to `4m`
  * `-ingester.ring.heartbeat-period` set to `2m`
  * `-store-gateway.sharding-ring.heartbeat-period` set to `1m`
  * `-store-gateway.sharding-ring.heartbeat-timeout` set to `4m`
  * `-compactor.ring.heartbeat-period` set to `1m`
  * `-compactor.ring.heartbeat-timeout` set to `4m`
* [CHANGE] Ruler-querier: the topology spread constrain max skew is now configured through the configuration option `ruler_querier_topology_spread_max_skew` instead of `querier_topology_spread_max_skew`. #7204
* [CHANGE] Distributor: `-server.grpc.keepalive.max-connection-age` lowered from `2m` to `60s` and configured `-shutdown-delay=90s` and termination grace period to `100` seconds in order to reduce the chances of failed gRPC write requests when distributors gracefully shutdown. #7361
* [FEATURE] Added support for the following root-level settings to configure the list of matchers to apply to node affinity: #6782 #6829
  * `alertmanager_node_affinity_matchers`
  * `compactor_node_affinity_matchers`
  * `continuous_test_node_affinity_matchers`
  * `distributor_node_affinity_matchers`
  * `ingester_node_affinity_matchers`
  * `ingester_zone_a_node_affinity_matchers`
  * `ingester_zone_b_node_affinity_matchers`
  * `ingester_zone_c_node_affinity_matchers`
  * `mimir_backend_node_affinity_matchers`
  * `mimir_backend_zone_a_node_affinity_matchers`
  * `mimir_backend_zone_b_node_affinity_matchers`
  * `mimir_backend_zone_c_node_affinity_matchers`
  * `mimir_read_node_affinity_matchers`
  * `mimir_write_node_affinity_matchers`
  * `mimir_write_zone_a_node_affinity_matchers`
  * `mimir_write_zone_b_node_affinity_matchers`
  * `mimir_write_zone_c_node_affinity_matchers`
  * `overrides_exporter_node_affinity_matchers`
  * `querier_node_affinity_matchers`
  * `query_frontend_node_affinity_matchers`
  * `query_scheduler_node_affinity_matchers`
  * `rollout_operator_node_affinity_matchers`
  * `ruler_node_affinity_matchers`
  * `ruler_node_affinity_matchers`
  * `ruler_querier_node_affinity_matchers`
  * `ruler_query_frontend_node_affinity_matchers`
  * `ruler_query_scheduler_node_affinity_matchers`
  * `store_gateway_node_affinity_matchers`
  * `store_gateway_node_affinity_matchers`
  * `store_gateway_zone_a_node_affinity_matchers`
  * `store_gateway_zone_b_node_affinity_matchers`
  * `store_gateway_zone_c_node_affinity_matchers`
* [FEATURE] Ingester: Allow automated zone-by-zone downscaling, that can be enabled via the `ingester_automated_downscale_enabled` flag. It is disabled by default. #6850
* [ENHANCEMENT] Alerts: Add `MimirStoreGatewayTooManyFailedOperations` warning alert that triggers when Mimir store-gateway report error when interacting with the object storage. #6831
* [ENHANCEMENT] Querier HPA: improved scaling metric and scaling policies, in order to scale up and down more gradually. #6971
* [ENHANCEMENT] Rollout-operator: upgraded to v0.13.0. #7469
* [ENHANCEMENT] Rollout-operator: add tracing configuration to rollout-operator container (when tracing is enabled and configured). #7469
* [ENHANCEMENT] Query-frontend: configured `-shutdown-delay`, `-server.grpc.keepalive.max-connection-age` and termination grace period to reduce the likelihood of queries hitting terminated query-frontends. #7129
* [ENHANCEMENT] Autoscaling: add support for KEDA's `ignoreNullValues` option for Prometheus scaler. #7471
* [BUGFIX] Update memcached-exporter to 0.14.1 due to CVE-2023-39325. #6861

### Mimirtool

* [FEATURE] Add command `migrate-utf8` to migrate Alertmanager configurations for Alertmanager versions 0.27.0 and later. #7383
* [ENHANCEMENT] Add template render command to render locally a template. #7325
* [ENHANCEMENT] Add `--extra-headers` option to `mimirtool rules` command to add extra headers to requests for auth. #7141
* [ENHANCEMENT] Analyze Prometheus: set tenant header. #6737
* [ENHANCEMENT] Add argument `--output-dir` to `mimirtool alertmanager get` where the config and templates will be written to and can be loaded via `mimirtool alertmanager load` #6760
* [BUGFIX] Analyze rule-file: .metricsUsed field wasn't populated. #6953

### Mimir Continuous Test

* [ENHANCEMENT] Include comparison of all expected and actual values when any float sample does not match. #6756

### Query-tee

* [BUGFIX] Fix issue where `Host` HTTP header was not being correctly changed for the proxy targets. #7386
* [ENHANCEMENT] Allow using the value of X-Scope-OrgID for basic auth username in the forwarded request if URL username is set as `__REQUEST_HEADER_X_SCOPE_ORGID__`. #7452

### Documentation

* [CHANGE] No longer mark OTLP distributor endpoint as experimental. #7348
* [ENHANCEMENT] Added runbook for `KubePersistentVolumeFillingUp` alert. #7297
* [ENHANCEMENT] Add Grafana Cloud recommendations to OTLP documentation. #7375
* [BUGFIX] Fixed typo on single zone->zone aware replication Helm page. #7327

### Tools

* [CHANGE] copyblocks: The flags for copyblocks have been changed to align more closely with other tools. #6607
* [CHANGE] undelete-blocks: undelete-blocks-gcs has been removed and replaced with undelete-blocks, which supports recovering deleted blocks in versioned buckets from ABS, GCS, and S3-compatible object storage. #6607
* [FEATURE] copyprefix: Add tool to copy objects between prefixes. Supports ABS, GCS, and S3-compatible object storage. #6607

## 2.11.0

### Grafana Mimir

* [CHANGE] The following deprecated configurations have been removed: #6673 #6779 #6808 #6814
  * `-querier.iterators`
  * `-querier.batch-iterators`
  * `-blocks-storage.bucket-store.max-chunk-pool-bytes`
  * `-blocks-storage.bucket-store.chunk-pool-min-bucket-size-bytes`
  * `-blocks-storage.bucket-store.chunk-pool-max-bucket-size-bytes`
  * `-blocks-storage.bucket-store.bucket-index.enabled`
* [CHANGE] Querier: Split worker GRPC config into separate client configs for the frontend and scheduler to allow TLS to be configured correctly when specifying the `tls_server_name`. The GRPC config specified under `-querier.frontend-client.*` will no longer apply to the scheduler client, and will need to be set explicitly under `-querier.scheduler-client.*`. #6445 #6573
* [CHANGE] Store-gateway: enable sparse index headers by default. Sparse index headers reduce the time to load an index header up to 90%. #6005
* [CHANGE] Store-gateway: lazy-loading concurrency limit default value is now 4. #6004
* [CHANGE] General: enabled `-log.buffered` by default. The `-log.buffered` has been deprecated and will be removed in Mimir 2.13. #6131
* [CHANGE] Ingester: changed default `-blocks-storage.tsdb.series-hash-cache-max-size-bytes` setting from `1GB` to `350MB`. The new default cache size is enough to store the hashes for all series in a ingester, assuming up to 2M in-memory series per ingester and using the default 13h retention period for local TSDB blocks in the ingesters. #6130
* [CHANGE] Query-frontend: removed `cortex_query_frontend_workers_enqueued_requests_total`. Use `cortex_query_frontend_enqueue_duration_seconds_count` instead. #6121
* [CHANGE] Ingester / querier: enable ingester to querier chunks streaming by default and mark it as stable. #6174
* [CHANGE] Ingester / querier: enable ingester query request minimisation by default and mark it as stable. #6174
* [CHANGE] Ingester: changed the default value for the experimental configuration parameter `-blocks-storage.tsdb.early-head-compaction-min-estimated-series-reduction-percentage` from 10 to 15. #6186
* [CHANGE] Ingester: `/ingester/push` HTTP endpoint has been removed. This endpoint was added for testing and troubleshooting, but was never documented or used for anything. #6299
* [CHANGE] Experimental setting `-log.rate-limit-logs-per-second-burst` renamed to `-log.rate-limit-logs-burst-size`. #6230
* [CHANGE] Ingester: by setting the newly introduced experimental CLI flag `-ingester.return-only-grpc-errors` to true, ingester will return only gRPC errors. This feature changes the following status codes: #6443 #6680 #6723
  * `http.StatusBadRequest` (400) is replaced with `codes.FailedPrecondition` on the write path.
  * `http.StatusServiceUnavailable` (503) is replaced with `codes.Internal` on the write path, and with `codes.ResourceExhausted` on the read path.
  * `codes.Unknown` is replaced with `codes.Internal` on both write and read path.
* [CHANGE] Upgrade Node.js to v20. #6540
* [CHANGE] Querier: `cortex_querier_blocks_consistency_checks_failed_total` is now incremented when a block couldn't be queried from any attempted store-gateway as opposed to incremented after each attempt. Also `cortex_querier_blocks_consistency_checks_total` is incremented once per query as opposed to once per attempt (with 3 attempts). #6590
* [CHANGE] Ingester: Modify utilization based read path limiter to base memory usage on Go heap size. #6584
* [FEATURE] Distributor: added option `-distributor.retry-after-header.enabled` to include the `Retry-After` header in recoverable error responses. #6608
* [FEATURE] Query-frontend: add experimental support for query blocking. Queries are blocked on a per-tenant basis and is configured via the limit `blocked_queries`. #5609
* [FEATURE] Vault: Added support for new Vault authentication methods: `AppRole`, `Kubernetes`, `UserPass` and `Token`. #6143
* [FEATURE] Add experimental endpoint `/api/v1/cardinality/active_series` to return the set of active series for a given selector. #6536 #6619 #6651 #6667 #6717
* [FEATURE] Added `-<prefix>.s3.part-size` flag to configure the S3 minimum file size in bytes used for multipart uploads. #6592
* [FEATURE] Add the experimental `-<prefix>.s3.send-content-md5` flag (defaults to `false`) to configure S3 Put Object requests to send a `Content-MD5` header. Setting this flag is not recommended unless your object storage does not support checksums. #6622
* [FEATURE] Distributor: add an experimental flag `-distributor.reusable-ingester-push-worker` that can be used to pre-allocate a pool of workers to be used to send push requests to the ingesters. #6660
* [FEATURE] Distributor: Support enabling of automatically generated name suffixes for metrics ingested via OTLP, through the flag `-distributor.otel-metric-suffixes-enabled`. #6542
* [FEATURE] Ingester: ingester can now track which of the user's series the ingester actually owns according to the ring, and only consider owned series when checking for user series limit. This helps to avoid hitting the user's series limit when scaling up ingesters or changing user's ingester shard size. Feature is currently experimental, and disabled by default. It can be enabled by setting `-ingester.use-ingester-owned-series-for-limits` (to use owned series for limiting). This is currently limited to multi-zone ingester setup, with replication factor being equal to number of zones. #6718 #7087
* [ENHANCEMENT] Query-frontend: don't treat cancel as an error. #4648
* [ENHANCEMENT] Ingester: exported summary `cortex_ingester_inflight_push_requests_summary` tracking total number of inflight requests in percentile buckets. #5845
* [ENHANCEMENT] Query-scheduler: add `cortex_query_scheduler_enqueue_duration_seconds` metric that records the time taken to enqueue or reject a query request. #5879
* [ENHANCEMENT] Query-frontend: add `cortex_query_frontend_enqueue_duration_seconds` metric that records the time taken to enqueue or reject a query request. When query-scheduler is in use, the metric has the `scheduler_address` label to differentiate the enqueue duration by query-scheduler backend. #5879 #6087 #6120
* [ENHANCEMENT] Store-gateway: add metric `cortex_bucket_store_blocks_loaded_by_duration` for counting the loaded number of blocks based on their duration. #6074  #6129
* [ENHANCEMENT] Expose `/sync/mutex/wait/total:seconds` Go runtime metric as `go_sync_mutex_wait_total_seconds_total` from all components. #5879
* [ENHANCEMENT] Query-scheduler: improve latency with many concurrent queriers. #5880
* [ENHANCEMENT] Ruler: add new per-tenant `cortex_ruler_queries_zero_fetched_series_total` metric to track rules that fetched no series. #5925
* [ENHANCEMENT] Implement support for `limit`, `limit_per_metric` and `metric` parameters for `<Prometheus HTTP prefix>/api/v1/metadata` endpoint. #5890
* [ENHANCEMENT] Distributor: add experimental support for storing metadata when ingesting metrics via OTLP. This makes metrics description and type available when ingesting metrics via OTLP. Enable with `-distributor.enable-otlp-metadata-storage=true`. #5693 #6035 #6254
* [ENHANCEMENT] Ingester: added support for sampling errors, which can be enabled by setting `-ingester.error-sample-rate`. This way each error will be logged once in the configured number of times. All the discarded samples will still be tracked by the `cortex_discarded_samples_total` metric. #5584 #6014
* [ENHANCEMENT] Ruler: Fetch secrets used to configure TLS on the Alertmanager client from Vault when `-vault.enabled` is true. #5239
* [ENHANCEMENT] Query-frontend: added query-sharding support for `group by` aggregation queries. #6024
* [ENHANCEMENT] Fetch secrets used to configure server-side TLS from Vault when `-vault.enabled` is true. #6052.
* [ENHANCEMENT] Packaging: add logrotate config file. #6142
* [ENHANCEMENT] Ingester: add the experimental configuration options `-blocks-storage.tsdb.head-postings-for-matchers-cache-max-bytes` and `-blocks-storage.tsdb.block-postings-for-matchers-cache-max-bytes` to enforce a limit in bytes on the `PostingsForMatchers()` cache used by ingesters (the cache limit is per TSDB head and block basis, not a global one). The experimental configuration options `-blocks-storage.tsdb.head-postings-for-matchers-cache-size` and `-blocks-storage.tsdb.block-postings-for-matchers-cache-size` have been deprecated. #6151
* [ENHANCEMENT] Ingester: use the `PostingsForMatchers()` in-memory cache for label values queries with matchers too. #6151
* [ENHANCEMENT] Ingester / store-gateway: optimized regex matchers. #6168 #6250
* [ENHANCEMENT] Distributor: Include ingester IDs in circuit breaker related metrics and logs. #6206
* [ENHANCEMENT] Querier: improve errors and logging when streaming chunks from ingesters and store-gateways. #6194 #6309
* [ENHANCEMENT] Querier: Add `cortex_querier_federation_exemplar_tenants_queried` and `cortex_querier_federation_tenants_queried` metrics to track the number of tenants queried by multi-tenant queries. #6374 #6409
* [ENHANCEMENT] All: added an experimental `-server.grpc.num-workers` flag that configures the number of long-living workers used to process gRPC requests. This could decrease the CPU usage by reducing the number of stack allocations. #6311
* [ENHANCEMENT] All: improved IPv6 support by using the proper host:port formatting. #6311
* [ENHANCEMENT] Querier: always return error encountered during chunks streaming, rather than `the stream has already been exhausted`. #6345 #6433
* [ENHANCEMENT] Query-frontend: add `instance_enable_ipv6` to support IPv6. #6111
* [ENHANCEMENT] Store-gateway: return same detailed error messages as queriers when chunks or series limits are reached. #6347
* [ENHANCEMENT] Querier: reduce memory consumed for queries that hit store-gateways. #6348
* [ENHANCEMENT] Ruler: include corresponding trace ID with log messages associated with rule evaluation. #6379 #6520
* [ENHANCEMENT] Querier: clarify log messages and span events emitted while querying ingesters, and include both ingester name and address when relevant. #6381
* [ENHANCEMENT] Memcached: introduce new experimental configuration parameters `-<prefix>.memcached.write-buffer-size-bytes` `-<prefix>.memcached.read-buffer-size-bytes` to customise the memcached client write and read buffer size (the buffer is allocated for each memcached connection). #6468
* [ENHANCEMENT] Ingester, Distributor: added experimental support for rejecting push requests received via gRPC before reading them into memory, if ingester or distributor is unable to accept the request. This is activated by using `-ingester.limit-inflight-requests-using-grpc-method-limiter` for ingester, and `-distributor.limit-inflight-requests-using-grpc-method-limiter` for distributor. #5976 #6300
* [ENHANCEMENT] Add capability in store-gateways to accept number of tokens through config. `-store-gateway.sharding-ring.num-tokens`, `default-value=512` #4863
* [ENHANCEMENT] Query-frontend: return warnings generated during query evaluation. #6391
* [ENHANCEMENT] Server: Add the option `-server.http-read-header-timeout` to enable specifying a timeout for reading HTTP request headers. It defaults to 0, in which case reading of headers can take up to `-server.http-read-timeout`, leaving no time for reading body, if there's any. #6517
* [ENHANCEMENT] Add connection-string option, `-<prefix>.azure.connection-string`, for Azure Blob Storage. #6487
* [ENHANCEMENT] Ingester: Add `-ingester.instance-limits.max-inflight-push-requests-bytes`. This limit protects the ingester against requests that together may cause an OOM. #6492
* [ENHANCEMENT] Ingester: add new per-tenant `cortex_ingester_local_limits` metric to expose the calculated local per-tenant limits seen at each ingester. Exports the local per-tenant series limit with label `{limit="max_global_series_per_user"}` #6403
* [ENHANCEMENT] Query-frontend: added "queue_time_seconds" field to "query stats" log. This is total time that query and subqueries spent in the queue, before queriers picked it up. #6537
* [ENHANCEMENT] Server: Add `-server.report-grpc-codes-in-instrumentation-label-enabled` CLI flag to specify whether gRPC status codes should be used in `status_code` label of `cortex_request_duration_seconds` metric. It defaults to false, meaning that successful and erroneous gRPC status codes are represented with `success` and `error` respectively. #6562
* [ENHANCEMENT] Server: Add `-ingester.client.report-grpc-codes-in-instrumentation-label-enabled` CLI flag to specify whether gRPC status codes should be used in `status_code` label of `cortex_ingester_client_request_duration_seconds` metric. It defaults to false, meaning that successful and erroneous gRPC status codes are represented with `2xx` and `error` respectively. #6562
* [ENHANCEMENT] Server: Add `-server.http-log-closed-connections-without-response-enabled` option to log details about connections to HTTP server that were closed before any data was sent back. This can happen if client doesn't manage to send complete HTTP headers before timeout. #6612
* [ENHANCEMENT] Query-frontend: include length of query, time since the earliest and latest points of a query, time since the earliest and latest points of a query, cached/uncached bytes in "query stats" logs. Time parameters (start/end/time) are always formatted as RFC3339 now. #6473 #6477 #6709 #6710
* [ENHANCEMENT] Query-frontend: `-query-frontend.align-queries-with-step` has been moved from a global flag to a per-tenant override. #6714
* [ENHANCEMENT] Distributor: added support for reducing the resolution of native histogram samples upon ingestion if the sample has too many buckets compared to `-validation.max-native-histogram-buckets`. This is enabled by default and can be turned off by setting `-validation.reduce-native-histogram-over-max-buckets` to `false`. #6535
* [ENHANCEMENT] Query-frontend: optionally wait for the frontend to complete startup if requests are received while the frontend is still starting. Disabled by default, set `-query-frontend.not-running-timeout` to a non-zero value to enable. #6621
* [ENHANCEMENT] Distributor: Include source IPs in OTLP push handler logs. #6652
* [ENHANCEMENT] Query-frontend: return clearer error message when a query request is received while shutting down. #6675
* [ENHANCEMENT] Querier: return clearer error message when a query request is cancelled by the caller. #6697
* [ENHANCEMENT] Compactor: Mark corrupted blocks for no-compaction to avoid blocking compactor future runs. #6588
* [ENHANCEMENT] Distributor: Added an experimental configuration option `distributor.ingestion-burst-factor` that overrides the `distributor.ingestion-burst-size` option if set. The `distributor.ingestion-burst-factor` is used to set the underlying ingestion rate limiter token bucket's burst size to a multiple of the per distributor `distributor.ingestion-rate-limit` and the `distributor.ingestion-burst-factor`. This is disabled by default. #6662
* [ENHANCEMENT] Add debug message to track tenants sending queries that are not able to benefit from caches. #6732
* [BUGFIX] Distributor: return server overload error in the event of exceeding the ingestion rate limit. #6549
* [BUGFIX] Ring: Ensure network addresses used for component hash rings are formatted correctly when using IPv6. #6068
* [BUGFIX] Query-scheduler: don't retain connections from queriers that have shut down, leading to gradually increasing enqueue latency over time. #6100 #6145
* [BUGFIX] Ingester: prevent query logic from continuing to execute after queries are canceled. #6085
* [BUGFIX] Ensure correct nesting of children of the `querier.Select` tracing span. #6085
* [BUGFIX] Packaging: fix preremove script preventing upgrades on RHEL based OS. #6067
* [BUGFIX] Querier: return actual error rather than `attempted to read series at index XXX from stream, but the stream has already been exhausted` (or even no error at all) when streaming chunks from ingesters or store-gateways is enabled and an error occurs while streaming chunks. #6346
* [BUGFIX] Querier: reduce log volume when querying ingesters with zone-awareness enabled and one or more instances in a single zone unavailable. #6381
* [BUGFIX] Querier: don't try to query further ingesters if ingester query request minimization is enabled and a query limit is reached as a result of the responses from the initial set of ingesters. #6402
* [BUGFIX] Ingester: Don't cache context cancellation error when querying. #6446
* [BUGFIX] Ingester: don't ignore errors encountered while iterating through chunks or samples in response to a query request. #6469
* [BUGFIX] All: fix issue where traces for some inter-component gRPC calls would incorrectly show the call as failing due to cancellation. #6470
* [BUGFIX] Querier: correctly mark streaming requests to ingesters or store-gateways as successful, not cancelled, in metrics and traces. #6471 #6505
* [BUGFIX] Querier: fix issue where queries fail with "context canceled" error when an ingester or store-gateway fails healthcheck while the query is in progress. #6550
* [BUGFIX] Tracing: When creating an OpenTelemetry tracing span, add it to the context for later retrieval. #6614
* [BUGFIX] Querier: always report query results to query-frontends, even when cancelled, to ensure query-frontends don't wait for results that will otherwise never arrive. #6703
* [BUGFIX] Querier: attempt to query ingesters in PENDING state, to reduce the likelihood that scaling up the number of ingesters in multiple zones simultaneously causes a read outage. #6726 #6727
* [BUGFIX] Querier: don't cancel inflight queries from a query-scheduler if the stream between the querier and query-scheduler is broken. #6728
* [BUGFIX] Store-gateway: Fix double-counting of some duration metrics. #6616
* [BUGFIX] Fixed possible series matcher corruption leading to wrong series being included in query results. #6884

### Mixin

* [CHANGE] Dashboards: enabled reporting gRPC codes as `status_code` label in Mimir dashboards. In case of gRPC calls, the successful `status_code` label on `cortex_request_duration_seconds` and gRPC client request duration metrics has changed from 'success' and '2xx' to 'OK'. #6561
* [CHANGE] Alerts: remove `MimirGossipMembersMismatch` alert and replace it with `MimirGossipMembersTooHigh` and `MimirGossipMembersTooLow` alerts that should have a higher signal-to-noise ratio. #6508
* [ENHANCEMENT] Dashboards: Optionally show rejected requests on Mimir Writes dashboard. Useful when used together with "early request rejection" in ingester and distributor. #6132 #6556
* [ENHANCEMENT] Alerts: added a critical alert for `CompactorSkippedBlocksWithOutOfOrderChunks` when multiple blocks are affected. #6410
* [ENHANCEMENT] Dashboards: Added the min-replicas for autoscaling dashboards. #6528
* [ENHANCEMENT] Dashboards: Show queries per second for the `/api/v1/cardinality/` endpoints on the "Overview" dashboard. #6720
* [BUGFIX] Alerts: fixed issue where `GossipMembersMismatch` warning message referred to per-instance labels that were not produced by the alert query. #6146
* [BUGFIX] Dashboards: Fix autoscaling dashboard panels for KEDA > 2.9. [Requires scraping the KEDA operator for metrics since they moved](https://github.com/kedacore/keda/issues/3972). #6528
* [BUGFIX] Alerts: Fix autoscaling alerts for KEDA > 2.9. [Requires scraping the KEDA operator for metrics since they moved](https://github.com/kedacore/keda/issues/3972). #6528

### Jsonnet

* [CHANGE] Ingester: reduce `-server.grpc-max-concurrent-streams` to 500. #5666
* [CHANGE] Changed default `_config.cluster_domain` from `cluster.local` to `cluster.local.` to reduce the number of DNS lookups made by Mimir. #6389
* [CHANGE] Query-frontend: changed default `_config.autoscaling_query_frontend_cpu_target_utilization` from `1` to `0.75`. #6395
* [CHANGE] Distributor: Increase HPA scale down period such that distributors are slower to scale down after autoscaling up. #6589
* [CHANGE] Store-gateway: Change the default timeout used for index-queries caches from `200ms` to `450ms`. #6786
* [FEATURE] Store-gateway: Allow automated zone-by-zone downscaling, that can be enabled via the `store_gateway_automated_downscale_enabled` flag. It is disabled by default. #6149
* [FEATURE] Ingester: Allow to configure TSDB Head early compaction using the following `_config` parameters: #6181
  * `ingester_tsdb_head_early_compaction_enabled` (disabled by default)
  * `ingester_tsdb_head_early_compaction_reduction_percentage`
  * `ingester_tsdb_head_early_compaction_min_in_memory_series`
* [ENHANCEMENT] Double the amount of rule groups for each user tier. #5897
* [ENHANCEMENT] Set `maxUnavailable` to 0 for `distributor`, `overrides-exporter`, `querier`, `query-frontend`, `query-scheduler` `ruler-querier`, `ruler-query-frontend`, `ruler-query-scheduler` and `consul` deployments, to ensure they don't become completely unavailable during a rollout. #5924
* [ENHANCEMENT] Update rollout-operator to `v0.9.0`. #6022 #6110 #6558 #6681
* [ENHANCEMENT] Update memcached to `memcached:1.6.22-alpine`. #6585
* [ENHANCEMENT] Store-gateway: replaced the following deprecated CLI flags: #6319
  * `-blocks-storage.bucket-store.index-header-lazy-loading-enabled` replaced with `-blocks-storage.bucket-store.index-header.lazy-loading-enabled`
  * `-blocks-storage.bucket-store.index-header-lazy-loading-idle-timeout` replaced with `-blocks-storage.bucket-store.index-header.lazy-loading-idle-timeout`
* [ENHANCEMENT] Store-gateway: Allow selective enablement of store-gateway automated scaling on a per-zone basis. #6302
* [BUGFIX] Autoscaling: KEDA > 2.9 removed the ability to set metricName in the trigger metadata. To help discern which metric is used by the HPA, we set the trigger name to what was the metricName. This is available as the `scaler` label on `keda_*` metrics. #6528

### Mimirtool

* [ENHANCEMENT] Analyze Grafana: Improve support for variables in range. #6657
* [BUGFIX] Fix out of bounds error on export with large timespans and/or series count. #5700
* [BUGFIX] Fix the issue where `--read-timeout` was applied to the entire `mimirtool analyze grafana` invocation rather than to individual Grafana API calls. #5915
* [BUGFIX] Fix incorrect remote-read path joining for `mimirtool remote-read` commands on Windows. #6011
* [BUGFIX] Fix template files full path being sent in `mimirtool alertmanager load` command. #6138
* [BUGFIX] Analyze rule-file: .metricsUsed field wasn't populated. #6953

### Mimir Continuous Test

### Query-tee

### Documentation

* [ENHANCEMENT] Document the concept of native histograms and how to send them to Mimir, migration path. #5956 #6488 #6539 #6752
* [ENHANCEMENT] Document native histograms query and visualization. #6231

### Tools

* [CHANGE] tsdb-index: Rename tool to tsdb-series. #6317
* [FEATURE] tsdb-labels: Add tool to print label names and values of a TSDB block. #6317
* [ENHANCEMENT] trafficdump: Trafficdump can now parse OTEL requests. Entire request is dumped to output, there's no filtering of fields or matching of series done. #6108

## 2.10.5

### Grafana Mimir

* [ENHANCEMENT] Update Docker base images from `alpine:3.18.3` to `alpine:3.18.5`. #6897
* [BUGFIX] Fixed possible series matcher corruption leading to wrong series being included in query results. #6886

### Documentation

* [ENHANCEMENT] Document the concept of native histograms and how to send them to Mimir, migration path. #6757
* [ENHANCEMENT] Document native histograms query and visualization. #6757

## 2.10.4

### Grafana Mimir

* [BUGFIX] Update otelhttp library to v0.44.0 as a mitigation for CVE-2023-45142. #6634

## 2.10.3

### Grafana Mimir

* [BUGFIX] Update grpc-go library to 1.57.2-dev that includes a fix for a bug introduced in 1.57.1. #6419

## 2.10.2

### Grafana Mimir

* [BUGFIX] Update grpc-go library to 1.57.1 and `golang.org/x/net` to `0.17`, which include fix for CVE-2023-44487. #6349

## 2.10.1

### Grafana Mimir

* [CHANGE] Update Go version to 1.21.3. #6244 #6325
* [BUGFIX] Query-frontend: Don't retry read requests rejected by the ingester due to utilization based read path limiting. #6032
* [BUGFIX] Ingester: fix panic in WAL replay of certain native histograms. #6086

## 2.10.0

### Grafana Mimir

* [CHANGE] Store-gateway: skip verifying index header integrity upon loading. To enable verification set `blocks_storage.bucket_store.index_header.verify_on_load: true`. #5174
* [CHANGE] Querier: change the default value of the experimental `-querier.streaming-chunks-per-ingester-buffer-size` flag to 256. #5203
* [CHANGE] Querier: only initiate query requests to ingesters in the `ACTIVE` state in the ring. #5342
* [CHANGE] Querier: renamed `-querier.prefer-streaming-chunks` to `-querier.prefer-streaming-chunks-from-ingesters` to enable streaming chunks from ingesters to queriers. #5182
* [CHANGE] Querier: `-query-frontend.cache-unaligned-requests` has been moved from a global flag to a per-tenant override. #5312
* [CHANGE] Ingester: removed `cortex_ingester_shipper_dir_syncs_total` and `cortex_ingester_shipper_dir_sync_failures_total` metrics. The former metric was not much useful, and the latter was never incremented. #5396
* [CHANGE] Ingester: removed logging of errors related to hitting per-instance limits to reduce resource usage when ingesters are under pressure. #5585
* [CHANGE] gRPC clients: use default connect timeout of 5s, and therefore enable default connect backoff max delay of 5s. #5562
* [CHANGE] Ingester: the `-validation.create-grace-period` is now enforced in the ingester too, other than distributor and query-frontend. If you've configured `-validation.create-grace-period` then make sure the configuration is applied to ingesters too. #5712
* [CHANGE] Distributor: the `-validation.create-grace-period` is now enforced for examplars too in the distributor. If an examplar has timestamp greater than "now + grace_period", then the exemplar will be dropped and the metric `cortex_discarded_exemplars_total{reason="exemplar_too_far_in_future",user="..."}` increased. #5761
* [CHANGE] Query-frontend: the `-validation.create-grace-period` is now enforced in the query-frontend even when the configured value is 0. When the value is 0, the query end time range is truncated to the current real-world time. #5829
* [CHANGE] Store-gateway: deprecated configuration parameters for index header under `blocks-storage.bucket-store` and use a new configurations in `blocks-storage.bucket-store.index-header`, deprecated configuration will be removed in Mimir 2.12. Configuration changes: #5726
  * `-blocks-storage.bucket-store.index-header-lazy-loading-enabled` is deprecated, use the new configuration `-blocks-storage.bucket-store.index-header.lazy-loading-enabled`
  * `-blocks-storage.bucket-store.index-header-lazy-loading-idle-timeout` is deprecated, use the new configuration `-blocks-storage.bucket-store.index-header.lazy-loading-idle-timeout`
  * `-blocks-storage.bucket-store.index-header-lazy-loading-concurrency` is deprecated, use the new configuration `-blocks-storage.bucket-store.index-header.lazy-loading-concurrency`
* [CHANGE] Store-gateway: remove experimental fine-grained chunks caching. The following experimental configuration parameters have been removed `-blocks-storage.bucket-store.chunks-cache.fine-grained-chunks-caching-enabled`, `-blocks-storage.bucket-store.fine-grained-chunks-caching-ranges-per-series`. #5816 #5875
* [CHANGE] Ingester: remove deprecated `blocks-storage.tsdb.max-tsdb-opening-concurrency-on-startup`. #5850
* [FEATURE] Introduced `-distributor.service-overload-status-code-on-rate-limit-enabled` flag for configuring status code to 529 instead of 429 upon rate limit exhaustion. #5752
* [FEATURE] Cardinality API: added a new `count_method` parameter which enables counting active series. #5136
* [FEATURE] Query-frontend: added experimental support to cache cardinality, label names and label values query responses. The cache will be used when `-query-frontend.cache-results` is enabled, and `-query-frontend.results-cache-ttl-for-cardinality-query` or `-query-frontend.results-cache-ttl-for-labels-query` set to a value greater than 0. The following metrics have been added to track the query results cache hit ratio per `request_type`: #5212 #5235 #5426 #5524
  * `cortex_frontend_query_result_cache_requests_total{request_type="query_range|cardinality|label_names_and_values"}`
  * `cortex_frontend_query_result_cache_hits_total{request_type="query_range|cardinality|label_names_and_values"}`
* [FEATURE] Added `-<prefix>.s3.list-objects-version` flag to configure the S3 list objects version. #5099
* [FEATURE] Ingester: add optional CPU/memory utilization based read request limiting, considered experimental. Disabled by default, enable by configuring limits via both of the following flags: #5012 #5392 #5394 #5526 #5508 #5704
  * `-ingester.read-path-cpu-utilization-limit`
  * `-ingester.read-path-memory-utilization-limit`
  * `-ingester.log-utilization-based-limiter-cpu-samples`
* [FEATURE] Ruler: support filtering results from rule status endpoint by `file`, `rule_group` and `rule_name`. #5291
* [FEATURE] Ingester: add experimental support for creating tokens by using spread minimizing strategy. This can be enabled with `-ingester.ring.token-generation-strategy: spread-minimizing` and `-ingester.ring.spread-minimizing-zones: <all available zones>`. In that case `-ingester.ring.tokens-file-path` must be empty. #5308 #5324
* [FEATURE] Storegateway: Persist sparse index-headers to disk and read from disk on index-header loads instead of reconstructing. #5465 #5651 #5726
* [FEATURE] Ingester: add experimental CLI flag `-ingester.ring.spread-minimizing-join-ring-in-order` that allows an ingester to register tokens in the ring only after all previous ingesters (with ID lower than its own ID) have already been registered. #5541
* [FEATURE] Ingester: add experimental support to compact the TSDB Head when the number of in-memory series is equal or greater than `-blocks-storage.tsdb.early-head-compaction-min-in-memory-series`, and the ingester estimates that the per-tenant TSDB Head compaction will reduce in-memory series by at least `-blocks-storage.tsdb.early-head-compaction-min-estimated-series-reduction-percentage`. #5371
* [FEATURE] Ingester: add new metrics for tracking native histograms in active series: `cortex_ingester_active_native_histogram_series`, `cortex_ingester_active_native_histogram_series_custom_tracker`, `cortex_ingester_active_native_histogram_buckets`, `cortex_ingester_active_native_histogram_buckets_custom_tracker`. The first 2 are the subsets of the existing and unmodified `cortex_ingester_active_series` and `cortex_ingester_active_series_custom_tracker` respectively, only tracking native histogram series, and the last 2 are the equivalents for tracking the number of buckets in native histogram series. #5318
* [FEATURE] Add experimental CLI flag `-<prefix>.s3.native-aws-auth-enabled` that allows to enable the default credentials provider chain of the AWS SDK. #5636
* [FEATURE] Distributor: add experimental support for circuit breaking when writing to ingesters via `-ingester.client.circuit-breaker.enabled`, `-ingester.client.circuit-breaker.failure-threshold`, or `-ingester.client.circuit-breaker.cooldown-period` or their corresponding YAML. #5650
* [FEATURE] The following features are no longer considered experimental. #5701 #5872
  * Ruler storage cache (`-ruler-storage.cache.*`)
  * Exclude ingesters running in specific zones (`-ingester.ring.excluded-zones`)
  * Cardinality-based query sharding (`-query-frontend.query-sharding-target-series-per-shard`)
  * Cardinality query result caching (`-query-frontend.results-cache-ttl-for-cardinality-query`)
  * Label names and values query result caching (`-query-frontend.results-cache-ttl-for-labels-query`)
  * Query expression size limit (`-query-frontend.max-query-expression-size-bytes`)
  * Peer discovery / tenant sharding for overrides exporters (`-overrides-exporter.ring.enabled`)
  * Configuring enabled metrics in overrides exporter (`-overrides-exporter.enabled-metrics`)
  * Per-tenant results cache TTL (`-query-frontend.results-cache-ttl`, `-query-frontend.results-cache-ttl-for-out-of-order-time-window`)
  * Shutdown delay (`-shutdown-delay`)
* [FEATURE] Querier: add experimental CLI flag `-tenant-federation.max-concurrent` to adjust the max number of per-tenant queries that can be run at a time when executing a single multi-tenant query. #5874
* [FEATURE] Alertmanager: add Microsoft Teams as a supported integration. #5840
* [ENHANCEMENT] Overrides-exporter: Add new metrics for write path and alertmanager (`max_global_metadata_per_user`, `max_global_metadata_per_metric`, `request_rate`, `request_burst_size`, `alertmanager_notification_rate_limit`, `alertmanager_max_dispatcher_aggregation_groups`, `alertmanager_max_alerts_count`, `alertmanager_max_alerts_size_bytes`) and added flag `-overrides-exporter.enabled-metrics` to explicitly configure desired metrics, e.g. `-overrides-exporter.enabled-metrics=request_rate,ingestion_rate`. Default value for this flag is: `ingestion_rate,ingestion_burst_size,max_global_series_per_user,max_global_series_per_metric,max_global_exemplars_per_user,max_fetched_chunks_per_query,max_fetched_series_per_query,ruler_max_rules_per_rule_group,ruler_max_rule_groups_per_tenant`. #5376
* [ENHANCEMENT] Cardinality API: when zone aware replication is enabled, the label values cardinality API can now tolerate single zone failure #5178
* [ENHANCEMENT] Distributor: optimize sending requests to ingesters when incoming requests don't need to be modified. For now this feature can be disabled by setting `-timeseries-unmarshal-caching-optimization-enabled=false`. #5137
* [ENHANCEMENT] Add advanced CLI flags to control gRPC client behaviour: #5161
  * `-<prefix>.connect-timeout`
  * `-<prefix>.connect-backoff-base-delay`
  * `-<prefix>.connect-backoff-max-delay`
  * `-<prefix>.initial-stream-window-size`
  * `-<prefix>.initial-connection-window-size`
* [ENHANCEMENT] Query-frontend: added "response_size_bytes" field to "query stats" log. #5196
* [ENHANCEMENT] Querier: refine error messages for per-tenant query limits, informing the user of the preferred strategy for not hitting the limit, in addition to how they may tweak the limit. #5059
* [ENHANCEMENT] Distributor: optimize sending of requests to ingesters by reusing memory buffers for marshalling requests. This optimization can be enabled by setting `-distributor.write-requests-buffer-pooling-enabled` to `true`. #5195 #5805 #5830
* [ENHANCEMENT] Querier: add experimental `-querier.minimize-ingester-requests` option to initially query only the minimum set of ingesters required to reach quorum. #5202 #5259 #5263
* [ENHANCEMENT] Querier: improve error message when streaming chunks from ingesters to queriers and a query limit is reached. #5245
* [ENHANCEMENT] Use new data structure for labels, to reduce memory consumption. #3555 #5731
* [ENHANCEMENT] Update alpine base image to 3.18.2. #5276
* [ENHANCEMENT] Ruler: add `cortex_ruler_sync_rules_duration_seconds` metric, tracking the time spent syncing all rule groups owned by the ruler instance. #5311
* [ENHANCEMENT] Store-gateway: add experimental `blocks-storage.bucket-store.index-header-lazy-loading-concurrency` config option to limit the number of concurrent index-headers loads when lazy loading. #5313 #5605
* [ENHANCEMENT] Ingester and querier: improve level of detail in traces emitted for queries that hit ingesters. #5315
* [ENHANCEMENT] Querier: add `cortex_querier_queries_rejected_total` metric that counts the number of queries rejected due to hitting a limit (eg. max series per query or max chunks per query). #5316 #5440 #5450
* [ENHANCEMENT] Querier: add experimental `-querier.minimize-ingester-requests-hedging-delay` option to initiate requests to further ingesters when request minimisation is enabled and not all initial requests have completed. #5368
* [ENHANCEMENT] Clarify docs for `-ingester.client.*` flags to make it clear that these are used by both queriers and distributors. #5375
* [ENHANCEMENT] Querier and store-gateway: add experimental support for streaming chunks from store-gateways to queriers while evaluating queries. This can be enabled with `-querier.prefer-streaming-chunks-from-store-gateways=true`. #5182
* [ENHANCEMENT] Querier: enforce `max-chunks-per-query` limit earlier in query processing when streaming chunks from ingesters to queriers to avoid unnecessarily consuming resources for queries that will be aborted. #5369 #5447
* [ENHANCEMENT] Ingester: added `cortex_ingester_shipper_last_successful_upload_timestamp_seconds` metric tracking the last successful TSDB block uploaded to the bucket (unix timestamp in seconds). #5396
* [ENHANCEMENT] Ingester: add two metrics tracking resource utilization calculated by utilization based limiter: #5496
  * `cortex_ingester_utilization_limiter_current_cpu_load`: The current exponential weighted moving average of the ingester's CPU load
  * `cortex_ingester_utilization_limiter_current_memory_usage_bytes`: The current ingester memory utilization
* [ENHANCEMENT] Ruler: added `insight=true` field to ruler's prometheus component for rule evaluation logs. #5510
* [ENHANCEMENT] Distributor Ingester: add metrics to count the number of requests rejected for hitting per-instance limits, `cortex_distributor_instance_rejected_requests_total` and `cortex_ingester_instance_rejected_requests_total` respectively. #5551
* [ENHANCEMENT] Distributor: add support for ingesting exponential histograms that are over the native histogram scale limit of 8 in OpenTelemetry format by downscaling them. #5532 #5607
* [ENHANCEMENT] General: buffered logging: #5506
  * `-log.buffered` CLI flag enable buffered logging.
* [ENHANCEMENT] Distributor: add more detailed information to traces generated while processing OTLP write requests. #5539
* [ENHANCEMENT] Distributor: improve performance ingesting OTLP payloads. #5531 #5607 #5616
* [ENHANCEMENT] Ingester: optimize label-values with matchers call when number of matched series is small. #5600
* [ENHANCEMENT] Compactor: delete bucket-index, markers and debug files if there are no blocks left in the bucket index. This cleanup must be enabled by using `-compactor.no-blocks-file-cleanup-enabled` option. #5648
* [ENHANCEMENT] Ingester: reduce memory usage of active series tracker. #5665
* [ENHANCEMENT] Store-gateway: added `-store-gateway.sharding-ring.auto-forget-enabled` configuration parameter to control whether store-gateway auto-forget feature should be enabled or disabled (enabled by default). #5702
* [ENHANCEMENT] Compactor: added per tenant block upload counters `cortex_block_upload_api_blocks_total`, `cortex_block_upload_api_bytes_total`, and `cortex_block_upload_api_files_total`. #5738
* [ENHANCEMENT] Compactor: verify time range of compacted block(s) matches the time range of input blocks. #5760
* [ENHANCEMENT] Querier: improved observability of calls to ingesters during queries. #5724
* [ENHANCEMENT] Compactor: block backfilling logging is now more verbose. #5711
* [ENHANCEMENT] Added support to rate limit application logs: #5764
  * `-log.rate-limit-enabled`
  * `-log.rate-limit-logs-per-second`
  * `-log.rate-limit-logs-per-second-burst`
* [ENHANCEMENT] Ingester: added `cortex_ingester_tsdb_head_min_timestamp_seconds` and `cortex_ingester_tsdb_head_max_timestamp_seconds` metrics which return min and max time of all TSDB Heads open in an ingester. #5786 #5815
* [ENHANCEMENT] Querier: cancel query requests to ingesters in a zone upon first error received from the zone, to reduce wasted effort spent computing results that won't be used #5764
* [ENHANCEMENT] All: improve tracing of internal HTTP requests sent over httpgrpc. #5782
* [ENHANCEMENT] Querier: add experimental per-query chunks limit based on an estimate of the number of chunks that will be sent from ingesters and store-gateways that is enforced earlier during query evaluation. This limit is disabled by default and can be configured with `-querier.max-estimated-fetched-chunks-per-query-multiplier`. #5765
* [ENHANCEMENT] Ingester: add UI for listing tenants with TSDB on given ingester and viewing details of tenants's TSDB on given ingester. #5803 #5824
* [ENHANCEMENT] Querier: improve observability of calls to store-gateways during queries. #5809
* [ENHANCEMENT] Query-frontend: improve tracing of interactions with query-scheduler. #5818
* [ENHANCEMENT] Query-scheduler: improve tracing of requests when request is rejected by query-scheduler. #5848
* [ENHANCEMENT] Ingester: avoid logging some errors that could cause logging contention. #5494 #5581
* [ENHANCEMENT] Store-gateway: wait for query gate after loading blocks. #5507
* [ENHANCEMENT] Store-gateway: always include `__name__` posting group in selection in order to reduce the number of object storage API calls. #5246
* [ENHANCEMENT] Ingester: track active series by ref instead of hash/labels to reduce memory usage. #5134 #5193
* [ENHANCEMENT] Go: updated to 1.21.1. #5955 #5960
* [ENHANCEMENT] Alertmanager: updated to alertmanager 0.26.0. #5840
* [BUGFIX] Ingester: Handle when previous ring state is leaving and the number of tokens has changed. #5204
* [BUGFIX] Querier: fix issue where queries that use the `timestamp()` function fail with `execution: attempted to read series at index 0 from stream, but the stream has already been exhausted` if streaming chunks from ingesters to queriers is enabled. #5370
* [BUGFIX] memberlist: bring back `memberlist_client_kv_store_count` metric that used to exist in Cortex, but got lost during dskit updates before Mimir 2.0. #5377
* [BUGFIX] Querier: pass on HTTP 503 query response code. #5364
* [BUGFIX] Store-gateway: Fix issue where stopping a store-gateway could cause all store-gateways to unload all blocks. #5464
* [BUGFIX] Allocate ballast in smaller blocks to avoid problem when entire ballast was kept in memory working set. #5565
* [BUGFIX] Querier: retry frontend result notification when an error is returned. #5591
* [BUGFIX] Querier: fix issue where `cortex_ingester_client_request_duration_seconds` metric did not include streaming query requests that did not return any series. #5695
* [BUGFIX] Ingester: fix ActiveSeries tracker double-counting series that have been deleted from the Head while still being active and then recreated again. #5678
* [BUGFIX] Ingester: don't set "last update time" of TSDB into the future when opening TSDB. This could prevent detecting of idle TSDB for a long time, if sample in distant future was ingested. #5787
* [BUGFIX] Store-gateway: fix bug when lazy index header could be closed prematurely even when still in use. #5795
* [BUGFIX] Ruler: gracefully shut down rule evaluations. #5778
* [BUGFIX] Querier: fix performance when ingesters stream samples. #5836
* [BUGFIX] Ingester: fix spurious `not found` errors on label values API during head compaction. #5957
* [BUGFIX] All: updated Minio object storage client from 7.0.62 to 7.0.63 to fix auto-detection of AWS GovCloud environments. #5905

### Mixin

* [CHANGE] Dashboards: show all workloads in selected namespace on "rollout progress" dashboard. #5113
* [CHANGE] Dashboards: show the number of updated and ready pods for each workload in the "rollout progress" panel on the "rollout progress" dashboard. #5113
* [CHANGE] Dashboards: removed "Query results cache misses" panel on the "Mimir / Queries" dashboard. #5423
* [CHANGE] Dashboards: default to shared crosshair on all dashboards. #5489
* [CHANGE] Dashboards: sort variable drop-down lists from A to Z, rather than Z to A. #5490
* [CHANGE] Alerts: removed `MimirProvisioningTooManyActiveSeries` alert. You should configure `-ingester.instance-limits.max-series` and rely on `MimirIngesterReachingSeriesLimit` alert instead. #5593
* [CHANGE] Alerts: removed `MimirProvisioningTooManyWrites` alert. The alerting threshold used in this alert was chosen arbitrarily and ingesters receiving an higher number of samples / sec don't necessarily have any issue. You should rely on SLOs metrics and alerts instead. #5706
* [CHANGE] Alerts: don't raise `MimirRequestErrors` or `MimirRequestLatency` alert for the `/debug/pprof` endpoint. #5826
* [ENHANCEMENT] Dashboards: adjust layout of "rollout progress" dashboard panels so that the "rollout progress" panel doesn't require scrolling. #5113
* [ENHANCEMENT] Dashboards: show container name first in "pods count per version" panel on "rollout progress" dashboard. #5113
* [ENHANCEMENT] Dashboards: show time spend waiting for turn when lazy loading index headers in the "index-header lazy load gate latency" panel on the "queries" dashboard. #5313
* [ENHANCEMENT] Dashboards: split query results cache hit ratio by request type in "Query results cache hit ratio" panel on the "Mimir / Queries" dashboard. #5423
* [ENHANCEMENT] Dashboards: add "rejected queries" panel to "queries" dashboard. #5429
* [ENHANCEMENT] Dashboards: add native histogram active series and active buckets to "tenants" dashboard. #5543
* [ENHANCEMENT] Dashboards: add panels to "Mimir / Writes" for requests rejected for per-instance limits. #5638
* [ENHANCEMENT] Dashboards: rename "Blocks currently loaded" to "Blocks currently owned" in the "Mimir / Queries" dashboard. #5705
* [ENHANCEMENT] Alerts: Add `MimirIngestedDataTooFarInTheFuture` warning alert that triggers when Mimir ingests sample with timestamp more than 1h in the future. #5822
* [BUGFIX] Alerts: fix `MimirIngesterRestarts` to fire only when the ingester container is restarted, excluding the cases the pod is rescheduled. #5397
* [BUGFIX] Dashboards: fix "unhealthy pods" panel on "rollout progress" dashboard showing only a number rather than the name of the workload and the number of unhealthy pods if only one workload has unhealthy pods. #5113 #5200
* [BUGFIX] Alerts: fixed `MimirIngesterHasNotShippedBlocks` and `MimirIngesterHasNotShippedBlocksSinceStart` alerts. #5396
* [BUGFIX] Alerts: Fix `MimirGossipMembersMismatch` to include `admin-api` and custom compactor pods. `admin-api` is a GEM component. #5641 #5797
* [BUGFIX] Dashboards: fix autoscaling dashboard panels that could show multiple series for a single component. #5810
* [BUGFIX] Dashboards: fix ruler-querier scaling metric panel query and split into CPU and memory scaling metric panels. #5739

### Jsonnet

* [CHANGE] Removed `_config.querier.concurrency` configuration option and replaced it with `_config.querier_max_concurrency` and `_config.ruler_querier_max_concurrency` to allow to easily fine tune it for different querier deployments. #5322
* [CHANGE] Change `_config.multi_zone_ingester_max_unavailable` to 50. #5327
* [CHANGE] Change distributors rolling update strategy configuration: `maxSurge` and `maxUnavailable` are set to `15%` and `0`. #5714
* [FEATURE] Alertmanager: Add horizontal pod autoscaler config, that can be enabled using `autoscaling_alertmanager_enabled: true`. #5194 #5249
* [ENHANCEMENT] Enable the `track_sizes` feature for Memcached pods to help determine cache efficiency. #5209
* [ENHANCEMENT] Add per-container map for environment variables. #5181
* [ENHANCEMENT] Add `PodDisruptionBudget`s for compactor, continuous-test, distributor, overrides-exporter, querier, query-frontend, query-scheduler, rollout-operator, ruler, ruler-querier, ruler-query-frontend, ruler-query-scheduler, and all memcached workloads. #5098
* [ENHANCEMENT] Ruler: configure the ruler storage cache when the metadata cache is enabled. #5326 #5334
* [ENHANCEMENT] Shuffle-sharding: ingester shards in user-classes can now be configured to target different series and limit percentage utilization through `_config.shuffle_sharding.target_series_per_ingester` and `_config.shuffle_sharding.target_utilization_percentage` values. #5470
* [ENHANCEMENT] Distributor: allow adjustment of the targeted CPU usage as a percentage of requested CPU. This can be adjusted with `_config.autoscaling_distributor_cpu_target_utilization`. #5525
* [ENHANCEMENT] Ruler: add configuration option `_config.ruler_remote_evaluation_max_query_response_size_bytes` to easily set the maximum query response size allowed (in bytes). #5592
* [ENHANCEMENT] Distributor: dynamically set `GOMAXPROCS` based on the CPU request. This should reduce distributor CPU utilization, assuming the CPU request is set to a value close to the actual utilization. #5588
* [ENHANCEMENT] Querier: dynamically set `GOMAXPROCS` based on the CPU request. This should reduce noisy neighbour issues created by the querier, whose CPU utilization could eventually saturate the Kubernetes node if unbounded. #5646 #5658
* [ENHANCEMENT] Allow to remove an entry from the configured environment variable for a given component, setting the environment value to `null` in the `*_env_map` objects (e.g. `store_gateway_env_map+:: { 'field': null}`). #5599
* [ENHANCEMENT] Allow overriding the default number of replicas for `etcd`. #5589
* [ENHANCEMENT] Memcached: reduce memory request for results, chunks and metadata caches. The requested memory is 5% greater than the configured memcached max cache size. #5661
* [ENHANCEMENT] Autoscaling: Add the following configuration options to fine tune autoscaler target utilization: #5679 #5682 #5689
  * `autoscaling_querier_target_utilization` (defaults to `0.75`)
  * `autoscaling_mimir_read_target_utilization` (defaults to `0.75`)
  * `autoscaling_ruler_querier_cpu_target_utilization` (defaults to `1`)
  * `autoscaling_distributor_memory_target_utilization` (defaults to `1`)
  * `autoscaling_ruler_cpu_target_utilization` (defaults to `1`)
  * `autoscaling_query_frontend_cpu_target_utilization` (defaults to `1`)
  * `autoscaling_ruler_query_frontend_cpu_target_utilization` (defaults to `1`)
  * `autoscaling_alertmanager_cpu_target_utilization` (defaults to `1`)
* [ENHANCEMENT] Gossip-ring: add appProtocol for istio compatibility. #5680
* [ENHANCEMENT] Add _config.commonConfig to allow adding common configuration parameters for all Mimir components. #5703
* [ENHANCEMENT] Update rollout-operator to `v0.7.0`. #5718
* [ENHANCEMENT] Increase the default rollout speed for store-gateway when lazy loading is disabled. #5823
* [ENHANCEMENT] Add autoscaling on memory for ruler-queriers. #5739
* [ENHANCEMENT] Deduplicate scaled object creation for most objects that scale on CPU and memory. #6411
* [BUGFIX] Fix compilation when index, chunks or metadata caches are disabled. #5710
* [BUGFIX] Autoscaling: treat OOMing containers as though they are using their full memory request. #5739
* [BUGFIX] Autoscaling: if no containers are up, report 0 memory usage instead of no data. #6411

### Mimirtool

* [ENHANCEMENT] Mimirtool uses paging to fetch all dashboards from Grafana when running `mimirtool analyse grafana`. This allows the tool to work correctly when running against Grafana instances with more than a 1000 dashboards. #5825
* [ENHANCEMENT] Extract metric name from queries that have a `__name__` matcher. #5911
* [BUGFIX] Mimirtool no longer parses label names as metric names when handling templating variables that are populated using `label_values(<label_name>)` when running `mimirtool analyse grafana`. #5832
* [BUGFIX] Fix panic when analyzing a grafana dashboard with multiline queries in templating variables. #5911

### Query-tee

* [CHANGE] Proxy `Content-Type` response header from backend. Previously `Content-Type: text/plain; charset=utf-8` was returned on all requests. #5183
* [CHANGE] Increase default value of `-proxy.compare-skip-recent-samples` to avoid racing with recording rule evaluation. #5561
* [CHANGE] Add `-backend.skip-tls-verify` to optionally skip TLS verification on backends. #5656

### Documentation

* [CHANGE] Fix reference to `get-started` documentation directory. #5476
* [CHANGE] Fix link to external OTLP/HTTP documentation.
* [ENHANCEMENT] Improved `MimirRulerTooManyFailedQueries` runbook. #5586
* [ENHANCEMENT] Improved "Recover accidentally deleted blocks" runbook. #5620
* [ENHANCEMENT] Documented options and trade-offs to query label names and values. #5582
* [ENHANCEMENT] Improved `MimirRequestErrors` runbook for alertmanager. #5694

### Tools

* [CHANGE] copyblocks: add support for S3 and the ability to copy between different object storage services. Due to this, the `-source-service` and `-destination-service` flags are now required and the `-service` flag has been removed. #5486
* [FEATURE] undelete-block-gcs: Added new tool for undeleting blocks on GCS storage. #5610 #5855
* [FEATURE] wal-reader: Added new tool for printing entries in TSDB WAL. #5780
* [ENHANCEMENT] ulidtime: add -seconds flag to print timestamps as Unix timestamps. #5621
* [ENHANCEMENT] ulidtime: exit with status code 1 if some ULIDs can't be parsed. #5621
* [ENHANCEMENT] tsdb-index-toc: added index-header size estimates. #5652
* [BUGFIX] Stop tools from panicking when `-help` flag is passed. #5412
* [BUGFIX] Remove github.com/golang/glog command line flags from tools. #5413

## 2.9.4

### Grafana Mimir

* [ENHANCEMENT] Update Docker base images from `alpine:3.18.3` to `alpine:3.18.5`. #6895

## 2.9.3

### Grafana Mimir

* [BUGFIX] Update `go.opentelemetry.io/contrib/instrumentation/net/http/otelhttp` to `0.44` which includes a fix for CVE-2023-45142. #6637

## 2.9.2

### Grafana Mimir

* [BUGFIX] Update grpc-go library to 1.56.3 and `golang.org/x/net` to `0.17`, which include fix for CVE-2023-44487. #6353 #6364

## 2.9.1

### Grafana Mimir

* [ENHANCEMENT] Update alpine base image to 3.18.3. #6021

## 2.9.0

### Grafana Mimir

* [CHANGE] Store-gateway: change expanded postings, postings, and label values index cache key format. These caches will be invalidated when rolling out the new Mimir version. #4770 #4978 #5037
* [CHANGE] Distributor: remove the "forwarding" feature as it isn't necessary anymore. #4876
* [CHANGE] Query-frontend: Change the default value of `-query-frontend.query-sharding-max-regexp-size-bytes` from `0` to `4096`. #4932
* [CHANGE] Querier: `-querier.query-ingesters-within` has been moved from a global flag to a per-tenant override. #4287
* [CHANGE] Querier: Use `-blocks-storage.tsdb.retention-period` instead of `-querier.query-ingesters-within` for calculating the lookback period for shuffle sharded ingesters. Setting `-querier.query-ingesters-within=0` no longer disables shuffle sharding on the read path. #4287
* [CHANGE] Block upload: `/api/v1/upload/block/{block}/files` endpoint now allows file uploads with no `Content-Length`. #4956
* [CHANGE] Store-gateway: deprecate configuration parameters for chunk pooling, they will be removed in Mimir 2.11. The following options are now also ignored: #4996
  * `-blocks-storage.bucket-store.max-chunk-pool-bytes`
  * `-blocks-storage.bucket-store.chunk-pool-min-bucket-size-bytes`
  * `-blocks-storage.bucket-store.chunk-pool-max-bucket-size-bytes`
* [CHANGE] Store-gateway: remove metrics `cortex_bucket_store_chunk_pool_requested_bytes_total` and `cortex_bucket_store_chunk_pool_returned_bytes_total`. #4996
* [CHANGE] Compactor: change default of `-compactor.partial-block-deletion-delay` to `1d`. This will automatically clean up partial blocks that were a result of failed block upload or deletion. #5026
* [CHANGE] Compactor: the deprecated configuration parameter `-compactor.consistency-delay` has been removed. #5050
* [CHANGE] Store-gateway: the deprecated configuration parameter `-blocks-storage.bucket-store.consistency-delay` has been removed. #5050
* [CHANGE] The configuration parameter `-blocks-storage.bucket-store.bucket-index.enabled` has been deprecated and will be removed in Mimir 2.11. Mimir is running by default with the bucket index enabled since version 2.0, and starting from the version 2.11 it will not be possible to disable it. #5051
* [CHANGE] The configuration parameters `-querier.iterators` and `-query.batch-iterators` have been deprecated and will be removed in Mimir 2.11. Mimir runs by default with `-querier.batch-iterators=true`, and starting from version 2.11 it will not be possible to change this. #5114
* [CHANGE] Compactor: change default of `-compactor.first-level-compaction-wait-period` to 25m. #5128
* [CHANGE] Ruler: changed default of `-ruler.poll-interval` from `1m` to `10m`. Starting from this release, the configured rule groups will also be re-synced each time they're modified calling the ruler configuration API. #5170
* [FEATURE] Query-frontend: add `-query-frontend.log-query-request-headers` to enable logging of request headers in query logs. #5030
* [FEATURE] Store-gateway: add experimental feature to retain lazy-loaded index headers between restarts by eagerly loading them during startup. This is disabled by default and can only be enabled if lazy loading is enabled. To enable this set the following: #5606
  * `-blocks-storage.bucket-store.index-header-lazy-loading-enabled` must be set to true
  * `-blocks-storage.bucket-store.index-header.eager-loading-startup-enabled` must be set to true
* [ENHANCEMENT] Add per-tenant limit `-validation.max-native-histogram-buckets` to be able to ignore native histogram samples that have too many buckets. #4765
* [ENHANCEMENT] Store-gateway: reduce memory usage in some LabelValues calls. #4789
* [ENHANCEMENT] Store-gateway: add a `stage` label to the metric `cortex_bucket_store_series_data_touched`. This label now applies to `data_type="chunks"` and `data_type="series"`. The `stage` label has 2 values: `processed` - the number of series that parsed - and `returned` - the number of series selected from the processed bytes to satisfy the query. #4797 #4830
* [ENHANCEMENT] Distributor: make `__meta_tenant_id` label available in relabeling rules configured via `metric_relabel_configs`. #4725
* [ENHANCEMENT] Compactor: added the configurable limit `compactor.block-upload-max-block-size-bytes` or `compactor_block_upload_max_block_size_bytes` to limit the byte size of uploaded or validated blocks. #4680
* [ENHANCEMENT] Querier: reduce CPU utilisation when shuffle sharding is enabled with large shard sizes. #4851
* [ENHANCEMENT] Packaging: facilitate configuration management by instructing systemd to start mimir with a configuration file. #4810
* [ENHANCEMENT] Store-gateway: reduce memory allocations when looking up postings from cache. #4861 #4869 #4962 #5047
* [ENHANCEMENT] Store-gateway: retain only necessary bytes when reading series from the bucket. #4926
* [ENHANCEMENT] Ingester, store-gateway: clear the shutdown marker after a successful shutdown to enable reusing their persistent volumes in case the ingester or store-gateway is restarted. #4985
* [ENHANCEMENT] Store-gateway, query-frontend: Reduced memory allocations when looking up cached entries from Memcached. #4862
* [ENHANCEMENT] Alertmanager: Add additional template function `queryFromGeneratorURL` returning query URL decoded query from the `GeneratorURL` field of an alert. #4301
* [ENHANCEMENT] Ruler: added experimental ruler storage cache support. The cache should reduce the number of "list objects" API calls issued to the object storage when there are 2+ ruler replicas running in a Mimir cluster. The cache can be configured setting `-ruler-storage.cache.*` CLI flags or their respective YAML config options. #4950 #5054
* [ENHANCEMENT] Store-gateway: added HTTP `/store-gateway/prepare-shutdown` endpoint for gracefully scaling down of store-gateways. A gauge `cortex_store_gateway_prepare_shutdown_requested` has been introduced for tracing this process. #4955
* [ENHANCEMENT] Updated Kuberesolver dependency (github.com/sercand/kuberesolver) from v2.4.0 to v4.0.0 and gRPC dependency (google.golang.org/grpc) from v1.47.0 to v1.53.0. #4922
* [ENHANCEMENT] Introduced new options for logging HTTP request headers: `-server.log-request-headers` enables logging HTTP request headers, `-server.log-request-headers-exclude-list` lists headers which should not be logged. #4922
* [ENHANCEMENT] Block upload: `/api/v1/upload/block/{block}/files` endpoint now disables read and write HTTP timeout, overriding `-server.http-read-timeout` and `-server.http-write-timeout` values. This is done to allow large file uploads to succeed. #4956
* [ENHANCEMENT] Alertmanager: Introduce new metrics from upstream. #4918
  * `cortex_alertmanager_notifications_failed_total` (added `reason` label)
  * `cortex_alertmanager_nflog_maintenance_total`
  * `cortex_alertmanager_nflog_maintenance_errors_total`
  * `cortex_alertmanager_silences_maintenance_total`
  * `cortex_alertmanager_silences_maintenance_errors_total`
* [ENHANCEMENT] Add native histogram support for `cortex_request_duration_seconds` metric family. #4987
* [ENHANCEMENT] Ruler: do not list rule groups in the object storage for disabled tenants. #5004
* [ENHANCEMENT] Query-frontend and querier: add HTTP API endpoint `<prometheus-http-prefix>/api/v1/format_query` to format a PromQL query. #4373
* [ENHANCEMENT] Query-frontend: Add `cortex_query_frontend_regexp_matcher_count` and `cortex_query_frontend_regexp_matcher_optimized_count` metrics to track optimization of regular expression label matchers. #4813
* [ENHANCEMENT] Alertmanager: Add configuration option to enable or disable the deletion of alertmanager state from object storage. This is useful when migrating alertmanager tenants from one cluster to another, because it avoids a condition where the state object is copied but then deleted before the configuration object is copied. #4989
* [ENHANCEMENT] Querier: only use the minimum set of chunks from ingesters when querying, and cancel unnecessary requests to ingesters sooner if we know their results won't be used. #5016
* [ENHANCEMENT] Add `-enable-go-runtime-metrics` flag to expose all go runtime metrics as Prometheus metrics. #5009
* [ENHANCEMENT] Ruler: trigger a synchronization of tenant's rule groups as soon as they change the rules configuration via API. This synchronization is in addition of the periodic syncing done every `-ruler.poll-interval`. The new behavior is enabled by default, but can be disabled with `-ruler.sync-rules-on-changes-enabled=false` (configurable on a per-tenant basis too). If you disable the new behaviour, then you may want to revert `-ruler.poll-interval` to `1m`. #4975 #5053 #5115 #5170
* [ENHANCEMENT] Distributor: Improve invalid tenant shard size error message. #5024
* [ENHANCEMENT] Store-gateway: record index header loading time separately in `cortex_bucket_store_series_request_stage_duration_seconds{stage="load_index_header"}`. Now index header loading will be visible in the "Mimir / Queries" dashboard in the "Series request p99/average latency" panels. #5011 #5062
* [ENHANCEMENT] Querier and ingester: add experimental support for streaming chunks from ingesters to queriers while evaluating queries. This can be enabled with `-querier.prefer-streaming-chunks=true`. #4886 #5078 #5094 #5126
* [ENHANCEMENT] Update Docker base images from `alpine:3.17.3` to `alpine:3.18.0`. #5065
* [ENHANCEMENT] Compactor: reduced the number of "object exists" API calls issued by the compactor to the object storage when syncing block's `meta.json` files. #5063
* [ENHANCEMENT] Distributor: Push request rate limits (`-distributor.request-rate-limit` and `-distributor.request-burst-size`) and their associated YAML configuration are now stable. #5124
* [ENHANCEMENT] Go: updated to 1.20.5. #5185
* [ENHANCEMENT] Update alpine base image to 3.18.2. #5274 #5276
* [BUGFIX] Metadata API: Mimir will now return an empty object when no metadata is available, matching Prometheus. #4782
* [BUGFIX] Store-gateway: add collision detection on expanded postings and individual postings cache keys. #4770
* [BUGFIX] Ruler: Support the `type=alert|record` query parameter for the API endpoint `<prometheus-http-prefix>/api/v1/rules`. #4302
* [BUGFIX] Backend: Check that alertmanager's data-dir doesn't overlap with bucket-sync dir. #4921
* [BUGFIX] Alertmanager: Allow to rate-limit webex, telegram and discord notifications. #4979
* [BUGFIX] Store-gateway: panics when decoding LabelValues responses that contain more than 655360 values. These responses are no longer cached. #5021
* [BUGFIX] Querier: don't leak memory when processing query requests from query-frontends (ie. when the query-scheduler is disabled). #5199

### Documentation

* [ENHANCEMENT] Improve `MimirIngesterReachingTenantsLimit` runbook. #4744 #4752
* [ENHANCEMENT] Add `symbol table size exceeds` case to `MimirCompactorHasNotSuccessfullyRunCompaction` runbook. #4945
* [ENHANCEMENT] Clarify which APIs use query sharding. #4948

### Mixin

* [CHANGE] Alerts: Remove `MimirQuerierHighRefetchRate`. #4980
* [CHANGE] Alerts: Remove `MimirTenantHasPartialBlocks`. This is obsoleted by the changed default of `-compactor.partial-block-deletion-delay` to `1d`, which will auto remediate this alert. #5026
* [ENHANCEMENT] Alertmanager dashboard: display active aggregation groups #4772
* [ENHANCEMENT] Alerts: `MimirIngesterTSDBWALCorrupted` now only fires when there are more than one corrupted WALs in single-zone deployments and when there are more than two zones affected in multi-zone deployments. #4920
* [ENHANCEMENT] Alerts: added labels to duplicated `MimirRolloutStuck` and `MimirCompactorHasNotUploadedBlocks` rules in order to distinguish them. #5023
* [ENHANCEMENT] Dashboards: fix holes in graph for lightly loaded clusters #4915
* [ENHANCEMENT] Dashboards: allow configuring additional services for the Rollout Progress dashboard. #5007
* [ENHANCEMENT] Alerts: do not fire `MimirAllocatingTooMuchMemory` alert for any matching container outside of namespaces where Mimir is running. #5089
* [BUGFIX] Dashboards: show cancelled requests in a different color to successful requests in throughput panels on dashboards. #5039
* [BUGFIX] Dashboards: fix dashboard panels that showed percentages with axes from 0 to 10000%. #5084
* [BUGFIX] Remove dependency on upstream Kubernetes mixin. #4732

### Jsonnet

* [CHANGE] Ruler: changed ruler autoscaling policy, extended scale down period from 60s to 600s. #4786
* [CHANGE] Update to v0.5.0 rollout-operator. #4893
* [CHANGE] Backend: add `alertmanager_args` to `mimir-backend` when running in read-write deployment mode. Remove hardcoded `filesystem` alertmanager storage. This moves alertmanager's data-dir to `/data/alertmanager` by default. #4907 #4921
* [CHANGE] Remove `-pdb` suffix from `PodDisruptionBudget` names. This will create new `PodDisruptionBudget` resources. Make sure to prune the old resources; otherwise, rollouts will be blocked. #5109
* [CHANGE] Query-frontend: enable query sharding for cardinality estimation via `-query-frontend.query-sharding-target-series-per-shard` by default if the results cache is enabled. #5128
* [ENHANCEMENT] Ingester: configure `-blocks-storage.tsdb.head-compaction-interval=15m` to spread TSDB head compaction over a wider time range. #4870
* [ENHANCEMENT] Ingester: configure `-blocks-storage.tsdb.wal-replay-concurrency` to CPU request minus 1. #4864
* [ENHANCEMENT] Compactor: configure `-compactor.first-level-compaction-wait-period` to TSDB head compaction interval plus 10 minutes. #4872
* [ENHANCEMENT] Store-gateway: set `GOMEMLIMIT` to the memory request value. This should reduce the likelihood the store-gateway may go out of memory, at the cost of an higher CPU utilization due to more frequent garbage collections when the memory utilization gets closer or above the configured requested memory. #4971
* [ENHANCEMENT] Store-gateway: dynamically set `GOMAXPROCS` based on the CPU request. This should reduce the likelihood a high load on the store-gateway will slow down the entire Kubernetes node. #5104
* [ENHANCEMENT] Store-gateway: add `store_gateway_lazy_loading_enabled` configuration option which combines disabled lazy-loading and reducing blocks sync concurrency. Reducing blocks sync concurrency improves startup times with disabled lazy loading on HDDs. #5025
* [ENHANCEMENT] Update `rollout-operator` image to `v0.6.0`. #5155
* [BUGFIX] Backend: configure `-ruler.alertmanager-url` to `mimir-backend` when running in read-write deployment mode. #4892
* [ENHANCEMENT] Memcached: don't overwrite upsteam memcached statefulset jsonnet to allow chosing between antiAffinity and topologySpreadConstraints.

### Mimirtool

* [CHANGE] check rules: will fail on duplicate rules when `--strict` is provided. #5035
* [FEATURE] sync/diff can now include/exclude namespaces based on a regular expression using `--namespaces-regex` and `--ignore-namespaces-regex`. #5100
* [ENHANCEMENT] analyze prometheus: allow to specify `-prometheus-http-prefix`. #4966
* [ENHANCEMENT] analyze grafana: allow to specify `--folder-title` to limit dashboards analysis based on their exact folder title. #4973

### Tools

* [CHANGE] copyblocks: copying between Azure Blob Storage buckets is now supported in addition to copying between Google Cloud Storage buckets. As a result, the `--service` flag is now required to be specified (accepted values are `gcs` or `abs`). #4756

## 2.8.0

### Grafana Mimir

* [CHANGE] Ingester: changed experimental CLI flag from `-out-of-order-blocks-external-label-enabled` to `-ingester.out-of-order-blocks-external-label-enabled` #4440
* [CHANGE] Store-gateway: The following metrics have been removed: #4332
  * `cortex_bucket_store_series_get_all_duration_seconds`
  * `cortex_bucket_store_series_merge_duration_seconds`
* [CHANGE] Ingester: changed default value of `-blocks-storage.tsdb.retention-period` from `24h` to `13h`. If you're running Mimir with a custom configuration and you're overriding `-querier.query-store-after` to a value greater than the default `12h` then you should increase `-blocks-storage.tsdb.retention-period` accordingly. #4382
* [CHANGE] Ingester: the configuration parameter `-blocks-storage.tsdb.max-tsdb-opening-concurrency-on-startup` has been deprecated and will be removed in Mimir 2.10. #4445
* [CHANGE] Query-frontend: Cached results now contain timestamp which allows Mimir to check if cached results are still valid based on current TTL configured for tenant. Results cached by previous Mimir version are used until they expire from cache, which can take up to 7 days. If you need to use per-tenant TTL sooner, please flush results cache manually. #4439
* [CHANGE] Ingester: the `cortex_ingester_tsdb_wal_replay_duration_seconds` metrics has been removed. #4465
* [CHANGE] Query-frontend and ruler: use protobuf internal query result payload format by default. This feature is no longer considered experimental. #4557 #4709
* [CHANGE] Ruler: reject creating federated rule groups while tenant federation is disabled. Previously the rule groups would be silently dropped during bucket sync. #4555
* [CHANGE] Compactor: the `/api/v1/upload/block/{block}/finish` endpoint now returns a `429` status code when the compactor has reached the limit specified by `-compactor.max-block-upload-validation-concurrency`. #4598
* [CHANGE] Compactor: when starting a block upload the maximum byte size of the block metadata provided in the request body is now limited to 1 MiB. If this limit is exceeded a `413` status code is returned. #4683
* [CHANGE] Store-gateway: cache key format for expanded postings has changed. This will invalidate the expanded postings in the index cache when deployed. #4667
* [FEATURE] Cache: Introduce experimental support for using Redis for results, chunks, index, and metadata caches. #4371
* [FEATURE] Vault: Introduce experimental integration with Vault to fetch secrets used to configure TLS for clients. Server TLS secrets will still be read from a file. `tls-ca-path`, `tls-cert-path` and `tls-key-path` will denote the path in Vault for the following CLI flags when `-vault.enabled` is true: #4446.
  * `-distributor.ha-tracker.etcd.*`
  * `-distributor.ring.etcd.*`
  * `-distributor.forwarding.grpc-client.*`
  * `-querier.store-gateway-client.*`
  * `-ingester.client.*`
  * `-ingester.ring.etcd.*`
  * `-querier.frontend-client.*`
  * `-query-frontend.grpc-client-config.*`
  * `-query-frontend.results-cache.redis.*`
  * `-blocks-storage.bucket-store.index-cache.redis.*`
  * `-blocks-storage.bucket-store.chunks-cache.redis.*`
  * `-blocks-storage.bucket-store.metadata-cache.redis.*`
  * `-compactor.ring.etcd.*`
  * `-store-gateway.sharding-ring.etcd.*`
  * `-ruler.client.*`
  * `-ruler.alertmanager-client.*`
  * `-ruler.ring.etcd.*`
  * `-ruler.query-frontend.grpc-client-config.*`
  * `-alertmanager.sharding-ring.etcd.*`
  * `-alertmanager.alertmanager-client.*`
  * `-memberlist.*`
  * `-query-scheduler.grpc-client-config.*`
  * `-query-scheduler.ring.etcd.*`
  * `-overrides-exporter.ring.etcd.*`
* [FEATURE] Distributor, ingester, querier, query-frontend, store-gateway: add experimental support for native histograms. Requires that the experimental protobuf query result response format is enabled by `-query-frontend.query-result-response-format=protobuf` on the query frontend. #4286 #4352 #4354 #4376 #4377 #4387 #4396 #4425 #4442 #4494 #4512 #4513 #4526
* [FEATURE] Added `-<prefix>.s3.storage-class` flag to configure the S3 storage class for objects written to S3 buckets. #4300
* [FEATURE] Add `freebsd` to the target OS when generating binaries for a Mimir release. #4654
* [FEATURE] Ingester: Add `prepare-shutdown` endpoint which can be used as part of Kubernetes scale down automations. #4718
* [ENHANCEMENT] Add timezone information to Alpine Docker images. #4583
* [ENHANCEMENT] Ruler: Sync rules when ruler JOINING the ring instead of ACTIVE, In order to reducing missed rule iterations during ruler restarts. #4451
* [ENHANCEMENT] Allow to define service name used for tracing via `JAEGER_SERVICE_NAME` environment variable. #4394
* [ENHANCEMENT] Querier and query-frontend: add experimental, more performant protobuf query result response format enabled with `-query-frontend.query-result-response-format=protobuf`. #4304 #4318 #4375
* [ENHANCEMENT] Compactor: added experimental configuration parameter `-compactor.first-level-compaction-wait-period`, to configure how long the compactor should wait before compacting 1st level blocks (uploaded by ingesters). This configuration option allows to reduce the chances compactor begins compacting blocks before all ingesters have uploaded their blocks to the storage. #4401
* [ENHANCEMENT] Store-gateway: use more efficient chunks fetching and caching. #4255
* [ENHANCEMENT] Query-frontend and ruler: add experimental, more performant protobuf internal query result response format enabled with `-ruler.query-frontend.query-result-response-format=protobuf`. #4331
* [ENHANCEMENT] Ruler: increased tolerance for missed iterations on alerts, reducing the chances of flapping firing alerts during ruler restarts. #4432
* [ENHANCEMENT] Optimized `.*` and `.+` regular expression label matchers. #4432
* [ENHANCEMENT] Optimized regular expression label matchers with alternates (e.g. `a|b|c`). #4647
* [ENHANCEMENT] Added an in-memory cache for regular expression matchers, to avoid parsing and compiling the same expression multiple times when used in recurring queries. #4633
* [ENHANCEMENT] Query-frontend: results cache TTL is now configurable by using `-query-frontend.results-cache-ttl` and `-query-frontend.results-cache-ttl-for-out-of-order-time-window` options. These values can also be specified per tenant. Default values are unchanged (7 days and 10 minutes respectively). #4385
* [ENHANCEMENT] Ingester: added advanced configuration parameter `-blocks-storage.tsdb.wal-replay-concurrency` representing the maximum number of CPUs used during WAL replay. #4445
* [ENHANCEMENT] Ingester: added metrics `cortex_ingester_tsdb_open_duration_seconds_total` to measure the total time it takes to open all existing TSDBs. The time tracked by this metric also includes the TSDBs WAL replay duration. #4465
* [ENHANCEMENT] Store-gateway: use streaming implementation for LabelNames RPC. The batch size for streaming is controlled by `-blocks-storage.bucket-store.batch-series-size`. #4464
* [ENHANCEMENT] Memcached: Add support for TLS or mTLS connections to cache servers. #4535
* [ENHANCEMENT] Compactor: blocks index files are now validated for correctness for blocks uploaded via the TSDB block upload feature. #4503
* [ENHANCEMENT] Compactor: block chunks and segment files are now validated for correctness for blocks uploaded via the TSDB block upload feature. #4549
* [ENHANCEMENT] Ingester: added configuration options to configure the "postings for matchers" cache of each compacted block queried from ingesters: #4561
  * `-blocks-storage.tsdb.block-postings-for-matchers-cache-ttl`
  * `-blocks-storage.tsdb.block-postings-for-matchers-cache-size`
  * `-blocks-storage.tsdb.block-postings-for-matchers-cache-force`
* [ENHANCEMENT] Compactor: validation of blocks uploaded via the TSDB block upload feature is now configurable on a per tenant basis: #4585
  * `-compactor.block-upload-validation-enabled` has been added, `compactor_block_upload_validation_enabled` can be used to override per tenant
  * `-compactor.block-upload.block-validation-enabled` was the previous global flag and has been removed
* [ENHANCEMENT] TSDB Block Upload: block upload validation concurrency can now be limited with `-compactor.max-block-upload-validation-concurrency`. #4598
* [ENHANCEMENT] OTLP: Add support for converting OTel exponential histograms to Prometheus native histograms. The ingestion of native histograms must be enabled, please set `-ingester.native-histograms-ingestion-enabled` to `true`. #4063 #4639
* [ENHANCEMENT] Query-frontend: add metric `cortex_query_fetched_index_bytes_total` to measure TSDB index bytes fetched to execute a query. #4597
* [ENHANCEMENT] Query-frontend: add experimental limit to enforce a max query expression size in bytes via `-query-frontend.max-query-expression-size-bytes` or `max_query_expression_size_bytes`. #4604
* [ENHANCEMENT] Query-tee: improve message logged when comparing responses and one response contains a non-JSON payload. #4588
* [ENHANCEMENT] Distributor: add ability to set per-distributor limits via `distributor_limits` block in runtime configuration in addition to the existing configuration. #4619
* [ENHANCEMENT] Querier: reduce peak memory consumption for queries that touch a large number of chunks. #4625
* [ENHANCEMENT] Query-frontend: added experimental `-query-frontend.query-sharding-max-regexp-size-bytes` limit to query-frontend. When set to a value greater than 0, query-frontend disabled query sharding for any query with a regexp matcher longer than the configured limit. #4632
* [ENHANCEMENT] Store-gateway: include statistics from LabelValues and LabelNames calls in `cortex_bucket_store_series*` metrics. #4673
* [ENHANCEMENT] Query-frontend: improve readability of distributed tracing spans. #4656
* [ENHANCEMENT] Update Docker base images from `alpine:3.17.2` to `alpine:3.17.3`. #4685
* [ENHANCEMENT] Querier: improve performance when shuffle sharding is enabled and the shard size is large. #4711
* [ENHANCEMENT] Ingester: improve performance when Active Series Tracker is in use. #4717
* [ENHANCEMENT] Store-gateway: optionally select `-blocks-storage.bucket-store.series-selection-strategy`, which can limit the impact of large posting lists (when many series share the same label name and value). #4667 #4695 #4698
* [ENHANCEMENT] Querier: Cache the converted float histogram from chunk iterator, hence there is no need to lookup chunk every time to get the converted float histogram. #4684
* [ENHANCEMENT] Ruler: Improve rule upload performance when not enforcing per-tenant rule group limits. #4828
* [ENHANCEMENT] Improved memory limit on the in-memory cache used for regular expression matchers. #4751
* [BUGFIX] Querier: Streaming remote read will now continue to return multiple chunks per frame after the first frame. #4423
* [BUGFIX] Store-gateway: the values for `stage="processed"` for the metrics `cortex_bucket_store_series_data_touched` and  `cortex_bucket_store_series_data_size_touched_bytes` when using fine-grained chunks caching is now reporting the correct values of chunks held in memory. #4449
* [BUGFIX] Compactor: fixed reporting a compaction error when compactor is correctly shut down while populating blocks. #4580
* [BUGFIX] OTLP: Do not drop exemplars of the OTLP Monotonic Sum metric. #4063
* [BUGFIX] Packaging: flag `/etc/default/mimir` and `/etc/sysconfig/mimir` as config to prevent overwrite. #4587
* [BUGFIX] Query-frontend: don't retry queries which error inside PromQL. #4643
* [BUGFIX] Store-gateway & query-frontend: report more consistent statistics for fetched index bytes. #4671
* [BUGFIX] Native histograms: fix how IsFloatHistogram determines if mimirpb.Histogram is a float histogram. #4706
* [BUGFIX] Query-frontend: fix query sharding for native histograms. #4666
* [BUGFIX] Ring status page: fixed the owned tokens percentage value displayed. #4730
* [BUGFIX] Querier: fixed chunk iterator that can return sample with wrong timestamp. #4450
* [BUGFIX] Packaging: fix preremove script preventing upgrades. #4801
* [BUGFIX] Security: updates Go to version 1.20.4 to fix CVE-2023-24539, CVE-2023-24540, CVE-2023-29400. #4903

### Mixin

* [ENHANCEMENT] Queries: Display data touched per sec in bytes instead of number of items. #4492
* [ENHANCEMENT] `_config.job_names.<job>` values can now be arrays of regular expressions in addition to a single string. Strings are still supported and behave as before. #4543
* [ENHANCEMENT] Queries dashboard: remove mention to store-gateway "streaming enabled" in panels because store-gateway only support streaming series since Mimir 2.7. #4569
* [ENHANCEMENT] Ruler: Add panel description for Read QPS panel in Ruler dashboard to explain values when in remote ruler mode. #4675
* [BUGFIX] Ruler dashboard: show data for reads from ingesters. #4543
* [BUGFIX] Pod selector regex for deployments: change `(.*-mimir-)` to `(.*mimir-)`. #4603

### Jsonnet

* [CHANGE] Ruler: changed ruler deployment max surge from `0` to `50%`, and max unavailable from `1` to `0`. #4381
* [CHANGE] Memcached connections parameters `-blocks-storage.bucket-store.index-cache.memcached.max-idle-connections`, `-blocks-storage.bucket-store.chunks-cache.memcached.max-idle-connections` and `-blocks-storage.bucket-store.metadata-cache.memcached.max-idle-connections` settings are now configured based on `max-get-multi-concurrency` and `max-async-concurrency`. #4591
* [CHANGE] Add support to use external Redis as cache. Following are some changes in the jsonnet config: #4386 #4640
  * Renamed `memcached_*_enabled` config options to `cache_*_enabled`
  * Renamed `memcached_*_max_item_size_mb` config options to `cache_*_max_item_size_mb`
  * Added `cache_*_backend` config options
* [CHANGE] Store-gateway StatefulSets with disabled multi-zone deployment are also unregistered from the ring on shutdown. This eliminated resharding during rollouts, at the cost of extra effort during scaling down store-gateways. For more information see [Scaling down store-gateways](https://grafana.com/docs/mimir/v2.7.x/operators-guide/run-production-environment/scaling-out/#scaling-down-store-gateways). #4713
* [CHANGE] Removed `$._config.querier.replicas` and `$._config.queryFrontend.replicas`. If you need to customize the number of querier or query-frontend replicas, and autoscaling is disabled, please set an override as is done for other stateless components (e.g. distributors). #5130
* [ENHANCEMENT] Alertmanager: add `alertmanager_data_disk_size` and  `alertmanager_data_disk_class` configuration options, by default no storage class is set. #4389
* [ENHANCEMENT] Update `rollout-operator` to `v0.4.0`. #4524
* [ENHANCEMENT] Update memcached to `memcached:1.6.19-alpine`. #4581
* [ENHANCEMENT] Add support for mTLS connections to Memcached servers. #4553
* [ENHANCEMENT] Update the `memcached-exporter` to `v0.11.2`. #4570
* [ENHANCEMENT] Autoscaling: Add `autoscaling_query_frontend_memory_target_utilization`, `autoscaling_ruler_query_frontend_memory_target_utilization`, and `autoscaling_ruler_memory_target_utilization` configuration options, for controlling the corresponding autoscaler memory thresholds. Each has a default of 1, i.e. 100%. #4612
* [ENHANCEMENT] Distributor: add ability to set per-distributor limits via `distributor_instance_limits` using runtime configuration. #4627
* [BUGFIX] Add missing query sharding settings for user_24M and user_32M plans. #4374

### Mimirtool

* [ENHANCEMENT] Backfill: mimirtool will now sleep and retry if it receives a 429 response while trying to finish an upload due to validation concurrency limits. #4598
* [ENHANCEMENT] `gauge` panel type is supported now in `mimirtool analyze dashboard`. #4679
* [ENHANCEMENT] Set a `User-Agent` header on requests to Mimir or Prometheus servers. #4700

### Mimir Continuous Test

* [FEATURE] Allow continuous testing of native histograms as well by enabling the flag `-tests.write-read-series-test.histogram-samples-enabled`. The metrics exposed by the tool will now have a new label called `type` with possible values of `float`, `histogram_float_counter`, `histogram_float_gauge`, `histogram_int_counter`, `histogram_int_gauge`, the list of metrics impacted: #4457
  * `mimir_continuous_test_writes_total`
  * `mimir_continuous_test_writes_failed_total`
  * `mimir_continuous_test_queries_total`
  * `mimir_continuous_test_queries_failed_total`
  * `mimir_continuous_test_query_result_checks_total`
  * `mimir_continuous_test_query_result_checks_failed_total`
* [ENHANCEMENT] Added a new metric `mimir_continuous_test_build_info` that reports version information, similar to the existing `cortex_build_info` metric exposed by other Mimir components. #4712
* [ENHANCEMENT] Add coherency for the selected ranges and instants of test queries. #4704

### Query-tee

### Documentation

* [CHANGE] Clarify what deprecation means in the lifecycle of configuration parameters. #4499
* [CHANGE] Update compactor `split-groups` and `split-and-merge-shards` recommendation on component page. #4623
* [FEATURE] Add instructions about how to configure native histograms. #4527
* [ENHANCEMENT] Runbook for MimirCompactorHasNotSuccessfullyRunCompaction extended to include scenario where compaction has fallen behind. #4609
* [ENHANCEMENT] Add explanation for QPS values for reads in remote ruler mode and writes generally, to the Ruler dashboard page. #4629
* [ENHANCEMENT] Expand zone-aware replication page to cover single physical availability zone deployments. #4631
* [FEATURE] Add instructions to use puppet module. #4610
* [FEATURE] Add documentation on how deploy mixin with terraform. #4161

### Tools

* [ENHANCEMENT] tsdb-index: iteration over index is now faster when any equal matcher is supplied. #4515

## 2.7.3

### Grafana Mimir

* [BUGFIX] Security: updates Go to version 1.20.4 to fix CVE-2023-24539, CVE-2023-24540, CVE-2023-29400. #4905

## 2.7.2

### Grafana Mimir

* [BUGFIX] Security: updated Go version to 1.20.3 to fix CVE-2023-24538 #4795

## 2.7.1

**Note**: During the release process, version 2.7.0 was tagged too early, before completing the release checklist and production testing. Release 2.7.1 doesn't include any code changes since 2.7.0, but now has proper release notes, published documentation, and has been fully tested in our production environment.

### Grafana Mimir

* [CHANGE] Ingester: the configuration parameter `-ingester.ring.readiness-check-ring-health` has been deprecated and will be removed in Mimir 2.9. #4422
* [CHANGE] Ruler: changed default value of `-ruler.evaluation-delay-duration` option from 0 to 1m. #4250
* [CHANGE] Querier: Errors with status code `422` coming from the store-gateway are propagated and not converted to the consistency check error anymore. #4100
* [CHANGE] Store-gateway: When a query hits `max_fetched_chunks_per_query` and `max_fetched_series_per_query` limits, an error with the status code `422` is created and returned. #4056
* [CHANGE] Packaging: Migrate FPM packaging solution to NFPM. Rationalize packages dependencies and add package for all binaries. #3911
* [CHANGE] Store-gateway: Deprecate flag `-blocks-storage.bucket-store.chunks-cache.subrange-size` since there's no benefit to changing the default of `16000`. #4135
* [CHANGE] Experimental support for ephemeral storage introduced in Mimir 2.6.0 has been removed. Following options are no longer available: #4252
  * `-blocks-storage.ephemeral-tsdb.*`
  * `-distributor.ephemeral-series-enabled`
  * `-distributor.ephemeral-series-matchers`
  * `-ingester.max-ephemeral-series-per-user`
  * `-ingester.instance-limits.max-ephemeral-series`
Querying with using `{__mimir_storage__="ephemeral"}` selector no longer works. All label values with `ephemeral-` prefix in `reason` label of `cortex_discarded_samples_total` metric are no longer available. Following metrics have been removed:
  * `cortex_ingester_ephemeral_series`
  * `cortex_ingester_ephemeral_series_created_total`
  * `cortex_ingester_ephemeral_series_removed_total`
  * `cortex_ingester_ingested_ephemeral_samples_total`
  * `cortex_ingester_ingested_ephemeral_samples_failures_total`
  * `cortex_ingester_memory_ephemeral_users`
  * `cortex_ingester_queries_ephemeral_total`
  * `cortex_ingester_queried_ephemeral_samples`
  * `cortex_ingester_queried_ephemeral_series`
* [CHANGE] Store-gateway: use mmap-less index-header reader by default and remove mmap-based index header reader. The following flags have changed: #4280
   * `-blocks-storage.bucket-store.index-header.map-populate-enabled` has been removed
   * `-blocks-storage.bucket-store.index-header.stream-reader-enabled` has been removed
   * `-blocks-storage.bucket-store.index-header.stream-reader-max-idle-file-handles` has been renamed to `-blocks-storage.bucket-store.index-header.max-idle-file-handles`, and the corresponding configuration file option has been renamed from `stream_reader_max_idle_file_handles` to `max_idle_file_handles`
* [CHANGE] Store-gateway: the streaming store-gateway is now enabled by default. The new default setting for `-blocks-storage.bucket-store.batch-series-size` is `5000`. #4330
* [CHANGE] Compactor: the configuration parameter `-compactor.consistency-delay` has been deprecated and will be removed in Mimir 2.9. #4409
* [CHANGE] Store-gateway: the configuration parameter `-blocks-storage.bucket-store.consistency-delay` has been deprecated and will be removed in Mimir 2.9. #4409
* [FEATURE] Ruler: added `keep_firing_for` support to alerting rules. #4099
* [FEATURE] Distributor, ingester: ingestion of native histograms. The new per-tenant limit `-ingester.native-histograms-ingestion-enabled` controls whether native histograms are stored or ignored. #4159
* [FEATURE] Query-frontend: Introduce experimental `-query-frontend.query-sharding-target-series-per-shard` to allow query sharding to take into account cardinality of similar requests executed previously. This feature uses the same cache that's used for results caching. #4121 #4177 #4188 #4254
* [ENHANCEMENT] Go: update go to 1.20.1. #4266
* [ENHANCEMENT] Ingester: added `out_of_order_blocks_external_label_enabled` shipper option to label out-of-order blocks before shipping them to cloud storage. #4182 #4297
* [ENHANCEMENT] Ruler: introduced concurrency when loading per-tenant rules configuration. This improvement is expected to speed up the ruler start up time in a Mimir cluster with a large number of tenants. #4258
* [ENHANCEMENT] Compactor: Add `reason` label to `cortex_compactor_runs_failed_total`. The value can be `shutdown` or `error`. #4012
* [ENHANCEMENT] Store-gateway: enforce `max_fetched_series_per_query`. #4056
* [ENHANCEMENT] Query-frontend: Disambiguate logs for failed queries. #4067
* [ENHANCEMENT] Query-frontend: log caller user agent in query stats logs. #4093
* [ENHANCEMENT] Store-gateway: add `data_type` label with values on `cortex_bucket_store_partitioner_extended_ranges_total`, `cortex_bucket_store_partitioner_expanded_ranges_total`, `cortex_bucket_store_partitioner_requested_ranges_total`, `cortex_bucket_store_partitioner_expanded_bytes_total`, `cortex_bucket_store_partitioner_requested_bytes_total` for `postings`, `series`, and `chunks`. #4095
* [ENHANCEMENT] Store-gateway: Reduce memory allocation rate when loading TSDB chunks from Memcached. #4074
* [ENHANCEMENT] Query-frontend: track `cortex_frontend_query_response_codec_duration_seconds` and `cortex_frontend_query_response_codec_payload_bytes` metrics to measure the time taken and bytes read / written while encoding and decoding query result payloads. #4110
* [ENHANCEMENT] Alertmanager: expose additional upstream metrics `cortex_alertmanager_dispatcher_aggregation_groups`, `cortex_alertmanager_dispatcher_alert_processing_duration_seconds`. #4151
* [ENHANCEMENT] Querier and query-frontend: add experimental, more performant protobuf internal query result response format enabled with `-query-frontend.query-result-response-format=protobuf`. #4153
* [ENHANCEMENT] Store-gateway: use more efficient chunks fetching and caching. This should reduce CPU, memory utilization, and receive bandwidth of a store-gateway. Enable with `-blocks-storage.bucket-store.chunks-cache.fine-grained-chunks-caching-enabled=true`. #4163 #4174 #4227
* [ENHANCEMENT] Query-frontend: Wait for in-flight queries to finish before shutting down. #4073 #4170
* [ENHANCEMENT] Store-gateway: added `encode` and `other` stage to `cortex_bucket_store_series_request_stage_duration_seconds` metric. #4179
* [ENHANCEMENT] Ingester: log state of TSDB when shipping or forced compaction can't be done due to unexpected state of TSDB. #4211
* [ENHANCEMENT] Update Docker base images from `alpine:3.17.1` to `alpine:3.17.2`. #4240
* [ENHANCEMENT] Store-gateway: add a `stage` label to the metrics `cortex_bucket_store_series_data_fetched`, `cortex_bucket_store_series_data_size_fetched_bytes`, `cortex_bucket_store_series_data_touched`, `cortex_bucket_store_series_data_size_touched_bytes`. This label only applies to `data_type="chunks"`. For `fetched` metrics with `data_type="chunks"` the `stage` label has 2 values: `fetched` - the chunks or bytes that were fetched from the cache or the object store, `refetched` - the chunks or bytes that had to be refetched from the cache or the object store because their size was underestimated during the first fetch. For `touched` metrics with `data_type="chunks"` the `stage` label has 2 values: `processed` - the chunks or bytes that were read from the fetched chunks or bytes and were processed in memory, `returned` - the chunks or bytes that were selected from the processed bytes to satisfy the query. #4227 #4316
* [ENHANCEMENT] Compactor: improve the partial block check related to `compactor.partial-block-deletion-delay` to potentially issue less requests to object storage. #4246
* [ENHANCEMENT] Memcached: added `-*.memcached.min-idle-connections-headroom-percentage` support to configure the minimum number of idle connections to keep open as a percentage (0-100) of the number of recently used idle connections. This feature is disabled when set to a negative value (default), which means idle connections are kept open indefinitely. #4249
* [ENHANCEMENT] Querier and store-gateway: optimized regular expression label matchers with case insensitive alternate operator. #4340 #4357
* [ENHANCEMENT] Compactor: added the experimental flag `-compactor.block-upload.block-validation-enabled` with the default `true` to configure whether block validation occurs on backfilled blocks. #3411
* [ENHANCEMENT] Ingester: apply a jitter to the first TSDB head compaction interval configured via `-blocks-storage.tsdb.head-compaction-interval`. Subsequent checks will happen at the configured interval. This should help to spread the TSDB head compaction among different ingesters over the configured interval. #4364
* [ENHANCEMENT] Ingester: the maximum accepted value for `-blocks-storage.tsdb.head-compaction-interval` has been increased from 5m to 15m. #4364
* [BUGFIX] Store-gateway: return `Canceled` rather than `Aborted` or `Internal` error when the calling querier cancels a label names or values request, and return `Internal` if processing the request fails for another reason. #4061
* [BUGFIX] Querier: track canceled requests with status code `499` in the metrics instead of `503` or `422`. #4099
* [BUGFIX] Ingester: compact out-of-order data during `/ingester/flush` or when TSDB is idle. #4180
* [BUGFIX] Ingester: conversion of global limits `max-series-per-user`, `max-series-per-metric`, `max-metadata-per-user` and `max-metadata-per-metric` into corresponding local limits now takes into account the number of ingesters in each zone. #4238
* [BUGFIX] Ingester: track `cortex_ingester_memory_series` metric consistently with `cortex_ingester_memory_series_created_total` and `cortex_ingester_memory_series_removed_total`. #4312
* [BUGFIX] Querier: fixed a bug which was incorrectly matching series with regular expression label matchers with begin/end anchors in the middle of the regular expression. #4340

### Mixin

* [CHANGE] Move auto-scaling panel rows down beneath logical network path in Reads and Writes dashboards. #4049
* [CHANGE] Make distributor auto-scaling metric panels show desired number of replicas. #4218
* [CHANGE] Alerts: The alert `MimirMemcachedRequestErrors` has been renamed to `MimirCacheRequestErrors`. #4242
* [ENHANCEMENT] Alerts: Added `MimirAutoscalerKedaFailing` alert firing when a KEDA scaler is failing. #4045
* [ENHANCEMENT] Add auto-scaling panels to ruler dashboard. #4046
* [ENHANCEMENT] Add gateway auto-scaling panels to Reads and Writes dashboards. #4049 #4216
* [ENHANCEMENT] Dashboards: distinguish between label names and label values queries. #4065
* [ENHANCEMENT] Add query-frontend and ruler-query-frontend auto-scaling panels to Reads and Ruler dashboards. #4199
* [BUGFIX] Alerts: Fixed `MimirAutoscalerNotActive` to not fire if scaling metric does not exist, to avoid false positives on scaled objects with 0 min replicas. #4045
* [BUGFIX] Alerts: `MimirCompactorHasNotSuccessfullyRunCompaction` is no longer triggered by frequent compactor restarts. #4012
* [BUGFIX] Tenants dashboard: Correctly show the ruler-query-scheduler queue size. #4152

### Jsonnet

* [CHANGE] Create the `query-frontend-discovery` service only when Mimir is deployed in microservice mode without query-scheduler. #4353
* [CHANGE] Add results cache backend config to `ruler-query-frontend` configuration to allow cache reuse for cardinality-estimation based sharding. #4257
* [ENHANCEMENT] Add support for ruler auto-scaling. #4046
* [ENHANCEMENT] Add optional `weight` param to `newQuerierScaledObject` and `newRulerQuerierScaledObject` to allow running multiple querier deployments on different node types. #4141
* [ENHANCEMENT] Add support for query-frontend and ruler-query-frontend auto-scaling. #4199
* [BUGFIX] Shuffle sharding: when applying user class limits, honor the minimum shard size configured in `$._config.shuffle_sharding.*`. #4363

### Mimirtool

* [FEATURE] Added `keep_firing_for` support to rules configuration. #4099
* [ENHANCEMENT] Add `-tls-insecure-skip-verify` to rules, alertmanager and backfill commands. #4162

### Query-tee

* [CHANGE] Increase default value of `-backend.read-timeout` to 150s, to accommodate default querier and query frontend timeout of 120s. #4262
* [ENHANCEMENT] Log errors that occur while performing requests to compare two endpoints. #4262
* [ENHANCEMENT] When comparing two responses that both contain an error, only consider the comparison failed if the errors differ. Previously, if either response contained an error, the comparison always failed, even if both responses contained the same error. #4262
* [ENHANCEMENT] Include the value of the `X-Scope-OrgID` header when logging a comparison failure. #4262
* [BUGFIX] Parameters (expression, time range etc.) for a query request where the parameters are in the HTTP request body rather than in the URL are now logged correctly when responses differ. #4265

### Documentation

* [ENHANCEMENT] Add guide on alternative migration method for Thanos to Mimir #3554
* [ENHANCEMENT] Restore "Migrate from Cortex" for Jsonnet. #3929
* [ENHANCEMENT] Document migration from microservices to read-write deployment mode. #3951
* [ENHANCEMENT] Do not error when there is nothing to commit as part of a publish #4058
* [ENHANCEMENT] Explain how to run Mimir locally using docker-compose #4079
* [ENHANCEMENT] Docs: use long flag names in runbook commands. #4088
* [ENHANCEMENT] Clarify how ingester replication happens. #4101
* [ENHANCEMENT] Improvements to the Get Started guide. #4315
* [BUGFIX] Added indentation to Azure and SWIFT backend definition. #4263

### Tools

* [ENHANCEMENT] Adapt tsdb-print-chunk for native histograms. #4186
* [ENHANCEMENT] Adapt tsdb-index-health for blocks containing native histograms. #4186
* [ENHANCEMENT] Adapt tsdb-chunks tool to handle native histograms. #4186

## 2.6.2

* [BUGFIX] Security: updates Go to version 1.20.4 to fix CVE-2023-24539, CVE-2023-24540, CVE-2023-29400. #4903

## 2.6.1

### Grafana Mimir

* [BUGFIX] Security: updates Go to version 1.20.3 to fix CVE-2023-24538 #4798

## 2.6.0

### Grafana Mimir

* [CHANGE] Querier: Introduce `-querier.max-partial-query-length` to limit the time range for partial queries at the querier level and deprecate `-store.max-query-length`. #3825 #4017
* [CHANGE] Store-gateway: Remove experimental `-blocks-storage.bucket-store.max-concurrent-reject-over-limit` flag. #3706
* [CHANGE] Ingester: If shipping is enabled block retention will now be relative to the upload time to cloud storage. If shipping is disabled block retention will be relative to the creation time of the block instead of the mintime of the last block created. #3816
* [CHANGE] Query-frontend: Deprecated CLI flag `-query-frontend.align-querier-with-step` has been removed. #3982
* [CHANGE] Alertmanager: added default configuration for `-alertmanager.configs.fallback`. Allows tenants to send alerts without first uploading an Alertmanager configuration. #3541
* [FEATURE] Store-gateway: streaming of series. The store-gateway can now stream results back to the querier instead of buffering them. This is expected to greatly reduce peak memory consumption while keeping latency the same. You can enable this feature by setting `-blocks-storage.bucket-store.batch-series-size` to a value in the high thousands (5000-10000). This is still an experimental feature and is subject to a changing API and instability. #3540 #3546 #3587 #3606 #3611 #3620 #3645 #3355 #3697 #3666 #3687 #3728 #3739 #3751 #3779 #3839
* [FEATURE] Alertmanager: Added support for the Webex receiver. #3758
* [FEATURE] Limits: Added the `-validation.separate-metrics-group-label` flag. This allows further separation of the `cortex_discarded_samples_total` metric by an additional `group` label - which is configured by this flag to be the value of a specific label on an incoming timeseries. Active groups are tracked and inactive groups are cleaned up on a defined interval. The maximum number of groups tracked is controlled by the `-max-separate-metrics-groups-per-user` flag. #3439
* [FEATURE] Overrides-exporter: Added experimental ring support to overrides-exporter via `-overrides-exporter.ring.enabled`. When enabled, the ring is used to establish a leader replica for the export of limit override metrics. #3908 #3953
* [FEATURE] Ephemeral storage (experimental): Mimir can now accept samples into "ephemeral storage". Such samples are available for querying for a short amount of time (`-blocks-storage.ephemeral-tsdb.retention-period`, defaults to 10 minutes), and then removed from memory. To use ephemeral storage, distributor must be configured with `-distributor.ephemeral-series-enabled` option. Series matching `-distributor.ephemeral-series-matchers` will be marked for storing into ephemeral storage in ingesters. Each tenant needs to have ephemeral storage enabled by using `-ingester.max-ephemeral-series-per-user` limit, which defaults to 0 (no ephemeral storage). Ingesters have new `-ingester.instance-limits.max-ephemeral-series` limit for total number of series in ephemeral storage across all tenants. If ingestion of samples into ephemeral storage fails, `cortex_discarded_samples_total` metric will use values prefixed with `ephemeral-` for `reason` label. Querying of ephemeral storage is possible by using `{__mimir_storage__="ephemeral"}` as metric selector. Following new metrics related to ephemeral storage are introduced: #3897 #3922 #3961 #3997 #4004
  * `cortex_ingester_ephemeral_series`
  * `cortex_ingester_ephemeral_series_created_total`
  * `cortex_ingester_ephemeral_series_removed_total`
  * `cortex_ingester_ingested_ephemeral_samples_total`
  * `cortex_ingester_ingested_ephemeral_samples_failures_total`
  * `cortex_ingester_memory_ephemeral_users`
  * `cortex_ingester_queries_ephemeral_total`
  * `cortex_ingester_queried_ephemeral_samples`
  * `cortex_ingester_queried_ephemeral_series`
* [ENHANCEMENT] Added new metric `thanos_shipper_last_successful_upload_time`: Unix timestamp (in seconds) of the last successful TSDB block uploaded to the bucket. #3627
* [ENHANCEMENT] Ruler: Added `-ruler.alertmanager-client.tls-enabled` configuration for alertmanager client. #3432 #3597
* [ENHANCEMENT] Activity tracker logs now have `component=activity-tracker` label. #3556
* [ENHANCEMENT] Distributor: remove labels with empty values #2439
* [ENHANCEMENT] Query-frontend: track query HTTP requests in the Activity Tracker. #3561
* [ENHANCEMENT] Store-gateway: Add experimental alternate implementation of index-header reader that does not use memory mapped files. The index-header reader is expected to improve stability of the store-gateway. You can enable this implementation with the flag `-blocks-storage.bucket-store.index-header.stream-reader-enabled`. #3639 #3691 #3703 #3742 #3785 #3787 #3797
* [ENHANCEMENT] Query-scheduler: add `cortex_query_scheduler_cancelled_requests_total` metric to track the number of requests that are already cancelled when dequeued. #3696
* [ENHANCEMENT] Store-gateway: add `cortex_bucket_store_partitioner_extended_ranges_total` metric to keep track of the ranges that the partitioner decided to overextend and merge in order to save API call to the object storage. #3769
* [ENHANCEMENT] Compactor: Auto-forget unhealthy compactors after ten failed ring heartbeats. #3771
* [ENHANCEMENT] Ruler: change default value of `-ruler.for-grace-period` from `10m` to `2m` and update help text. The new default value reflects how we operate Mimir at Grafana Labs. #3817
* [ENHANCEMENT] Ingester: Added experimental flags to force usage of _postings for matchers cache_. These flags will be removed in the future and it's not recommended to change them. #3823
  * `-blocks-storage.tsdb.head-postings-for-matchers-cache-ttl`
  * `-blocks-storage.tsdb.head-postings-for-matchers-cache-size`
  * `-blocks-storage.tsdb.head-postings-for-matchers-cache-force`
* [ENHANCEMENT] Ingester: Improved series selection performance when some of the matchers do not match any series. #3827
* [ENHANCEMENT] Alertmanager: Add new additional template function `tenantID` returning id of the tenant owning the alert. #3758
* [ENHANCEMENT] Alertmanager: Add additional template function `grafanaExploreURL` returning URL to grafana explore with range query. #3849
* [ENHANCEMENT] Reduce overhead of debug logging when filtered out. #3875
* [ENHANCEMENT] Update Docker base images from `alpine:3.16.2` to `alpine:3.17.1`. #3898
* [ENHANCEMENT] Ingester: Add new `/ingester/tsdb_metrics` endpoint to return tenant-specific TSDB metrics. #3923
* [ENHANCEMENT] Query-frontend: CLI flag `-query-frontend.max-total-query-length` and its associated YAML configuration is now stable. #3882
* [ENHANCEMENT] Ruler: rule groups now support optional and experimental `align_evaluation_time_on_interval` field, which causes all evaluations to happen on interval-aligned timestamp. #4013
* [ENHANCEMENT] Query-scheduler: ring-based service discovery is now stable. #4028
* [ENHANCEMENT] Store-gateway: improved performance of prefix matching on the labels. #4055 #4080
* [BUGFIX] Log the names of services that are not yet running rather than `unsupported value type` when calling `/ready` and some services are not running. #3625
* [BUGFIX] Alertmanager: Fix template spurious deletion with relative data dir. #3604
* [BUGFIX] Security: update prometheus/exporter-toolkit for CVE-2022-46146. #3675
* [BUGFIX] Security: update golang.org/x/net for CVE-2022-41717. #3755
* [BUGFIX] Debian package: Fix post-install, environment file path and user creation. #3720
* [BUGFIX] memberlist: Fix panic during Mimir startup when Mimir receives gossip message before it's ready. #3746
* [BUGFIX] Store-gateway: fix `cortex_bucket_store_partitioner_requested_bytes_total` metric to not double count overlapping ranges. #3769
* [BUGFIX] Update `github.com/thanos-io/objstore` to address issue with Multipart PUT on s3-compatible Object Storage. #3802 #3821
* [BUGFIX] Distributor, Query-scheduler: Make sure ring metrics include a `cortex_` prefix as expected by dashboards. #3809
* [BUGFIX] Querier: canceled requests are no longer reported as "consistency check" failures. #3837 #3927
* [BUGFIX] Distributor: don't panic when `metric_relabel_configs` in overrides contains null element. #3868
* [BUGFIX] Distributor: don't panic when OTLP histograms don't have any buckets. #3853
* [BUGFIX] Ingester, Compactor: fix panic that can occur when compaction fails. #3955
* [BUGFIX] Store-gateway: return `Canceled` rather than `Aborted` error when the calling querier cancels the request. #4007

### Mixin

* [ENHANCEMENT] Alerts: Added `MimirIngesterInstanceHasNoTenants` alert that fires when an ingester replica is not receiving write requests for any tenant. #3681
* [ENHANCEMENT] Alerts: Extended `MimirAllocatingTooMuchMemory` to check read-write deployment containers. #3710
* [ENHANCEMENT] Alerts: Added `MimirAlertmanagerInstanceHasNoTenants` alert that fires when an alertmanager instance ows no tenants. #3826
* [ENHANCEMENT] Alerts: Added `MimirRulerInstanceHasNoRuleGroups` alert that fires when a ruler replica is not assigned any rule group to evaluate. #3723
* [ENHANCEMENT] Support for baremetal deployment for alerts and scaling recording rules. #3719
* [ENHANCEMENT] Dashboards: querier autoscaling now supports multiple scaled objects (configurable via `$._config.autoscale.querier.hpa_name`). #3962
* [BUGFIX] Alerts: Fixed `MimirIngesterRestarts` alert when Mimir is deployed in read-write mode. #3716
* [BUGFIX] Alerts: Fixed `MimirIngesterHasNotShippedBlocks` and `MimirIngesterHasNotShippedBlocksSinceStart` alerts for when Mimir is deployed in read-write or monolithic modes and updated them to use new `thanos_shipper_last_successful_upload_time` metric. #3627
* [BUGFIX] Alerts: Fixed `MimirMemoryMapAreasTooHigh` alert when Mimir is deployed in read-write mode. #3626
* [BUGFIX] Alerts: Fixed `MimirCompactorSkippedBlocksWithOutOfOrderChunks` matching on non-existent label. #3628
* [BUGFIX] Dashboards: Fix `Rollout Progress` dashboard incorrectly using Gateway metrics when Gateway was not enabled. #3709
* [BUGFIX] Tenants dashboard: Make it compatible with all deployment types. #3754
* [BUGFIX] Alerts: Fixed `MimirCompactorHasNotUploadedBlocks` to not fire if compactor has nothing to do. #3793
* [BUGFIX] Alerts: Fixed `MimirAutoscalerNotActive` to not fire if scaling metric is 0, to avoid false positives on scaled objects with 0 min replicas. #3999

### Jsonnet

* [CHANGE] Replaced the deprecated `policy/v1beta1` with `policy/v1` when configuring a PodDisruptionBudget for read-write deployment mode. #3811
* [CHANGE] Removed `-server.http-write-timeout` default option value from querier and query-frontend, as it defaults to a higher value in the code now, and cannot be lower than `-querier.timeout`. #3836
* [CHANGE] Replaced `-store.max-query-length` with `-query-frontend.max-total-query-length` in the query-frontend config. #3879
* [CHANGE] Changed default `mimir_backend_data_disk_size` from `100Gi` to `250Gi`. #3894
* [ENHANCEMENT] Update `rollout-operator` to `v0.2.0`. #3624
* [ENHANCEMENT] Add `user_24M` and `user_32M` classes to operations config. #3367
* [ENHANCEMENT] Update memcached image from `memcached:1.6.16-alpine` to `memcached:1.6.17-alpine`. #3914
* [ENHANCEMENT] Allow configuring the ring for overrides-exporter. #3995
* [BUGFIX] Apply ingesters and store-gateways per-zone CLI flags overrides to read-write deployment mode too. #3766
* [BUGFIX] Apply overrides-exporter CLI flags to mimir-backend when running Mimir in read-write deployment mode. #3790
* [BUGFIX] Fixed `mimir-write` and `mimir-read` Kubernetes service to correctly balance requests among pods. #3855 #3864 #3906
* [BUGFIX] Fixed `ruler-query-frontend` and `mimir-read` gRPC server configuration to force clients to periodically re-resolve the backend addresses. #3862
* [BUGFIX] Fixed `mimir-read` CLI flags to ensure query-frontend configuration takes precedence over querier configuration. #3877

### Mimirtool

* [ENHANCEMENT] Update `mimirtool config convert` to work with Mimir 2.4, 2.5, 2.6 changes. #3952
* [ENHANCEMENT] Mimirtool is now available to install through Homebrew with `brew install mimirtool`. #3776
* [ENHANCEMENT] Added `--concurrency` to `mimirtool rules sync` command. #3996
* [BUGFIX] Fix summary output from `mimirtool rules sync` to display correct number of groups created and updated. #3918

### Documentation

* [BUGFIX] Querier: Remove assertion that the `-querier.max-concurrent` flag must also be set for the query-frontend. #3678
* [ENHANCEMENT] Update migration from cortex documentation. #3662
* [ENHANCEMENT] Query-scheduler: documented how to migrate from DNS-based to ring-based service discovery. #4028

### Tools

## 2.5.0

### Grafana Mimir

* [CHANGE] Flag `-azure.msi-resource` is now ignored, and will be removed in Mimir 2.7. This setting is now made automatically by Azure. #2682
* [CHANGE] Experimental flag `-blocks-storage.tsdb.out-of-order-capacity-min` has been removed. #3261
* [CHANGE] Distributor: Wrap errors from pushing to ingesters with useful context, for example clarifying timeouts. #3307
* [CHANGE] The default value of `-server.http-write-timeout` has changed from 30s to 2m. #3346
* [CHANGE] Reduce period of health checks in connection pools for querier->store-gateway, ruler->ruler, and alertmanager->alertmanager clients to 10s. This reduces the time to fail a gRPC call when the remote stops responding. #3168
* [CHANGE] Hide TSDB block ranges period config from doc and mark it experimental. #3518
* [FEATURE] Alertmanager: added Discord support. #3309
* [ENHANCEMENT] Added `-server.tls-min-version` and `-server.tls-cipher-suites` flags to configure cipher suites and min TLS version supported by HTTP and gRPC servers. #2898
* [ENHANCEMENT] Distributor: Add age filter to forwarding functionality, to not forward samples which are older than defined duration. If such samples are not ingested, `cortex_discarded_samples_total{reason="forwarded-sample-too-old"}` is increased. #3049 #3113
* [ENHANCEMENT] Store-gateway: Reduce memory allocation when generating ids in index cache. #3179
* [ENHANCEMENT] Query-frontend: truncate queries based on the configured creation grace period (`--validation.create-grace-period`) to avoid querying too far into the future. #3172
* [ENHANCEMENT] Ingester: Reduce activity tracker memory allocation. #3203
* [ENHANCEMENT] Query-frontend: Log more detailed information in the case of a failed query. #3190
* [ENHANCEMENT] Added `-usage-stats.installation-mode` configuration to track the installation mode via the anonymous usage statistics. #3244
* [ENHANCEMENT] Compactor: Add new `cortex_compactor_block_max_time_delta_seconds` histogram for detecting if compaction of blocks is lagging behind. #3240 #3429
* [ENHANCEMENT] Ingester: reduced the memory footprint of active series custom trackers. #2568
* [ENHANCEMENT] Distributor: Include `X-Scope-OrgId` header in requests forwarded to configured forwarding endpoint. #3283 #3385
* [ENHANCEMENT] Alertmanager: reduced memory utilization in Mimir clusters with a large number of tenants. #3309
* [ENHANCEMENT] Add experimental flag `-shutdown-delay` to allow components to wait after receiving SIGTERM and before stopping. In this time the component returns 503 from /ready endpoint. #3298
* [ENHANCEMENT] Go: update to go 1.19.3. #3371
* [ENHANCEMENT] Alerts: added `RulerRemoteEvaluationFailing` alert, firing when communication between ruler and frontend fails in remote operational mode. #3177 #3389
* [ENHANCEMENT] Clarify which S3 signature versions are supported in the error "unsupported signature version". #3376
* [ENHANCEMENT] Store-gateway: improved index header reading performance. #3393 #3397 #3436
* [ENHANCEMENT] Store-gateway: improved performance of series matching. #3391
* [ENHANCEMENT] Move the validation of incoming series before the distributor's forwarding functionality, so that we don't forward invalid series. #3386 #3458
* [ENHANCEMENT] S3 bucket configuration now validates that the endpoint does not have the bucket name prefix. #3414
* [ENHANCEMENT] Query-frontend: added "fetched index bytes" to query statistics, so that the statistics contain the total bytes read by store-gateways from TSDB block indexes. #3206
* [ENHANCEMENT] Distributor: push wrapper should only receive unforwarded samples. #2980
* [ENHANCEMENT] Added `/api/v1/status/config` and `/api/v1/status/flags` APIs to maintain compatibility with prometheus. #3596 #3983
* [BUGFIX] Flusher: Add `Overrides` as a dependency to prevent panics when starting with `-target=flusher`. #3151
* [BUGFIX] Updated `golang.org/x/text` dependency to fix CVE-2022-32149. #3285
* [BUGFIX] Query-frontend: properly close gRPC streams to the query-scheduler to stop memory and goroutines leak. #3302
* [BUGFIX] Ruler: persist evaluation delay configured in the rulegroup. #3392
* [BUGFIX] Ring status pages: show 100% ownership as "100%", not "1e+02%". #3435
* [BUGFIX] Fix panics in OTLP ingest path when parse errors exist. #3538

### Mixin

* [CHANGE] Alerts: Change `MimirSchedulerQueriesStuck` `for` time to 7 minutes to account for the time it takes for HPA to scale up. #3223
* [CHANGE] Dashboards: Removed the `Querier > Stages` panel from the `Mimir / Queries` dashboard. #3311
* [CHANGE] Configuration: The format of the `autoscaling` section of the configuration has changed to support more components. #3378
  * Instead of specific config variables for each component, they are listed in a dictionary. For example, `autoscaling.querier_enabled` becomes `autoscaling.querier.enabled`.
* [FEATURE] Dashboards: Added "Mimir / Overview resources" dashboard, providing an high level view over a Mimir cluster resources utilization. #3481
* [FEATURE] Dashboards: Added "Mimir / Overview networking" dashboard, providing an high level view over a Mimir cluster network bandwidth, inflight requests and TCP connections. #3487
* [FEATURE] Compile baremetal mixin along k8s mixin. #3162 #3514
* [ENHANCEMENT] Alerts: Add MimirRingMembersMismatch firing when a component does not have the expected number of running jobs. #2404
* [ENHANCEMENT] Dashboards: Add optional row about the Distributor's metric forwarding feature to the `Mimir / Writes` dashboard. #3182 #3394 #3394 #3461
* [ENHANCEMENT] Dashboards: Remove the "Instance Mapper" row from the "Alertmanager Resources Dashboard". This is a Grafana Cloud specific service and not relevant for external users. #3152
* [ENHANCEMENT] Dashboards: Add "remote read", "metadata", and "exemplar" queries to "Mimir / Overview" dashboard. #3245
* [ENHANCEMENT] Dashboards: Use non-red colors for non-error series in the "Mimir / Overview" dashboard. #3246
* [ENHANCEMENT] Dashboards: Add support to multi-zone deployments for the experimental read-write deployment mode. #3256
* [ENHANCEMENT] Dashboards: If enabled, add new row to the `Mimir / Writes` for distributor autoscaling metrics. #3378
* [ENHANCEMENT] Dashboards: Add read path insights row to the "Mimir / Tenants" dashboard. #3326
* [ENHANCEMENT] Alerts: Add runbook urls for alerts. #3452
* [ENHANCEMENT] Configuration: Make it possible to configure namespace label, job label, and job prefix. #3482
* [ENHANCEMENT] Dashboards: improved resources and networking dashboards to work with read-write deployment mode too. #3497 #3504 #3519 #3531
* [ENHANCEMENT] Alerts: Added "MimirDistributorForwardingErrorRate" alert, which fires on high error rates in the distributor’s forwarding feature. #3200
* [ENHANCEMENT] Improve phrasing in Overview dashboard. #3488
* [BUGFIX] Dashboards: Fix legend showing `persistentvolumeclaim` when using `deployment_type=baremetal` for `Disk space utilization` panels. #3173 #3184
* [BUGFIX] Alerts: Fixed `MimirGossipMembersMismatch` alert when Mimir is deployed in read-write mode. #3489
* [BUGFIX] Dashboards: Remove "Inflight requests" from object store panels because the panel is not tracking the inflight requests to object storage. #3521

### Jsonnet

* [CHANGE] Replaced the deprecated `policy/v1beta1` with `policy/v1` when configuring a PodDisruptionBudget. #3284
* [CHANGE] [Common storage configuration](https://grafana.com/docs/mimir/v2.3.x/operators-guide/configure/configure-object-storage-backend/#common-configuration) is now used to configure object storage in all components. This is a breaking change in terms of Jsonnet manifests and also a CLI flag update for components that use object storage, so it will require a rollout of those components. The changes include: #3257
  * `blocks_storage_backend` was renamed to `storage_backend` and is now used as the common storage backend for all components.
    * So were the related `blocks_storage_azure_account_(name|key)` and `blocks_storage_s3_endpoint` configurations.
  * `storage_s3_endpoint` is now rendered by default using the `aws_region` configuration instead of a hardcoded `us-east-1`.
  * `ruler_client_type` and `alertmanager_client_type` were renamed to `ruler_storage_backend` and `alertmanager_storage_backend` respectively, and their corresponding CLI flags won't be rendered unless explicitly set to a value different from the one in `storage_backend` (like `local`).
  * `alertmanager_s3_bucket_name`, `alertmanager_gcs_bucket_name` and `alertmanager_azure_container_name` have been removed, and replaced by a single `alertmanager_storage_bucket_name` configuration used for all object storages.
  * `genericBlocksStorageConfig` configuration object was removed, and so any extensions to it will be now ignored. Use `blockStorageConfig` instead.
  * `rulerClientConfig` and `alertmanagerStorageClientConfig` configuration objects were renamed to `rulerStorageConfig` and `alertmanagerStorageConfig` respectively, and so any extensions to their previous names will be now ignored. Use the new names instead.
  * The CLI flags `*.s3.region` are no longer rendered as they are optional and the region can be inferred by Mimir by performing an initial API call to the endpoint.
  * The migration to this change should usually consist of:
    * Renaming `blocks_storage_backend` key to `storage_backend`.
    * For Azure/S3:
      * Renaming `blocks_storage_(azure|s3)_*` configurations to `storage_(azure|s3)_*`.
      * If `ruler_storage_(azure|s3)_*` and `alertmanager_storage_(azure|s3)_*` keys were different from the `block_storage_*` ones, they should be now provided using CLI flags, see [configuration reference](https://grafana.com/docs/mimir/v2.3.x/operators-guide/configure/reference-configuration-parameters/) for more details.
    * Removing `ruler_client_type` and `alertmanager_client_type` if their value match the `storage_backend`, or renaming them to their new names otherwise.
    * Reviewing any possible extensions to `genericBlocksStorageConfig`, `rulerClientConfig` and `alertmanagerStorageClientConfig` and moving them to the corresponding new options.
    * Renaming the alertmanager's bucket name configuration from provider-specific to the new `alertmanager_storage_bucket_name` key.
* [CHANGE] The `overrides-exporter.libsonnet` file is now always imported. The overrides-exporter can be enabled in jsonnet setting the following: #3379
  ```jsonnet
  {
    _config+:: {
      overrides_exporter_enabled: true,
    }
  }
  ```
* [FEATURE] Added support for experimental read-write deployment mode. Enabling the read-write deployment mode on a existing Mimir cluster is a destructive operation, because the cluster will be re-created. If you're creating a new Mimir cluster, you can deploy it in read-write mode adding the following configuration: #3379 #3475 #3405
  ```jsonnet
  {
    _config+:: {
      deployment_mode: 'read-write',

      // See operations/mimir/read-write-deployment.libsonnet for more configuration options.
      mimir_write_replicas: 3,
      mimir_read_replicas: 2,
      mimir_backend_replicas: 3,
    }
  }
  ```
* [ENHANCEMENT] Add autoscaling support to the `mimir-read` component when running the read-write-deployment model. #3419
* [ENHANCEMENT] Added `$._config.usageStatsConfig` to track the installation mode via the anonymous usage statistics. #3294
* [ENHANCEMENT] The query-tee node port (`$._config.query_tee_node_port`) is now optional. #3272
* [ENHANCEMENT] Add support for autoscaling distributors. #3378
* [ENHANCEMENT] Make auto-scaling logic ensure integer KEDA thresholds. #3512
* [BUGFIX] Fixed query-scheduler ring configuration for dedicated ruler's queries and query-frontends. #3237 #3239
* [BUGFIX] Jsonnet: Fix auto-scaling so that ruler-querier CPU threshold is a string-encoded integer millicores value. #3520

### Mimirtool

* [FEATURE] Added `mimirtool alertmanager verify` command to validate configuration without uploading. #3440
* [ENHANCEMENT] Added `mimirtool rules delete-namespace` command to delete all of the rule groups in a namespace including the namespace itself. #3136
* [ENHANCEMENT] Refactor `mimirtool analyze prometheus`: add concurrency and resiliency #3349
  * Add `--concurrency` flag. Default: number of logical CPUs
* [BUGFIX] `--log.level=debug` now correctly prints the response from the remote endpoint when a request fails. #3180

### Documentation

* [ENHANCEMENT] Documented how to configure HA deduplication using Consul in a Mimir Helm deployment. #2972
* [ENHANCEMENT] Improve `MimirQuerierAutoscalerNotActive` runbook. #3186
* [ENHANCEMENT] Improve `MimirSchedulerQueriesStuck` runbook to reflect debug steps with querier auto-scaling enabled. #3223
* [ENHANCEMENT] Use imperative for docs titles. #3178 #3332 #3343
* [ENHANCEMENT] Docs: mention gRPC compression in "Production tips". #3201
* [ENHANCEMENT] Update ADOPTERS.md. #3224 #3225
* [ENHANCEMENT] Add a note for jsonnet deploying. #3213
* [ENHANCEMENT] out-of-order runbook update with use case. #3253
* [ENHANCEMENT] Fixed TSDB retention mentioned in the "Recover source blocks from ingesters" runbook. #3280
* [ENHANCEMENT] Run Grafana Mimir in production using the Helm chart. #3072
* [ENHANCEMENT] Use common configuration in the tutorial. #3282
* [ENHANCEMENT] Updated detailed steps for migrating blocks from Thanos to Mimir. #3290
* [ENHANCEMENT] Add scheme to DNS service discovery docs. #3450
* [BUGFIX] Remove reference to file that no longer exists in contributing guide. #3404
* [BUGFIX] Fix some minor typos in the contributing guide and on the runbooks page. #3418
* [BUGFIX] Fix small typos in API reference. #3526
* [BUGFIX] Fixed TSDB retention mentioned in the "Recover source blocks from ingesters" runbook. #3278
* [BUGFIX] Fixed configuration example in the "Configuring the Grafana Mimir query-frontend to work with Prometheus" guide. #3374

### Tools

* [FEATURE] Add `copyblocks` tool, to copy Mimir blocks between two GCS buckets. #3264
* [ENHANCEMENT] copyblocks: copy no-compact global markers and optimize min time filter check. #3268
* [ENHANCEMENT] Mimir rules GitHub action: Added the ability to change default value of `label` when running `prepare` command. #3236
* [BUGFIX] Mimir rules Github action: Fix single line output. #3421

## 2.4.0

### Grafana Mimir

* [CHANGE] Distributor: change the default value of `-distributor.remote-timeout` to `2s` from `20s` and `-distributor.forwarding.request-timeout` to `2s` from `10s` to improve distributor resource usage when ingesters crash. #2728 #2912
* [CHANGE] Anonymous usage statistics tracking: added the `-ingester.ring.store` value. #2981
* [CHANGE] Series metadata `HELP` that is longer than `-validation.max-metadata-length` is now truncated silently, instead of being dropped with a 400 status code. #2993
* [CHANGE] Ingester: changed default setting for `-ingester.ring.readiness-check-ring-health` from `true` to `false`. #2953
* [CHANGE] Anonymous usage statistics tracking has been enabled by default, to help Mimir maintainers make better decisions to support the open source community. #2939 #3034
* [CHANGE] Anonymous usage statistics tracking: added the minimum and maximum value of `-ingester.out-of-order-time-window`. #2940
* [CHANGE] The default hash ring heartbeat period for distributors, ingesters, rulers and compactors has been increased from `5s` to `15s`. Now the default heartbeat period for all Mimir hash rings is `15s`. #3033
* [CHANGE] Reduce the default TSDB head compaction concurrency (`-blocks-storage.tsdb.head-compaction-concurrency`) from 5 to 1, in order to reduce CPU spikes. #3093
* [CHANGE] Ruler: the ruler's [remote evaluation mode](https://grafana.com/docs/mimir/latest/operators-guide/architecture/components/ruler/#remote) (`-ruler.query-frontend.address`) is now stable. #3109
* [CHANGE] Limits: removed the deprecated YAML configuration option `active_series_custom_trackers_config`. Please use `active_series_custom_trackers` instead. #3110
* [CHANGE] Ingester: removed the deprecated configuration option `-ingester.ring.join-after`. #3111
* [CHANGE] Querier: removed the deprecated configuration option `-querier.shuffle-sharding-ingesters-lookback-period`. The value of `-querier.query-ingesters-within` is now used internally for shuffle sharding lookback, while you can use `-querier.shuffle-sharding-ingesters-enabled` to enable or disable shuffle sharding on the read path. #3111
* [CHANGE] Memberlist: cluster label verification feature (`-memberlist.cluster-label` and `-memberlist.cluster-label-verification-disabled`) is now marked as stable. #3108
* [CHANGE] Distributor: only single per-tenant forwarding endpoint can be configured now. Support for per-rule endpoint has been removed. #3095
* [FEATURE] Query-scheduler: added an experimental ring-based service discovery support for the query-scheduler. Refer to [query-scheduler configuration](https://grafana.com/docs/mimir/next/operators-guide/architecture/components/query-scheduler/#configuration) for more information. #2957
* [FEATURE] Introduced the experimental endpoint `/api/v1/user_limits` exposed by all components that load runtime configuration. This endpoint exposes realtime limits for the authenticated tenant, in JSON format. #2864 #3017
* [FEATURE] Query-scheduler: added the experimental configuration option `-query-scheduler.max-used-instances` to restrict the number of query-schedulers effectively used regardless how many replicas are running. This feature can be useful when using the experimental read-write deployment mode. #3005
* [ENHANCEMENT] Go: updated to go 1.19.2. #2637 #3127 #3129
* [ENHANCEMENT] Runtime config: don't unmarshal runtime configuration files if they haven't changed. This can save a bit of CPU and memory on every component using runtime config. #2954
* [ENHANCEMENT] Query-frontend: Add `cortex_frontend_query_result_cache_skipped_total` and `cortex_frontend_query_result_cache_attempted_total` metrics to track the reason why query results are not cached. #2855
* [ENHANCEMENT] Distributor: pool more connections per host when forwarding request. Mark requests as idempotent so they can be retried under some conditions. #2968
* [ENHANCEMENT] Distributor: failure to send request to forwarding target now also increments `cortex_distributor_forward_errors_total`, with `status_code="failed"`. #2968
* [ENHANCEMENT] Distributor: added support forwarding push requests via gRPC, using `httpgrpc` messages from weaveworks/common library. #2996
* [ENHANCEMENT] Query-frontend / Querier: increase internal backoff period used to retry connections to query-frontend / query-scheduler. #3011
* [ENHANCEMENT] Querier: do not log "error processing requests from scheduler" when the query-scheduler is shutting down. #3012
* [ENHANCEMENT] Query-frontend: query sharding process is now time-bounded and it is cancelled if the request is aborted. #3028
* [ENHANCEMENT] Query-frontend: improved Prometheus response JSON encoding performance. #2450
* [ENHANCEMENT] TLS: added configuration parameters to configure the client's TLS cipher suites and minimum version. The following new CLI flags have been added: #3070
  * `-alertmanager.alertmanager-client.tls-cipher-suites`
  * `-alertmanager.alertmanager-client.tls-min-version`
  * `-alertmanager.sharding-ring.etcd.tls-cipher-suites`
  * `-alertmanager.sharding-ring.etcd.tls-min-version`
  * `-compactor.ring.etcd.tls-cipher-suites`
  * `-compactor.ring.etcd.tls-min-version`
  * `-distributor.forwarding.grpc-client.tls-cipher-suites`
  * `-distributor.forwarding.grpc-client.tls-min-version`
  * `-distributor.ha-tracker.etcd.tls-cipher-suites`
  * `-distributor.ha-tracker.etcd.tls-min-version`
  * `-distributor.ring.etcd.tls-cipher-suites`
  * `-distributor.ring.etcd.tls-min-version`
  * `-ingester.client.tls-cipher-suites`
  * `-ingester.client.tls-min-version`
  * `-ingester.ring.etcd.tls-cipher-suites`
  * `-ingester.ring.etcd.tls-min-version`
  * `-memberlist.tls-cipher-suites`
  * `-memberlist.tls-min-version`
  * `-querier.frontend-client.tls-cipher-suites`
  * `-querier.frontend-client.tls-min-version`
  * `-querier.store-gateway-client.tls-cipher-suites`
  * `-querier.store-gateway-client.tls-min-version`
  * `-query-frontend.grpc-client-config.tls-cipher-suites`
  * `-query-frontend.grpc-client-config.tls-min-version`
  * `-query-scheduler.grpc-client-config.tls-cipher-suites`
  * `-query-scheduler.grpc-client-config.tls-min-version`
  * `-query-scheduler.ring.etcd.tls-cipher-suites`
  * `-query-scheduler.ring.etcd.tls-min-version`
  * `-ruler.alertmanager-client.tls-cipher-suites`
  * `-ruler.alertmanager-client.tls-min-version`
  * `-ruler.client.tls-cipher-suites`
  * `-ruler.client.tls-min-version`
  * `-ruler.query-frontend.grpc-client-config.tls-cipher-suites`
  * `-ruler.query-frontend.grpc-client-config.tls-min-version`
  * `-ruler.ring.etcd.tls-cipher-suites`
  * `-ruler.ring.etcd.tls-min-version`
  * `-store-gateway.sharding-ring.etcd.tls-cipher-suites`
  * `-store-gateway.sharding-ring.etcd.tls-min-version`
* [ENHANCEMENT] Store-gateway: Add `-blocks-storage.bucket-store.max-concurrent-reject-over-limit` option to allow requests that exceed the max number of inflight object storage requests to be rejected. #2999
* [ENHANCEMENT] Query-frontend: allow setting a separate limit on the total (before splitting/sharding) query length of range queries with the new experimental `-query-frontend.max-total-query-length` flag, which defaults to `-store.max-query-length` if unset or set to 0. #3058
* [ENHANCEMENT] Query-frontend: Lower TTL for cache entries overlapping the out-of-order samples ingestion window (re-using `-ingester.out-of-order-allowance` from ingesters). #2935
* [ENHANCEMENT] Ruler: added support to forcefully disable recording and/or alerting rules evaluation. The following new configuration options have been introduced, which can be overridden on a per-tenant basis in the runtime configuration: #3088
  * `-ruler.recording-rules-evaluation-enabled`
  * `-ruler.alerting-rules-evaluation-enabled`
* [ENHANCEMENT] Distributor: Improved error messages reported when the distributor fails to remote write to ingesters. #3055
* [ENHANCEMENT] Improved tracing spans tracked by distributors, ingesters and store-gateways. #2879 #3099 #3089
* [ENHANCEMENT] Ingester: improved the performance of label value cardinality endpoint. #3044
* [ENHANCEMENT] Ruler: use backoff retry on remote evaluation #3098
* [ENHANCEMENT] Query-frontend: Include multiple tenant IDs in query logs when present instead of dropping them. #3125
* [ENHANCEMENT] Query-frontend: truncate queries based on the configured blocks retention period (`-compactor.blocks-retention-period`) to avoid querying past this period. #3134
* [ENHANCEMENT] Alertmanager: reduced memory utilization in Mimir clusters with a large number of tenants. #3143
* [ENHANCEMENT] Store-gateway: added extra span logging to improve observability. #3131
* [ENHANCEMENT] Compactor: cleaning up different tenants' old blocks and updating bucket indexes is now more independent. This prevents a single tenant from delaying cleanup for other tenants. #2631
* [ENHANCEMENT] Distributor: request rate, ingestion rate, and inflight requests limits are now enforced before reading and parsing the body of the request. This makes the distributor more resilient against a burst of requests over those limit. #2419
* [BUGFIX] Querier: Fix 400 response while handling streaming remote read. #2963
* [BUGFIX] Fix a bug causing query-frontend, query-scheduler, and querier not failing if one of their internal components fail. #2978
* [BUGFIX] Querier: re-balance the querier worker connections when a query-frontend or query-scheduler is terminated. #3005
* [BUGFIX] Distributor: Now returns the quorum error from ingesters. For example, with replication_factor=3, two HTTP 400 errors and one HTTP 500 error, now the distributor will always return HTTP 400. Previously the behaviour was to return the error which the distributor first received. #2979
* [BUGFIX] Ruler: fix panic when ruler.external_url is explicitly set to an empty string ("") in YAML. #2915
* [BUGFIX] Alertmanager: Fix support for the Telegram API URL in the global settings. #3097
* [BUGFIX] Alertmanager: Fix parsing of label matchers without label value in the API used to retrieve alerts. #3097
* [BUGFIX] Ruler: Fix not restoring alert state for rule groups when other ruler replicas shut down. #3156
* [BUGFIX] Updated `golang.org/x/net` dependency to fix CVE-2022-27664. #3124
* [BUGFIX] Fix distributor from returning a `500` status code when a `400` was received from the ingester. #3211
* [BUGFIX] Fix incorrect OS value set in Mimir v2.3.* RPM packages. #3221

### Mixin

* [CHANGE] Alerts: MimirQuerierAutoscalerNotActive is now critical and fires after 1h instead of 15m. #2958
* [FEATURE] Dashboards: Added "Mimir / Overview" dashboards, providing an high level view over a Mimir cluster. #3122 #3147 #3155
* [ENHANCEMENT] Dashboards: Updated the "Writes" and "Rollout progress" dashboards to account for samples ingested via the new OTLP ingestion endpoint. #2919 #2938
* [ENHANCEMENT] Dashboards: Include per-tenant request rate in "Tenants" dashboard. #2874
* [ENHANCEMENT] Dashboards: Include inflight object store requests in "Reads" dashboard. #2914
* [ENHANCEMENT] Dashboards: Make queries used to find job, cluster and namespace for dropdown menus configurable. #2893
* [ENHANCEMENT] Dashboards: Include rate of label and series queries in "Reads" dashboard. #3065 #3074
* [ENHANCEMENT] Dashboards: Fix legend showing on per-pod panels. #2944
* [ENHANCEMENT] Dashboards: Use the "req/s" unit on panels showing the requests rate. #3118
* [ENHANCEMENT] Dashboards: Use a consistent color across dashboards for the error rate. #3154

### Jsonnet

* [FEATURE] Added support for query-scheduler ring-based service discovery. #3128
* [ENHANCEMENT] Querier autoscaling is now slower on scale downs: scale down 10% every 1m instead of 100%. #2962
* [BUGFIX] Memberlist: `gossip_member_label` is now set for ruler-queriers. #3141

### Mimirtool

* [ENHANCEMENT] mimirtool analyze: Store the query errors instead of exit during the analysis. #3052
* [BUGFIX] mimir-tool remote-read: fix returns where some conditions [return nil error even if there is error](https://github.com/grafana/cortex-tools/issues/260). #3053

### Documentation

* [ENHANCEMENT] Added documentation on how to configure storage retention. #2970
* [ENHANCEMENT] Improved gRPC clients config documentation. #3020
* [ENHANCEMENT] Added documentation on how to manage alerting and recording rules. #2983
* [ENHANCEMENT] Improved `MimirSchedulerQueriesStuck` runbook. #3006
* [ENHANCEMENT] Added "Cluster label verification" section to memberlist documentation. #3096
* [ENHANCEMENT] Mention compression in multi-zone replication documentation. #3107
* [BUGFIX] Fixed configuration option names in "Enabling zone-awareness via the Grafana Mimir Jsonnet". #3018
* [BUGFIX] Fixed `mimirtool analyze` parameters documentation. #3094
* [BUGFIX] Fixed YAML configuraton in the "Manage the configuration of Grafana Mimir with Helm" guide. #3042
* [BUGFIX] Fixed Alertmanager capacity planning documentation. #3132

### Tools

- [BUGFIX] trafficdump: Fixed panic occurring when `-success-only=true` and the captured request failed. #2863

## 2.3.1

### Grafana Mimir
* [BUGFIX] Query-frontend: query sharding took exponential time to map binary expressions. #3027
* [BUGFIX] Distributor: Stop panics on OTLP endpoint when a single metric has multiple timeseries. #3040

## 2.3.0

### Grafana Mimir

* [CHANGE] Ingester: Added user label to ingester metric `cortex_ingester_tsdb_out_of_order_samples_appended_total`. On multitenant clusters this helps us find the rate of appended out-of-order samples for a specific tenant. #2493
* [CHANGE] Compactor: delete source and output blocks from local disk on compaction failed, to reduce likelihood that subsequent compactions fail because of no space left on disk. #2261
* [CHANGE] Ruler: Remove unused CLI flags `-ruler.search-pending-for` and `-ruler.flush-period` (and their respective YAML config options). #2288
* [CHANGE] Successful gRPC requests are no longer logged (only affects internal API calls). #2309
* [CHANGE] Add new `-*.consul.cas-retry-delay` flags. They have a default value of `1s`, while previously there was no delay between retries. #2309
* [CHANGE] Store-gateway: Remove the experimental ability to run requests in a dedicated OS thread pool and associated CLI flag `-store-gateway.thread-pool-size`. #2423
* [CHANGE] Memberlist: disabled TCP-based ping fallback, because Mimir already uses a custom transport based on TCP. #2456
* [CHANGE] Change default value for `-distributor.ha-tracker.max-clusters` to `100` to provide a DoS protection. #2465
* [CHANGE] Experimental block upload API exposed by compactor has changed: Previous `/api/v1/upload/block/{block}` endpoint for starting block upload is now `/api/v1/upload/block/{block}/start`, and previous endpoint `/api/v1/upload/block/{block}?uploadComplete=true` for finishing block upload is now `/api/v1/upload/block/{block}/finish`. New API endpoint has been added: `/api/v1/upload/block/{block}/check`. #2486 #2548
* [CHANGE] Compactor: changed `-compactor.max-compaction-time` default from `0s` (disabled) to `1h`. When compacting blocks for a tenant, the compactor will move to compact blocks of another tenant or re-plan blocks to compact at least every 1h. #2514
* [CHANGE] Distributor: removed previously deprecated `extend_writes` (see #1856) YAML key and `-distributor.extend-writes` CLI flag from the distributor config. #2551
* [CHANGE] Ingester: removed previously deprecated `active_series_custom_trackers` (see #1188) YAML key from the ingester config. #2552
* [CHANGE] The tenant ID `__mimir_cluster` is reserved by Mimir and not allowed to store metrics. #2643
* [CHANGE] Purger: removed the purger component and moved its API endpoints `/purger/delete_tenant` and `/purger/delete_tenant_status` to the compactor at `/compactor/delete_tenant` and `/compactor/delete_tenant_status`. The new endpoints on the compactor are stable. #2644
* [CHANGE] Memberlist: Change the leave timeout duration (`-memberlist.leave-timeout duration`) from 5s to 20s and connection timeout (`-memberlist.packet-dial-timeout`) from 5s to 2s. This makes leave timeout 10x the connection timeout, so that we can communicate the leave to at least 1 node, if the first 9 we try to contact times out. #2669
* [CHANGE] Alertmanager: return status code `412 Precondition Failed` and log info message when alertmanager isn't configured for a tenant. #2635
* [CHANGE] Distributor: if forwarding rules are used to forward samples, exemplars are now removed from the request. #2710 #2725
* [CHANGE] Limits: change the default value of `max_global_series_per_metric` limit to `0` (disabled). Setting this limit by default does not provide much benefit because series are sharded by all labels. #2714
* [CHANGE] Ingester: experimental `-blocks-storage.tsdb.new-chunk-disk-mapper` has been removed, new chunk disk mapper is now always used, and is no longer marked experimental. Default value of `-blocks-storage.tsdb.head-chunks-write-queue-size` has changed to 1000000, this enables async chunk queue by default, which leads to improved latency on the write path when new chunks are created in ingesters. #2762
* [CHANGE] Ingester: removed deprecated `-blocks-storage.tsdb.isolation-enabled` option. TSDB-level isolation is now always disabled in Mimir. #2782
* [CHANGE] Compactor: `-compactor.partial-block-deletion-delay` must either be set to 0 (to disable partial blocks deletion) or a value higher than `4h`. #2787
* [CHANGE] Query-frontend: CLI flag `-query-frontend.align-querier-with-step` has been deprecated. Please use `-query-frontend.align-queries-with-step` instead. #2840
* [FEATURE] Compactor: Adds the ability to delete partial blocks after a configurable delay. This option can be configured per tenant. #2285
  - `-compactor.partial-block-deletion-delay`, as a duration string, allows you to set the delay since a partial block has been modified before marking it for deletion. A value of `0`, the default, disables this feature.
  - The metric `cortex_compactor_blocks_marked_for_deletion_total` has a new value for the `reason` label `reason="partial"`, when a block deletion marker is triggered by the partial block deletion delay.
* [FEATURE] Querier: enabled support for queries with negative offsets, which are not cached in the query results cache. #2429
* [FEATURE] EXPERIMENTAL: OpenTelemetry Metrics ingestion path on `/otlp/v1/metrics`. #695 #2436 #2461
* [FEATURE] Querier: Added support for tenant federation to metric metadata endpoint. #2467
* [FEATURE] Query-frontend: introduced experimental support to split instant queries by time. The instant query splitting can be enabled setting `-query-frontend.split-instant-queries-by-interval`. #2469 #2564 #2565 #2570 #2571 #2572 #2573 #2574 #2575 #2576 #2581 #2582 #2601 #2632 #2633 #2634 #2641 #2642 #2766
* [FEATURE] Introduced an experimental anonymous usage statistics tracking (disabled by default), to help Mimir maintainers make better decisions to support the open source community. The tracking system anonymously collects non-sensitive, non-personally identifiable information about the running Mimir cluster, and is disabled by default. #2643 #2662 #2685 #2732 #2733 #2735
* [FEATURE] Introduced an experimental deployment mode called read-write and running a fully featured Mimir cluster with three components: write, read and backend. The read-write deployment mode is a trade-off between the monolithic mode (only one component, no isolation) and the microservices mode (many components, high isolation). #2754 #2838
* [ENHANCEMENT] Distributor: Decreased distributor tests execution time. #2562
* [ENHANCEMENT] Alertmanager: Allow the HTTP `proxy_url` configuration option in the receiver's configuration. #2317
* [ENHANCEMENT] ring: optimize shuffle-shard computation when lookback is used, and all instances have registered timestamp within the lookback window. In that case we can immediately return origial ring, because we would select all instances anyway. #2309
* [ENHANCEMENT] Memberlist: added experimental memberlist cluster label support via `-memberlist.cluster-label` and `-memberlist.cluster-label-verification-disabled` CLI flags (and their respective YAML config options). #2354
* [ENHANCEMENT] Object storage can now be configured for all components using the `common` YAML config option key (or `-common.storage.*` CLI flags). #2330 #2347
* [ENHANCEMENT] Go: updated to go 1.18.4. #2400
* [ENHANCEMENT] Store-gateway, listblocks: list of blocks now includes stats from `meta.json` file: number of series, samples and chunks. #2425
* [ENHANCEMENT] Added more buckets to `cortex_ingester_client_request_duration_seconds` histogram metric, to correctly track requests taking longer than 1s (up until 16s). #2445
* [ENHANCEMENT] Azure client: Improve memory usage for large object storage downloads. #2408
* [ENHANCEMENT] Distributor: Add `-distributor.instance-limits.max-inflight-push-requests-bytes`. This limit protects the distributor against multiple large requests that together may cause an OOM, but are only a few, so do not trigger the `max-inflight-push-requests` limit. #2413
* [ENHANCEMENT] Distributor: Drop exemplars in distributor for tenants where exemplars are disabled. #2504
* [ENHANCEMENT] Runtime Config: Allow operator to specify multiple comma-separated yaml files in `-runtime-config.file` that will be merged in left to right order. #2583
* [ENHANCEMENT] Query sharding: shard binary operations only if it doesn't lead to non-shardable vector selectors in one of the operands. #2696
* [ENHANCEMENT] Add packaging for both debian based deb file and redhat based rpm file using FPM. #1803
* [ENHANCEMENT] Distributor: Add `cortex_distributor_query_ingester_chunks_deduped_total` and `cortex_distributor_query_ingester_chunks_total` metrics for determining how effective ingester chunk deduplication at query time is. #2713
* [ENHANCEMENT] Upgrade Docker base images to `alpine:3.16.2`. #2729
* [ENHANCEMENT] Ruler: Add `<prometheus-http-prefix>/api/v1/status/buildinfo` endpoint. #2724
* [ENHANCEMENT] Querier: Ensure all queries pulled from query-frontend or query-scheduler are immediately executed. The maximum workers concurrency in each querier is configured by `-querier.max-concurrent`. #2598
* [ENHANCEMENT] Distributor: Add `cortex_distributor_received_requests_total` and `cortex_distributor_requests_in_total` metrics to provide visiblity into appropriate per-tenant request limits. #2770
* [ENHANCEMENT] Distributor: Add single forwarding remote-write endpoint for a tenant (`forwarding_endpoint`), instead of using per-rule endpoints. This takes precendence over per-rule endpoints. #2801
* [ENHANCEMENT] Added `err-mimir-distributor-max-write-message-size` to the errors catalog. #2470
* [ENHANCEMENT] Add sanity check at startup to ensure the configured filesystem directories don't overlap for different components. #2828 #2947
* [BUGFIX] TSDB: Fixed a bug on the experimental out-of-order implementation that led to wrong query results. #2701
* [BUGFIX] Compactor: log the actual error on compaction failed. #2261
* [BUGFIX] Alertmanager: restore state from storage even when running a single replica. #2293
* [BUGFIX] Ruler: do not block "List Prometheus rules" API endpoint while syncing rules. #2289
* [BUGFIX] Ruler: return proper `*status.Status` error when running in remote operational mode. #2417
* [BUGFIX] Alertmanager: ensure the configured `-alertmanager.web.external-url` is either a path starting with `/`, or a full URL including the scheme and hostname. #2381 #2542
* [BUGFIX] Memberlist: fix problem with loss of some packets, typically ring updates when instances were removed from the ring during shutdown. #2418
* [BUGFIX] Ingester: fix misfiring `MimirIngesterHasUnshippedBlocks` and stale `cortex_ingester_oldest_unshipped_block_timestamp_seconds` when some block uploads fail. #2435
* [BUGFIX] Query-frontend: fix incorrect mapping of http status codes 429 to 500 when request queue is full. #2447
* [BUGFIX] Memberlist: Fix problem with ring being empty right after startup. Memberlist KV store now tries to "fast-join" the cluster to avoid serving empty KV store. #2505
* [BUGFIX] Compactor: Fix bug when using `-compactor.partial-block-deletion-delay`: compactor didn't correctly check for modification time of all block files. #2559
* [BUGFIX] Query-frontend: fix wrong query sharding results for queries with boolean result like `1 < bool 0`. #2558
* [BUGFIX] Fixed error messages related to per-instance limits incorrectly reporting they can be set on a per-tenant basis. #2610
* [BUGFIX] Perform HA-deduplication before forwarding samples according to forwarding rules in the distributor. #2603 #2709
* [BUGFIX] Fix reporting of tracing spans from PromQL engine. #2707
* [BUGFIX] Apply relabel and drop_label rules before forwarding rules in the distributor. #2703
* [BUGFIX] Distributor: Register `cortex_discarded_requests_total` metric, which previously was not registered and therefore not exported. #2712
* [BUGFIX] Ruler: fix not restoring alerts' state at startup. #2648
* [BUGFIX] Ingester: Fix disk filling up after restarting ingesters with out-of-order support disabled while it was enabled before. #2799
* [BUGFIX] Memberlist: retry joining memberlist cluster on startup when no nodes are resolved. #2837
* [BUGFIX] Query-frontend: fix incorrect mapping of http status codes 413 to 500 when request is too large. #2819
* [BUGFIX] Alertmanager: revert upstream alertmananger to v0.24.0 to fix panic when unmarshalling email headers #2924 #2925

### Mixin

* [CHANGE] Dashboards: "Slow Queries" dashboard no longer works with versions older than Grafana 9.0. #2223
* [CHANGE] Alerts: use RSS memory instead of working set memory in the `MimirAllocatingTooMuchMemory` alert for ingesters. #2480
* [CHANGE] Dashboards: remove the "Cache - Latency (old)" panel from the "Mimir / Queries" dashboard. #2796
* [FEATURE] Dashboards: added support to experimental read-write deployment mode. #2780
* [ENHANCEMENT] Dashboards: added missed rule evaluations to the "Evaluations per second" panel in the "Mimir / Ruler" dashboard. #2314
* [ENHANCEMENT] Dashboards: add k8s resource requests to CPU and memory panels. #2346
* [ENHANCEMENT] Dashboards: add RSS memory utilization panel for ingesters, store-gateways and compactors. #2479
* [ENHANCEMENT] Dashboards: allow to configure graph tooltip. #2647
* [ENHANCEMENT] Alerts: MimirFrontendQueriesStuck and MimirSchedulerQueriesStuck alerts are more reliable now as they consider all the intermediate samples in the minute prior to the evaluation. #2630
* [ENHANCEMENT] Alerts: added `RolloutOperatorNotReconciling` alert, firing if the optional rollout-operator is not successfully reconciling. #2700
* [ENHANCEMENT] Dashboards: added support to query-tee in front of ruler-query-frontend in the "Remote ruler reads" dashboard. #2761
* [ENHANCEMENT] Dashboards: Introduce support for baremetal deployment, setting `deployment_type: 'baremetal'` in the mixin `_config`. #2657
* [ENHANCEMENT] Dashboards: use timeseries panel to show exemplars. #2800
* [BUGFIX] Dashboards: fixed unit of latency panels in the "Mimir / Ruler" dashboard. #2312
* [BUGFIX] Dashboards: fixed "Intervals per query" panel in the "Mimir / Queries" dashboard. #2308
* [BUGFIX] Dashboards: Make "Slow Queries" dashboard works with Grafana 9.0. #2223
* [BUGFIX] Dashboards: add missing API routes to Ruler dashboard. #2412
* [BUGFIX] Dashboards: stop setting 'interval' in dashboards; it should be set on your datasource. #2802

### Jsonnet

* [CHANGE] query-scheduler is enabled by default. We advise to deploy the query-scheduler to improve the scalability of the query-frontend. #2431
* [CHANGE] Replaced anti-affinity rules with pod topology spread constraints for distributor, query-frontend, querier and ruler. #2517
  - The following configuration options have been removed:
    - `distributor_allow_multiple_replicas_on_same_node`
    - `query_frontend_allow_multiple_replicas_on_same_node`
    - `querier_allow_multiple_replicas_on_same_node`
    - `ruler_allow_multiple_replicas_on_same_node`
  - The following configuration options have been added:
    - `distributor_topology_spread_max_skew`
    - `query_frontend_topology_spread_max_skew`
    - `querier_topology_spread_max_skew`
    - `ruler_topology_spread_max_skew`
* [CHANGE] Change `max_global_series_per_metric` to 0 in all plans, and as a default value. #2669
* [FEATURE] Memberlist: added support for experimental memberlist cluster label, through the jsonnet configuration options `memberlist_cluster_label` and `memberlist_cluster_label_verification_disabled`. #2349
* [FEATURE] Added ruler-querier autoscaling support. It requires [KEDA](https://keda.sh) installed in the Kubernetes cluster. Ruler-querier autoscaler can be enabled and configure through the following options in the jsonnet config: #2545
  * `autoscaling_ruler_querier_enabled`: `true` to enable autoscaling.
  * `autoscaling_ruler_querier_min_replicas`: minimum number of ruler-querier replicas.
  * `autoscaling_ruler_querier_max_replicas`: maximum number of ruler-querier replicas.
  * `autoscaling_prometheus_url`: Prometheus base URL from which to scrape Mimir metrics (e.g. `http://prometheus.default:9090/prometheus`).
* [ENHANCEMENT] Memberlist now uses DNS service-discovery by default. #2549
* [ENHANCEMENT] Upgrade memcached image tag to `memcached:1.6.16-alpine`. #2740
* [ENHANCEMENT] Added `$._config.configmaps` and `$._config.runtime_config_files` to make it easy to add new configmaps or runtime config file to all components. #2748

### Mimirtool

* [ENHANCEMENT] Added `mimirtool backfill` command to upload Prometheus blocks using API available in the compactor. #1822
* [ENHANCEMENT] mimirtool bucket-validation: Verify existing objects can be overwritten by subsequent uploads. #2491
* [ENHANCEMENT] mimirtool config convert: Now supports migrating to the current version of Mimir. #2629
* [BUGFIX] mimirtool analyze: Fix dashboard JSON unmarshalling errors by using custom parsing. #2386
* [BUGFIX] Version checking no longer prompts for updating when already on latest version. #2723

### Mimir Continuous Test

* [ENHANCEMENT] Added basic authentication and bearer token support for when Mimir is behind a gateway authenticating the calls. #2717

### Query-tee

* [CHANGE] Renamed CLI flag `-server.service-port` to `-server.http-service-port`. #2683
* [CHANGE] Renamed metric `cortex_querytee_request_duration_seconds` to `cortex_querytee_backend_request_duration_seconds`. Metric `cortex_querytee_request_duration_seconds` is now reported without label `backend`. #2683
* [ENHANCEMENT] Added HTTP over gRPC support to `query-tee` to allow testing gRPC requests to Mimir instances. #2683

### Documentation

* [ENHANCEMENT] Referenced `mimirtool` commands in the HTTP API documentation. #2516
* [ENHANCEMENT] Improved DNS service discovery documentation. #2513

### Tools

* [ENHANCEMENT] `markblocks` now processes multiple blocks concurrently. #2677

## 2.2.0

### Grafana Mimir

* [CHANGE] Increased default configuration for `-server.grpc-max-recv-msg-size-bytes` and `-server.grpc-max-send-msg-size-bytes` from 4MB to 100MB. #1884
* [CHANGE] Default values have changed for the following settings. This improves query performance for recent data (within 12h) by only reading from ingesters: #1909 #1921
    - `-blocks-storage.bucket-store.ignore-blocks-within` now defaults to `10h` (previously `0`)
    - `-querier.query-store-after` now defaults to `12h` (previously `0`)
* [CHANGE] Alertmanager: removed support for migrating local files from Cortex 1.8 or earlier. Related to original Cortex PR https://github.com/cortexproject/cortex/pull/3910. #2253
* [CHANGE] The following settings are now classified as advanced because the defaults should work for most users and tuning them requires in-depth knowledge of how the read path works: #1929
    - `-querier.query-ingesters-within`
    - `-querier.query-store-after`
* [CHANGE] Config flag category overrides can be set dynamically at runtime. #1934
* [CHANGE] Ingester: deprecated `-ingester.ring.join-after`. Mimir now behaves as this setting is always set to 0s. This configuration option will be removed in Mimir 2.4.0. #1965
* [CHANGE] Blocks uploaded by ingester no longer contain `__org_id__` label. Compactor now ignores this label and will compact blocks with and without this label together. `mimirconvert` tool will remove the label from blocks as "unknown" label. #1972
* [CHANGE] Querier: deprecated `-querier.shuffle-sharding-ingesters-lookback-period`, instead adding `-querier.shuffle-sharding-ingesters-enabled` to enable or disable shuffle sharding on the read path. The value of `-querier.query-ingesters-within` is now used internally for shuffle sharding lookback. #2110
* [CHANGE] Memberlist: `-memberlist.abort-if-join-fails` now defaults to false. Previously it defaulted to true. #2168
* [CHANGE] Ruler: `/api/v1/rules*` and `/prometheus/rules*` configuration endpoints are removed. Use `/prometheus/config/v1/rules*`. #2182
* [CHANGE] Ingester: `-ingester.exemplars-update-period` has been renamed to `-ingester.tsdb-config-update-period`. You can use it to update multiple, per-tenant TSDB configurations. #2187
* [FEATURE] Ingester: (Experimental) Add the ability to ingest out-of-order samples up to an allowed limit. If you enable this feature, it requires additional memory and disk space. This feature also enables a write-behind log, which might lead to longer ingester-start replays. When this feature is disabled, there is no overhead on memory, disk space, or startup times. #2187
  * `-ingester.out-of-order-time-window`, as duration string, allows you to set how back in time a sample can be. The default is `0s`, where `s` is seconds.
  * `cortex_ingester_tsdb_out_of_order_samples_appended_total` metric tracks the total number of out-of-order samples ingested by the ingester.
  * `cortex_discarded_samples_total` has a new label `reason="sample-too-old"`, when the `-ingester.out-of-order-time-window` flag is greater than zero. The label tracks the number of samples that were discarded for being too old; they were out of order, but beyond the time window allowed. The labels `reason="sample-out-of-order"` and `reason="sample-out-of-bounds"` are not used when out-of-order ingestion is enabled.
* [ENHANCEMENT] Distributor: Added limit to prevent tenants from sending excessive number of requests: #1843
  * The following CLI flags (and their respective YAML config options) have been added:
    * `-distributor.request-rate-limit`
    * `-distributor.request-burst-limit`
  * The following metric is exposed to tell how many requests have been rejected:
    * `cortex_discarded_requests_total`
* [ENHANCEMENT] Store-gateway: Add the experimental ability to run requests in a dedicated OS thread pool. This feature can be configured using `-store-gateway.thread-pool-size` and is disabled by default. Replaces the ability to run index header operations in a dedicated thread pool. #1660 #1812
* [ENHANCEMENT] Improved error messages to make them easier to understand; each now have a unique, global identifier that you can use to look up in the runbooks for more information. #1907 #1919 #1888 #1939 #1984 #2009 #2056 #2066 #2104 #2150 #2234
* [ENHANCEMENT] Memberlist KV: incoming messages are now processed on per-key goroutine. This may reduce loss of "maintanance" packets in busy memberlist installations, but use more CPU. New `memberlist_client_received_broadcasts_dropped_total` counter tracks number of dropped per-key messages. #1912
* [ENHANCEMENT] Blocks Storage, Alertmanager, Ruler: add support a prefix to the bucket store (`*_storage.storage_prefix`). This enables using the same bucket for the three components. #1686 #1951
* [ENHANCEMENT] Upgrade Docker base images to `alpine:3.16.0`. #2028
* [ENHANCEMENT] Store-gateway: Add experimental configuration option for the store-gateway to attempt to pre-populate the file system cache when memory-mapping index-header files. Enabled with `-blocks-storage.bucket-store.index-header.map-populate-enabled=true`. Note this flag only has an effect when running on Linux. #2019 #2054
* [ENHANCEMENT] Chunk Mapper: reduce memory usage of async chunk mapper. #2043
* [ENHANCEMENT] Ingester: reduce sleep time when reading WAL. #2098
* [ENHANCEMENT] Compactor: Run sanity check on blocks storage configuration at startup. #2144
* [ENHANCEMENT] Compactor: Add HTTP API for uploading TSDB blocks. Enabled with `-compactor.block-upload-enabled`. #1694 #2126
* [ENHANCEMENT] Ingester: Enable querying overlapping blocks by default. #2187
* [ENHANCEMENT] Distributor: Auto-forget unhealthy distributors after ten failed ring heartbeats. #2154
* [ENHANCEMENT] Distributor: Add new metric `cortex_distributor_forward_errors_total` for error codes resulting from forwarding requests. #2077
* [ENHANCEMENT] `/ready` endpoint now returns and logs detailed services information. #2055
* [ENHANCEMENT] Memcached client: Reduce number of connections required to fetch cached keys from memcached. #1920
* [ENHANCEMENT] Improved error message returned when `-querier.query-store-after` validation fails. #1914
* [BUGFIX] Fix regexp parsing panic for regexp label matchers with start/end quantifiers. #1883
* [BUGFIX] Ingester: fixed deceiving error log "failed to update cached shipped blocks after shipper initialisation", occurring for each new tenant in the ingester. #1893
* [BUGFIX] Ring: fix bug where instances may appear unhealthy in the hash ring web UI even though they are not. #1933
* [BUGFIX] API: gzip is now enforced when identity encoding is explicitly rejected. #1864
* [BUGFIX] Fix panic at startup when Mimir is running in monolithic mode and query sharding is enabled. #2036
* [BUGFIX] Ruler: report `cortex_ruler_queries_failed_total` metric for any remote query error except 4xx when remote operational mode is enabled. #2053 #2143
* [BUGFIX] Ingester: fix slow rollout when using `-ingester.ring.unregister-on-shutdown=false` with long `-ingester.ring.heartbeat-period`. #2085
* [BUGFIX] Ruler: add timeout for remote rule evaluation queries to prevent rule group evaluations getting stuck indefinitely. The duration is configurable with `-querier.timeout` (default `2m`). #2090 #2222
* [BUGFIX] Limits: Active series custom tracker configuration has been named back from `active_series_custom_trackers_config` to `active_series_custom_trackers`. For backwards compatibility both version is going to be supported for until Mimir v2.4. When both fields are specified, `active_series_custom_trackers_config` takes precedence over `active_series_custom_trackers`. #2101
* [BUGFIX] Ingester: fixed the order of labels applied when incrementing the `cortex_discarded_metadata_total` metric. #2096
* [BUGFIX] Ingester: fixed bug where retrieving metadata for a metric with multiple metadata entries would return multiple copies of a single metadata entry rather than all available entries. #2096
* [BUGFIX] Distributor: canceled requests are no longer accounted as internal errors. #2157
* [BUGFIX] Memberlist: Fix typo in memberlist admin UI. #2202
* [BUGFIX] Ruler: fixed typo in error message when ruler failed to decode a rule group. #2151
* [BUGFIX] Active series custom tracker configuration is now displayed properly on `/runtime_config` page. #2065
* [BUGFIX] Query-frontend: `vector` and `time` functions were sharded, which made expressions like `vector(1) > 0 and vector(1)` fail. #2355

### Mixin

* [CHANGE] Split `mimir_queries` rules group into `mimir_queries` and `mimir_ingester_queries` to keep number of rules per group within the default per-tenant limit. #1885
* [CHANGE] Dashboards: Expose full image tag in "Mimir / Rollout progress" dashboard's "Pod per version panel." #1932
* [CHANGE] Dashboards: Disabled gateway panels by default, because most users don't have a gateway exposing the metrics expected by Mimir dashboards. You can re-enable it setting `gateway_enabled: true` in the mixin config and recompiling the mixin running `make build-mixin`. #1955
* [CHANGE] Alerts: adapt `MimirFrontendQueriesStuck` and `MimirSchedulerQueriesStuck` to consider ruler query path components. #1949
* [CHANGE] Alerts: Change `MimirRulerTooManyFailedQueries` severity to `critical`. #2165
* [ENHANCEMENT] Dashboards: Add config option `datasource_regex` to customise the regular expression used to select valid datasources for Mimir dashboards. #1802
* [ENHANCEMENT] Dashboards: Added "Mimir / Remote ruler reads" and "Mimir / Remote ruler reads resources" dashboards. #1911 #1937
* [ENHANCEMENT] Dashboards: Make networking panels work for pods created by the mimir-distributed helm chart. #1927
* [ENHANCEMENT] Alerts: Add `MimirStoreGatewayNoSyncedTenants` alert that fires when there is a store-gateway owning no tenants. #1882
* [ENHANCEMENT] Rules: Make `recording_rules_range_interval` configurable for cases where Mimir metrics are scraped less often that every 30 seconds. #2118
* [ENHANCEMENT] Added minimum Grafana version to mixin dashboards. #1943
* [BUGFIX] Fix `container_memory_usage_bytes:sum` recording rule. #1865
* [BUGFIX] Fix `MimirGossipMembersMismatch` alerts if Mimir alertmanager is activated. #1870
* [BUGFIX] Fix `MimirRulerMissedEvaluations` to show % of missed alerts as a value between 0 and 100 instead of 0 and 1. #1895
* [BUGFIX] Fix `MimirCompactorHasNotUploadedBlocks` alert false positive when Mimir is deployed in monolithic mode. #1902
* [BUGFIX] Fix `MimirGossipMembersMismatch` to make it less sensitive during rollouts and fire one alert per installation, not per job. #1926
* [BUGFIX] Do not trigger `MimirAllocatingTooMuchMemory` alerts if no container limits are supplied. #1905
* [BUGFIX] Dashboards: Remove empty "Chunks per query" panel from `Mimir / Queries` dashboard. #1928
* [BUGFIX] Dashboards: Use Grafana's `$__rate_interval` for rate queries in dashboards to support scrape intervals of >15s. #2011
* [BUGFIX] Alerts: Make each version of `MimirCompactorHasNotUploadedBlocks` distinct to avoid rule evaluation failures due to duplicate series being generated. #2197
* [BUGFIX] Fix `MimirGossipMembersMismatch` alert when using remote ruler evaluation. #2159

### Jsonnet

* [CHANGE] Remove use of `-querier.query-store-after`, `-querier.shuffle-sharding-ingesters-lookback-period`, `-blocks-storage.bucket-store.ignore-blocks-within`, and `-blocks-storage.tsdb.close-idle-tsdb-timeout` CLI flags since the values now match defaults. #1915 #1921
* [CHANGE] Change default value for `-blocks-storage.bucket-store.chunks-cache.memcached.timeout` to `450ms` to increase use of cached data. #2035
* [CHANGE] The `memberlist_ring_enabled` configuration now applies to Alertmanager. #2102 #2103 #2107
* [CHANGE] Default value for `memberlist_ring_enabled` is now true. It means that all hash rings use Memberlist as default KV store instead of Consul (previous default). #2161
* [CHANGE] Configure `-ingester.max-global-metadata-per-user` to correspond to 20% of the configured max number of series per tenant. #2250
* [CHANGE] Configure `-ingester.max-global-metadata-per-metric` to be 10. #2250
* [CHANGE] Change `_config.multi_zone_ingester_max_unavailable` to 25. #2251
* [FEATURE] Added querier autoscaling support. It requires [KEDA](https://keda.sh) installed in the Kubernetes cluster and query-scheduler enabled in the Mimir cluster. Querier autoscaler can be enabled and configure through the following options in the jsonnet config: #2013 #2023
  * `autoscaling_querier_enabled`: `true` to enable autoscaling.
  * `autoscaling_querier_min_replicas`: minimum number of querier replicas.
  * `autoscaling_querier_max_replicas`: maximum number of querier replicas.
  * `autoscaling_prometheus_url`: Prometheus base URL from which to scrape Mimir metrics (e.g. `http://prometheus.default:9090/prometheus`).
* [FEATURE] Jsonnet: Add support for ruler remote evaluation mode (`ruler_remote_evaluation_enabled`), which deploys and uses a dedicated query path for rule evaluation. This enables the benefits of the query-frontend for rule evaluation, such as query sharding. #2073
* [ENHANCEMENT] Added `compactor` service, that can be used to route requests directly to compactor (e.g. admin UI). #2063
* [ENHANCEMENT] Added a `consul_enabled` configuration option to provide the ability to disable consul. It is automatically set to false when `memberlist_ring_enabled` is true and `multikv_migration_enabled` (used for migration from Consul to memberlist) is not set. #2093 #2152
* [BUGFIX] Querier: Fix disabling shuffle sharding on the read path whilst keeping it enabled on write path. #2164

### Mimirtool

* [CHANGE] mimirtool rules: `--use-legacy-routes` now toggles between using `/prometheus/config/v1/rules` (default) and `/api/v1/rules` (legacy) endpoints. #2182
* [FEATURE] Added bearer token support for when Mimir is behind a gateway authenticating by bearer token. #2146
* [BUGFIX] mimirtool analyze: Fix dashboard JSON unmarshalling errors (#1840). #1973
* [BUGFIX] Make mimirtool build for Windows work again. #2273

### Mimir Continuous Test

* [ENHANCEMENT] Added the `-tests.smoke-test` flag to run the `mimir-continuous-test` suite once and immediately exit. #2047 #2094
* [ENHANCEMENT] Added the `-tests.write-protocol` flag to write using the `prometheus` remote write protocol or `otlp-http` in the `mimir-continuous-test` suite. #5719

### Documentation

* [ENHANCEMENT] Published Grafana Mimir runbooks as part of documentation. #1970
* [ENHANCEMENT] Improved ruler's "remote operational mode" documentation. #1906
* [ENHANCEMENT] Recommend fast disks for ingesters and store-gateways in production tips. #1903
* [ENHANCEMENT] Explain the runtime override of active series matchers. #1868
* [ENHANCEMENT] Clarify "Set rule group" API specification. #1869
* [ENHANCEMENT] Published Mimir jsonnet documentation. #2024
* [ENHANCEMENT] Documented required scrape interval for using alerting and recording rules from Mimir jsonnet. #2147
* [ENHANCEMENT] Runbooks: Mention memberlist as possible source of problems for various alerts. #2158
* [ENHANCEMENT] Added step-by-step article about migrating from Consul to Memberlist KV store using jsonnet without downtime. #2166
* [ENHANCEMENT] Documented `/memberlist` admin page. #2166
* [ENHANCEMENT] Documented how to configure Grafana Mimir's ruler with Jsonnet. #2127
* [ENHANCEMENT] Documented how to configure queriers’ autoscaling with Jsonnet. #2128
* [ENHANCEMENT] Updated mixin building instructions in "Installing Grafana Mimir dashboards and alerts" article. #2015 #2163
* [ENHANCEMENT] Fix location of "Monitoring Grafana Mimir" article in the documentation hierarchy. #2130
* [ENHANCEMENT] Runbook for `MimirRequestLatency` was expanded with more practical advice. #1967
* [BUGFIX] Fixed ruler configuration used in the getting started guide. #2052
* [BUGFIX] Fixed Mimir Alertmanager datasource in Grafana used by "Play with Grafana Mimir" tutorial. #2115
* [BUGFIX] Fixed typos in "Scaling out Grafana Mimir" article. #2170
* [BUGFIX] Added missing ring endpoint exposed by Ingesters. #1918

## 2.1.0

### Grafana Mimir

* [CHANGE] Compactor: No longer upload debug meta files to object storage. #1257
* [CHANGE] Default values have changed for the following settings: #1547
    - `-alertmanager.alertmanager-client.grpc-max-recv-msg-size` now defaults to 100 MiB (previously was not configurable and set to 16 MiB)
    - `-alertmanager.alertmanager-client.grpc-max-send-msg-size` now defaults to 100 MiB (previously was not configurable and set to 4 MiB)
    - `-alertmanager.max-recv-msg-size` now defaults to 100 MiB (previously was 16 MiB)
* [CHANGE] Ingester: Add `user` label to metrics `cortex_ingester_ingested_samples_total` and `cortex_ingester_ingested_samples_failures_total`. #1533
* [CHANGE] Ingester: Changed `-blocks-storage.tsdb.isolation-enabled` default from `true` to `false`. The config option has also been deprecated and will be removed in 2 minor version. #1655
* [CHANGE] Query-frontend: results cache keys are now versioned, this will cause cache to be re-filled when rolling out this version. #1631
* [CHANGE] Store-gateway: enabled attributes in-memory cache by default. New default configuration is `-blocks-storage.bucket-store.chunks-cache.attributes-in-memory-max-items=50000`. #1727
* [CHANGE] Compactor: Removed the metric `cortex_compactor_garbage_collected_blocks_total` since it duplicates `cortex_compactor_blocks_marked_for_deletion_total`. #1728
* [CHANGE] All: Logs that used the`org_id` label now use `user` label. #1634 #1758
* [CHANGE] Alertmanager: the following metrics are not exported for a given `user` and `integration` when the metric value is zero: #1783
  * `cortex_alertmanager_notifications_total`
  * `cortex_alertmanager_notifications_failed_total`
  * `cortex_alertmanager_notification_requests_total`
  * `cortex_alertmanager_notification_requests_failed_total`
  * `cortex_alertmanager_notification_rate_limited_total`
* [CHANGE] Removed the following metrics exposed by the Mimir hash rings: #1791
  * `cortex_member_ring_tokens_owned`
  * `cortex_member_ring_tokens_to_own`
  * `cortex_ring_tokens_owned`
  * `cortex_ring_member_ownership_percent`
* [CHANGE] Querier / Ruler: removed the following metrics tracking number of query requests send to each ingester. You can use `cortex_request_duration_seconds_count{route=~"/cortex.Ingester/(QueryStream|QueryExemplars)"}` instead. #1797
  * `cortex_distributor_ingester_queries_total`
  * `cortex_distributor_ingester_query_failures_total`
* [CHANGE] Distributor: removed the following metrics tracking the number of requests from a distributor to ingesters: #1799
  * `cortex_distributor_ingester_appends_total`
  * `cortex_distributor_ingester_append_failures_total`
* [CHANGE] Distributor / Ruler: deprecated `-distributor.extend-writes`. Now Mimir always behaves as if this setting was set to `false`, which we expect to be safe for every Mimir cluster setup. #1856
* [FEATURE] Querier: Added support for [streaming remote read](https://prometheus.io/blog/2019/10/10/remote-read-meets-streaming/). Should be noted that benefits of chunking the response are partial here, since in a typical `query-frontend` setup responses will be buffered until they've been completed. #1735
* [FEATURE] Ruler: Allow setting `evaluation_delay` for each rule group via rules group configuration file. #1474
* [FEATURE] Ruler: Added support for expression remote evaluation. #1536 #1818
  * The following CLI flags (and their respective YAML config options) have been added:
    * `-ruler.query-frontend.address`
    * `-ruler.query-frontend.grpc-client-config.grpc-max-recv-msg-size`
    * `-ruler.query-frontend.grpc-client-config.grpc-max-send-msg-size`
    * `-ruler.query-frontend.grpc-client-config.grpc-compression`
    * `-ruler.query-frontend.grpc-client-config.grpc-client-rate-limit`
    * `-ruler.query-frontend.grpc-client-config.grpc-client-rate-limit-burst`
    * `-ruler.query-frontend.grpc-client-config.backoff-on-ratelimits`
    * `-ruler.query-frontend.grpc-client-config.backoff-min-period`
    * `-ruler.query-frontend.grpc-client-config.backoff-max-period`
    * `-ruler.query-frontend.grpc-client-config.backoff-retries`
    * `-ruler.query-frontend.grpc-client-config.tls-enabled`
    * `-ruler.query-frontend.grpc-client-config.tls-ca-path`
    * `-ruler.query-frontend.grpc-client-config.tls-cert-path`
    * `-ruler.query-frontend.grpc-client-config.tls-key-path`
    * `-ruler.query-frontend.grpc-client-config.tls-server-name`
    * `-ruler.query-frontend.grpc-client-config.tls-insecure-skip-verify`
* [FEATURE] Distributor: Added the ability to forward specifics metrics to alternative remote_write API endpoints. #1052
* [FEATURE] Ingester: Active series custom trackers now supports runtime tenant-specific overrides. The configuration has been moved to limit config, the ingester config has been deprecated.  #1188
* [ENHANCEMENT] Alertmanager API: Concurrency limit for GET requests is now configurable using `-alertmanager.max-concurrent-get-requests-per-tenant`. #1547
* [ENHANCEMENT] Alertmanager: Added the ability to configure additional gRPC client settings for the Alertmanager distributor #1547
  - `-alertmanager.alertmanager-client.backoff-max-period`
  - `-alertmanager.alertmanager-client.backoff-min-period`
  - `-alertmanager.alertmanager-client.backoff-on-ratelimits`
  - `-alertmanager.alertmanager-client.backoff-retries`
  - `-alertmanager.alertmanager-client.grpc-client-rate-limit`
  - `-alertmanager.alertmanager-client.grpc-client-rate-limit-burst`
  - `-alertmanager.alertmanager-client.grpc-compression`
  - `-alertmanager.alertmanager-client.grpc-max-recv-msg-size`
  - `-alertmanager.alertmanager-client.grpc-max-send-msg-size`
* [ENHANCEMENT] Ruler: Add more detailed query information to ruler query stats logging. #1411
* [ENHANCEMENT] Admin: Admin API now has some styling. #1482 #1549 #1821 #1824
* [ENHANCEMENT] Alertmanager: added `insight=true` field to alertmanager dispatch logs. #1379
* [ENHANCEMENT] Store-gateway: Add the experimental ability to run index header operations in a dedicated thread pool. This feature can be configured using `-blocks-storage.bucket-store.index-header-thread-pool-size` and is disabled by default. #1660
* [ENHANCEMENT] Store-gateway: don't drop all blocks if instance finds itself as unhealthy or missing in the ring. #1806 #1823
* [ENHANCEMENT] Querier: wait until inflight queries are completed when shutting down queriers. #1756 #1767
* [BUGFIX] Query-frontend: do not shard queries with a subquery unless the subquery is inside a shardable aggregation function call. #1542
* [BUGFIX] Query-frontend: added `component=query-frontend` label to results cache memcached metrics to fix a panic when Mimir is running in single binary mode and results cache is enabled. #1704
* [BUGFIX] Mimir: services' status content-type is now correctly set to `text/html`. #1575
* [BUGFIX] Multikv: Fix panic when using using runtime config to set primary KV store used by `multi` KV. #1587
* [BUGFIX] Multikv: Fix watching for runtime config changes in `multi` KV store in ruler and querier. #1665
* [BUGFIX] Memcached: allow to use CNAME DNS records for the memcached backend addresses. #1654
* [BUGFIX] Querier: fixed temporary partial query results when shuffle sharding is enabled and hash ring backend storage is flushed / reset. #1829
* [BUGFIX] Alertmanager: prevent more file traversal cases related to template names. #1833
* [BUGFUX] Alertmanager: Allow usage with `-alertmanager-storage.backend=local`. Note that when using this storage type, the Alertmanager is not able persist state remotely, so it not recommended for production use. #1836
* [BUGFIX] Alertmanager: Do not validate alertmanager configuration if it's not running. #1835

### Mixin

* [CHANGE] Dashboards: Remove per-user series legends from Tenants dashboard. #1605
* [CHANGE] Dashboards: Show in-memory series and the per-user series limit on Tenants dashboard. #1613
* [CHANGE] Dashboards: Slow-queries dashboard now uses `user` label from logs instead of `org_id`. #1634
* [CHANGE] Dashboards: changed all Grafana dashboards UIDs to not conflict with Cortex ones, to let people install both while migrating from Cortex to Mimir: #1801 #1808
  * Alertmanager from `a76bee5913c97c918d9e56a3cc88cc28` to `b0d38d318bbddd80476246d4930f9e55`
  * Alertmanager Resources from `68b66aed90ccab448009089544a8d6c6` to `a6883fb22799ac74479c7db872451092`
  * Compactor from `9c408e1d55681ecb8a22c9fab46875cc` to `1b3443aea86db629e6efdb7d05c53823`
  * Compactor Resources from `df9added6f1f4332f95848cca48ebd99` to `09a5c49e9cdb2f2b24c6d184574a07fd`
  * Config from `61bb048ced9817b2d3e07677fb1c6290` to `5d9d0b4724c0f80d68467088ec61e003`
  * Object Store from `d5a3a4489d57c733b5677fb55370a723` to `e1324ee2a434f4158c00a9ee279d3292`
  * Overrides from `b5c95fee2e5e7c4b5930826ff6e89a12` to `1e2c358600ac53f09faea133f811b5bb`
  * Queries from `d9931b1054053c8b972d320774bb8f1d` to `b3abe8d5c040395cc36615cb4334c92d`
  * Reads from `8d6ba60eccc4b6eedfa329b24b1bd339` to `e327503188913dc38ad571c647eef643`
  * Reads Networking from `c0464f0d8bd026f776c9006b05910000` to `54b2a0a4748b3bd1aefa92ce5559a1c2`
  * Reads Resources from `2fd2cda9eea8d8af9fbc0a5960425120` to `cc86fd5aa9301c6528986572ad974db9`
  * Rollout Progress from `7544a3a62b1be6ffd919fc990ab8ba8f` to `7f0b5567d543a1698e695b530eb7f5de`
  * Ruler from `44d12bcb1f95661c6ab6bc946dfc3473` to `631e15d5d85afb2ca8e35d62984eeaa0`
  * Scaling from `88c041017b96856c9176e07cf557bdcf` to `64bbad83507b7289b514725658e10352`
  * Slow queries from `e6f3091e29d2636e3b8393447e925668` to `6089e1ce1e678788f46312a0a1e647e6`
  * Tenants from `35fa247ce651ba189debf33d7ae41611` to `35fa247ce651ba189debf33d7ae41611`
  * Top Tenants from `bc6e12d4fe540e4a1785b9d3ca0ffdd9` to `bc6e12d4fe540e4a1785b9d3ca0ffdd9`
  * Writes from `0156f6d15aa234d452a33a4f13c838e3` to `8280707b8f16e7b87b840fc1cc92d4c5`
  * Writes Networking from `681cd62b680b7154811fe73af55dcfd4` to `978c1cb452585c96697a238eaac7fe2d`
  * Writes Resources from `c0464f0d8bd026f776c9006b0591bb0b` to `bc9160e50b52e89e0e49c840fea3d379`
* [FEATURE] Alerts: added the following alerts on `mimir-continuous-test` tool: #1676
  - `MimirContinuousTestNotRunningOnWrites`
  - `MimirContinuousTestNotRunningOnReads`
  - `MimirContinuousTestFailed`
* [ENHANCEMENT] Added `per_cluster_label` support to allow to change the label name used to differentiate between Kubernetes clusters. #1651
* [ENHANCEMENT] Dashboards: Show QPS and latency of the Alertmanager Distributor. #1696
* [ENHANCEMENT] Playbooks: Add Alertmanager suggestions for `MimirRequestErrors` and `MimirRequestLatency` #1702
* [ENHANCEMENT] Dashboards: Allow custom datasources. #1749
* [ENHANCEMENT] Dashboards: Add config option `gateway_enabled` (defaults to `true`) to disable gateway panels from dashboards. #1761
* [ENHANCEMENT] Dashboards: Extend Top tenants dashboard with queries for tenants with highest sample rate, discard rate, and discard rate growth. #1842
* [ENHANCEMENT] Dashboards: Show ingestion rate limit and rule group limit on Tenants dashboard. #1845
* [ENHANCEMENT] Dashboards: Add "last successful run" panel to compactor dashboard. #1628
* [BUGFIX] Dashboards: Fix "Failed evaluation rate" panel on Tenants dashboard. #1629
* [BUGFIX] Honor the configured `per_instance_label` in all dashboards and alerts. #1697

### Jsonnet

* [FEATURE] Added support for `mimir-continuous-test`. To deploy `mimir-continuous-test` you can use the following configuration: #1675 #1850
  ```jsonnet
  _config+: {
    continuous_test_enabled: true,
    continuous_test_tenant_id: 'type-tenant-id',
    continuous_test_write_endpoint: 'http://type-write-path-hostname',
    continuous_test_read_endpoint: 'http://type-read-path-hostname/prometheus',
  },
  ```
* [ENHANCEMENT] Ingester anti-affinity can now be disabled by using `ingester_allow_multiple_replicas_on_same_node` configuration key. #1581
* [ENHANCEMENT] Added `node_selector` configuration option to select Kubernetes nodes where Mimir should run. #1596
* [ENHANCEMENT] Alertmanager: Added a `PodDisruptionBudget` of `withMaxUnavailable = 1`, to ensure we maintain quorum during rollouts. #1683
* [ENHANCEMENT] Store-gateway anti-affinity can now be enabled/disabled using `store_gateway_allow_multiple_replicas_on_same_node` configuration key. #1730
* [ENHANCEMENT] Added `store_gateway_zone_a_args`, `store_gateway_zone_b_args` and `store_gateway_zone_c_args` configuration options. #1807
* [BUGFIX] Pass primary and secondary multikv stores via CLI flags. Introduced new `multikv_switch_primary_secondary` config option to flip primary and secondary in runtime config.

### Mimirtool

* [BUGFIX] `config convert`: Retain Cortex defaults for `blocks_storage.backend`, `ruler_storage.backend`, `alertmanager_storage.backend`, `auth.type`, `activity_tracker.filepath`, `alertmanager.data_dir`, `blocks_storage.filesystem.dir`, `compactor.data_dir`, `ruler.rule_path`, `ruler_storage.filesystem.dir`, and `graphite.querier.schemas.backend`. #1626 #1762

### Tools

* [FEATURE] Added a `markblocks` tool that creates `no-compact` and `delete` marks for the blocks. #1551
* [FEATURE] Added `mimir-continuous-test` tool to continuously run smoke tests on live Mimir clusters. #1535 #1540 #1653 #1603 #1630 #1691 #1675 #1676 #1692 #1706 #1709 #1775 #1777 #1778 #1795
* [FEATURE] Added `mimir-rules-action` GitHub action, located at `operations/mimir-rules-action/`, used to lint, prepare, verify, diff, and sync rules to a Mimir cluster. #1723

## 2.0.0

### Grafana Mimir

_Changes since Cortex 1.10.0._

* [CHANGE] Remove chunks storage engine. #86 #119 #510 #545 #743 #744 #748 #753 #755 #757 #758 #759 #760 #762 #764 #789 #812 #813
  * The following CLI flags (and their respective YAML config options) have been removed:
    * `-store.engine`
    * `-schema-config-file`
    * `-ingester.checkpoint-duration`
    * `-ingester.checkpoint-enabled`
    * `-ingester.chunk-encoding`
    * `-ingester.chunk-age-jitter`
    * `-ingester.concurrent-flushes`
    * `-ingester.flush-on-shutdown-with-wal-enabled`
    * `-ingester.flush-op-timeout`
    * `-ingester.flush-period`
    * `-ingester.max-chunk-age`
    * `-ingester.max-chunk-idle`
    * `-ingester.max-series-per-query` (and `max_series_per_query` from runtime config)
    * `-ingester.max-stale-chunk-idle`
    * `-ingester.max-transfer-retries`
    * `-ingester.min-chunk-length`
    * `-ingester.recover-from-wal`
    * `-ingester.retain-period`
    * `-ingester.spread-flushes`
    * `-ingester.wal-dir`
    * `-ingester.wal-enabled`
    * `-querier.query-parallelism`
    * `-querier.second-store-engine`
    * `-querier.use-second-store-before-time`
    * `-flusher.wal-dir`
    * `-flusher.concurrent-flushes`
    * `-flusher.flush-op-timeout`
    * All `-table-manager.*` flags
    * All `-deletes.*` flags
    * All `-purger.*` flags
    * All `-metrics.*` flags
    * All `-dynamodb.*` flags
    * All `-s3.*` flags
    * All `-azure.*` flags
    * All `-bigtable.*` flags
    * All `-gcs.*` flags
    * All `-cassandra.*` flags
    * All `-boltdb.*` flags
    * All `-local.*` flags
    * All `-swift.*` flags
    * All `-store.*` flags except `-store.engine`, `-store.max-query-length`, `-store.max-labels-query-length`
    * All `-grpc-store.*` flags
  * The following API endpoints have been removed:
    * `/api/v1/chunks` and `/chunks`
  * The following metrics have been removed:
    * `cortex_ingester_flush_queue_length`
    * `cortex_ingester_queried_chunks`
    * `cortex_ingester_chunks_created_total`
    * `cortex_ingester_wal_replay_duration_seconds`
    * `cortex_ingester_wal_corruptions_total`
    * `cortex_ingester_sent_chunks`
    * `cortex_ingester_received_chunks`
    * `cortex_ingester_flush_series_in_progress`
    * `cortex_ingester_chunk_utilization`
    * `cortex_ingester_chunk_length`
    * `cortex_ingester_chunk_size_bytes`
    * `cortex_ingester_chunk_age_seconds`
    * `cortex_ingester_memory_chunks`
    * `cortex_ingester_flushing_enqueued_series_total`
    * `cortex_ingester_flushing_dequeued_series_total`
    * `cortex_ingester_dropped_chunks_total`
    * `cortex_oldest_unflushed_chunk_timestamp_seconds`
    * `prometheus_local_storage_chunk_ops_total`
    * `prometheus_local_storage_chunkdesc_ops_total`
    * `prometheus_local_storage_memory_chunkdescs`
* [CHANGE] Changed default storage backends from `s3` to `filesystem` #833
  This effects the following flags:
  * `-blocks-storage.backend` now defaults to `filesystem`
  * `-blocks-storage.filesystem.dir` now defaults to `blocks`
  * `-alertmanager-storage.backend` now defaults to `filesystem`
  * `-alertmanager-storage.filesystem.dir` now defaults to `alertmanager`
  * `-ruler-storage.backend` now defaults to `filesystem`
  * `-ruler-storage.filesystem.dir` now defaults to `ruler`
* [CHANGE] Renamed metric `cortex_experimental_features_in_use_total` as `cortex_experimental_features_used_total` and added `feature` label. #32 #658
* [CHANGE] Removed `log_messages_total` metric. #32
* [CHANGE] Some files and directories created by Mimir components on local disk now have stricter permissions, and are only readable by owner, but not group or others. #58
* [CHANGE] Memcached client DNS resolution switched from golang built-in to [`miekg/dns`](https://github.com/miekg/dns). #142
* [CHANGE] The metric `cortex_deprecated_flags_inuse_total` has been renamed to `deprecated_flags_inuse_total` as part of using grafana/dskit functionality. #185
* [CHANGE] API: The `-api.response-compression-enabled` flag has been removed, and GZIP response compression is always enabled except on `/api/v1/push` and `/push` endpoints. #880
* [CHANGE] Update Go version to 1.17.3. #480
* [CHANGE] The `status_code` label on gRPC client metrics has changed from '200' and '500' to '2xx', '5xx', '4xx', 'cancel' or 'error'. #537
* [CHANGE] Removed the deprecated `-<prefix>.fifocache.size` flag. #618
* [CHANGE] Enable index header lazy loading by default. #693
  * `-blocks-storage.bucket-store.index-header-lazy-loading-enabled` default from `false` to `true`
  * `-blocks-storage.bucket-store.index-header-lazy-loading-idle-timeout` default from `20m` to `1h`
* [CHANGE] Shuffle-sharding:
  * `-distributor.sharding-strategy` option has been removed, and shuffle sharding is enabled by default. Default shard size is set to 0, which disables shuffle sharding for the tenant (all ingesters will receive tenants's samples). #888
  * `-ruler.sharding-strategy` option has been removed from ruler. Ruler now uses shuffle-sharding by default, but respects `ruler_tenant_shard_size`, which defaults to 0 (ie. use all rulers for tenant). #889
  * `-store-gateway.sharding-strategy` option has been removed store-gateways. Store-gateway now uses shuffle-sharding by default, but respects `store_gateway_tenant_shard_size` for tenant, and this value defaults to 0. #891
* [CHANGE] Server: `-server.http-listen-port` (yaml: `server.http_listen_port`) now defaults to `8080` (previously `80`). #871
* [CHANGE] Changed the default value of `-blocks-storage.bucket-store.ignore-deletion-marks-delay` from 6h to 1h. #892
* [CHANGE] Changed default settings for memcached clients: #959 #1000
  * The default value for the following config options has changed from `10000` to `25000`:
    * `-blocks-storage.bucket-store.chunks-cache.memcached.max-async-buffer-size`
    * `-blocks-storage.bucket-store.index-cache.memcached.max-async-buffer-size`
    * `-blocks-storage.bucket-store.metadata-cache.memcached.max-async-buffer-size`
    * `-query-frontend.results-cache.memcached.max-async-buffer-size`
  * The default value for the following config options has changed from `0` (unlimited) to `100`:
    * `-blocks-storage.bucket-store.chunks-cache.memcached.max-get-multi-batch-size`
    * `-blocks-storage.bucket-store.index-cache.memcached.max-get-multi-batch-size`
    * `-blocks-storage.bucket-store.metadata-cache.memcached.max-get-multi-batch-size`
    * `-query-frontend.results-cache.memcached.max-get-multi-batch-size`
  * The default value for the following config options has changed from `16` to `100`:
    * `-blocks-storage.bucket-store.chunks-cache.memcached.max-idle-connections`
    * `-blocks-storage.bucket-store.index-cache.memcached.max-idle-connections`
    * `-blocks-storage.bucket-store.metadata-cache.memcached.max-idle-connections`
    * `-query-frontend.results-cache.memcached.max-idle-connections`
  * The default value for the following config options has changed from `100ms` to `200ms`:
    * `-blocks-storage.bucket-store.metadata-cache.memcached.timeout`
    * `-blocks-storage.bucket-store.index-cache.memcached.timeout`
    * `-blocks-storage.bucket-store.chunks-cache.memcached.timeout`
    * `-query-frontend.results-cache.memcached.timeout`
* [CHANGE] Changed the default value of `-blocks-storage.bucket-store.bucket-index.enabled` to `true`. The default configuration must now run the compactor in order to write the bucket index or else queries to long term storage will fail. #924
* [CHANGE] Option `-auth.enabled` has been renamed to `-auth.multitenancy-enabled`. #1130
* [CHANGE] Default tenant ID used with disabled auth (`-auth.multitenancy-enabled=false`) has changed from `fake` to `anonymous`. This tenant ID can now be changed with `-auth.no-auth-tenant` option. #1063
* [CHANGE] The default values for the following local directories have changed: #1072
  * `-alertmanager.storage.path` default value changed to `./data-alertmanager/`
  * `-compactor.data-dir` default value changed to `./data-compactor/`
  * `-ruler.rule-path` default value changed to `./data-ruler/`
* [CHANGE] The default value for gRPC max send message size has been changed from 16MB to 100MB. This affects the following parameters: #1152
  * `-query-frontend.grpc-client-config.grpc-max-send-msg-size`
  * `-ingester.client.grpc-max-send-msg-size`
  * `-querier.frontend-client.grpc-max-send-msg-size`
  * `-query-scheduler.grpc-client-config.grpc-max-send-msg-size`
  * `-ruler.client.grpc-max-send-msg-size`
* [CHANGE] Remove `-http.prefix` flag (and `http_prefix` config file option). #763
* [CHANGE] Remove legacy endpoints. Please use their alternatives listed below. As part of the removal process we are
  introducing two new sets of endpoints for the ruler configuration API: `<prometheus-http-prefix>/rules` and
  `<prometheus-http-prefix>/config/v1/rules/**`. We are also deprecating `<prometheus-http-prefix>/rules` and `/api/v1/rules`;
  and will remove them in Mimir 2.2.0. #763 #1222
  * Query endpoints

    | Legacy                                                  | Alternative                                                |
    | ------------------------------------------------------- | ---------------------------------------------------------- |
    | `/<legacy-http-prefix>/api/v1/query`                    | `<prometheus-http-prefix>/api/v1/query`                    |
    | `/<legacy-http-prefix>/api/v1/query_range`              | `<prometheus-http-prefix>/api/v1/query_range`              |
    | `/<legacy-http-prefix>/api/v1/query_exemplars`          | `<prometheus-http-prefix>/api/v1/query_exemplars`          |
    | `/<legacy-http-prefix>/api/v1/series`                   | `<prometheus-http-prefix>/api/v1/series`                   |
    | `/<legacy-http-prefix>/api/v1/labels`                   | `<prometheus-http-prefix>/api/v1/labels`                   |
    | `/<legacy-http-prefix>/api/v1/label/{name}/values`      | `<prometheus-http-prefix>/api/v1/label/{name}/values`      |
    | `/<legacy-http-prefix>/api/v1/metadata`                 | `<prometheus-http-prefix>/api/v1/metadata`                 |
    | `/<legacy-http-prefix>/api/v1/read`                     | `<prometheus-http-prefix>/api/v1/read`                     |
    | `/<legacy-http-prefix>/api/v1/cardinality/label_names`  | `<prometheus-http-prefix>/api/v1/cardinality/label_names`  |
    | `/<legacy-http-prefix>/api/v1/cardinality/label_values` | `<prometheus-http-prefix>/api/v1/cardinality/label_values` |
    | `/api/prom/user_stats`                                  | `/api/v1/user_stats`                                       |

  * Distributor endpoints

    | Legacy endpoint               | Alternative                   |
    | ----------------------------- | ----------------------------- |
    | `/<legacy-http-prefix>/push`  | `/api/v1/push`                |
    | `/all_user_stats`             | `/distributor/all_user_stats` |
    | `/ha-tracker`                 | `/distributor/ha_tracker`     |

  * Ingester endpoints

    | Legacy          | Alternative           |
    | --------------- | --------------------- |
    | `/ring`         | `/ingester/ring`      |
    | `/shutdown`     | `/ingester/shutdown`  |
    | `/flush`        | `/ingester/flush`     |
    | `/push`         | `/ingester/push`      |

  * Ruler endpoints

    | Legacy                                                | Alternative                                         | Alternative #2 (not available before Mimir 2.0.0)                    |
    | ----------------------------------------------------- | --------------------------------------------------- | ------------------------------------------------------------------- |
    | `/<legacy-http-prefix>/api/v1/rules`                  | `<prometheus-http-prefix>/api/v1/rules`             |                                                                     |
    | `/<legacy-http-prefix>/api/v1/alerts`                 | `<prometheus-http-prefix>/api/v1/alerts`            |                                                                     |
    | `/<legacy-http-prefix>/rules`                         | `/api/v1/rules` (see below)                         |  `<prometheus-http-prefix>/config/v1/rules`                         |
    | `/<legacy-http-prefix>/rules/{namespace}`             | `/api/v1/rules/{namespace}` (see below)             |  `<prometheus-http-prefix>/config/v1/rules/{namespace}`             |
    | `/<legacy-http-prefix>/rules/{namespace}/{groupName}` | `/api/v1/rules/{namespace}/{groupName}` (see below) |  `<prometheus-http-prefix>/config/v1/rules/{namespace}/{groupName}` |
    | `/<legacy-http-prefix>/rules/{namespace}`             | `/api/v1/rules/{namespace}` (see below)             |  `<prometheus-http-prefix>/config/v1/rules/{namespace}`             |
    | `/<legacy-http-prefix>/rules/{namespace}/{groupName}` | `/api/v1/rules/{namespace}/{groupName}` (see below) |  `<prometheus-http-prefix>/config/v1/rules/{namespace}/{groupName}` |
    | `/<legacy-http-prefix>/rules/{namespace}`             | `/api/v1/rules/{namespace}` (see below)             |  `<prometheus-http-prefix>/config/v1/rules/{namespace}`             |
    | `/ruler_ring`                                         | `/ruler/ring`                                       |                                                                     |

    > __Note:__ The `/api/v1/rules/**` endpoints are considered deprecated with Mimir 2.0.0 and will be removed
    in Mimir 2.2.0. After upgrading to 2.0.0 we recommend switching uses to the equivalent
    `/<prometheus-http-prefix>/config/v1/**` endpoints that Mimir 2.0.0 introduces.

  * Alertmanager endpoints

    | Legacy                      | Alternative                        |
    | --------------------------- | ---------------------------------- |
    | `/<legacy-http-prefix>`     | `/alertmanager`                    |
    | `/status`                   | `/multitenant_alertmanager/status` |

* [CHANGE] Ingester: changed `-ingester.stream-chunks-when-using-blocks` default value from `false` to `true`. #717
* [CHANGE] Ingester: default `-ingester.ring.min-ready-duration` reduced from 1m to 15s. #126
* [CHANGE] Ingester: `-ingester.ring.min-ready-duration` now start counting the delay after the ring's health checks have passed instead of when the ring client was started. #126
* [CHANGE] Ingester: allow experimental ingester max-exemplars setting to be changed dynamically #144
  * CLI flag `-blocks-storage.tsdb.max-exemplars` is renamed to `-ingester.max-global-exemplars-per-user`.
  * YAML `max_exemplars` is moved from `tsdb` to `overrides` and renamed to `max_global_exemplars_per_user`.
* [CHANGE] Ingester: active series metrics `cortex_ingester_active_series` and `cortex_ingester_active_series_custom_tracker` are now removed when their value is zero. #672 #690
* [CHANGE] Ingester: changed default value of `-blocks-storage.tsdb.retention-period` from `6h` to `24h`. #966
* [CHANGE] Ingester: changed default value of `-blocks-storage.tsdb.close-idle-tsdb-timeout` from `0` to `13h`. #967
* [CHANGE] Ingester: changed default value of `-ingester.ring.final-sleep` from `30s` to `0s`. #981
* [CHANGE] Ingester: the following low level settings have been removed: #1153
  * `-ingester-client.expected-labels`
  * `-ingester-client.expected-samples-per-series`
  * `-ingester-client.expected-timeseries`
* [CHANGE] Ingester: following command line options related to ingester ring were renamed: #1155
  * `-consul.*` changed to `-ingester.ring.consul.*`
  * `-etcd.*` changed to `-ingester.ring.etcd.*`
  * `-multi.*` changed to `-ingester.ring.multi.*`
  * `-distributor.excluded-zones` changed to `-ingester.ring.excluded-zones`
  * `-distributor.replication-factor` changed to `-ingester.ring.replication-factor`
  * `-distributor.zone-awareness-enabled` changed to `-ingester.ring.zone-awareness-enabled`
  * `-ingester.availability-zone` changed to `-ingester.ring.instance-availability-zone`
  * `-ingester.final-sleep` changed to `-ingester.ring.final-sleep`
  * `-ingester.heartbeat-period` changed to `-ingester.ring.heartbeat-period`
  * `-ingester.join-after` changed to `-ingester.ring.join-after`
  * `-ingester.lifecycler.ID` changed to `-ingester.ring.instance-id`
  * `-ingester.lifecycler.addr` changed to `-ingester.ring.instance-addr`
  * `-ingester.lifecycler.interface` changed to `-ingester.ring.instance-interface-names`
  * `-ingester.lifecycler.port` changed to `-ingester.ring.instance-port`
  * `-ingester.min-ready-duration` changed to `-ingester.ring.min-ready-duration`
  * `-ingester.num-tokens` changed to `-ingester.ring.num-tokens`
  * `-ingester.observe-period` changed to `-ingester.ring.observe-period`
  * `-ingester.readiness-check-ring-health` changed to `-ingester.ring.readiness-check-ring-health`
  * `-ingester.tokens-file-path` changed to `-ingester.ring.tokens-file-path`
  * `-ingester.unregister-on-shutdown` changed to `-ingester.ring.unregister-on-shutdown`
  * `-ring.heartbeat-timeout` changed to `-ingester.ring.heartbeat-timeout`
  * `-ring.prefix` changed to `-ingester.ring.prefix`
  * `-ring.store` changed to `-ingester.ring.store`
* [CHANGE] Ingester: fields in YAML configuration for ingester ring have been changed: #1155
  * `ingester.lifecycler` changed to `ingester.ring`
  * Fields from `ingester.lifecycler.ring` moved to `ingester.ring`
  * `ingester.lifecycler.address` changed to `ingester.ring.instance_addr`
  * `ingester.lifecycler.id` changed to `ingester.ring.instance_id`
  * `ingester.lifecycler.port` changed to `ingester.ring.instance_port`
  * `ingester.lifecycler.availability_zone` changed to `ingester.ring.instance_availability_zone`
  * `ingester.lifecycler.interface_names` changed to `ingester.ring.instance_interface_names`
* [CHANGE] Distributor: removed the `-distributor.shard-by-all-labels` configuration option. It is now assumed to be true. #698
* [CHANGE] Distributor: change default value of `-distributor.instance-limits.max-inflight-push-requests` to `2000`. #964
* [CHANGE] Distributor: change default value of `-distributor.remote-timeout` from `2s` to `20s`. #970
* [CHANGE] Distributor: removed the `-distributor.extra-query-delay` flag (and its respective YAML config option). #1048
* [CHANGE] Query-frontend: Enable query stats by default, they can still be disabled with `-query-frontend.query-stats-enabled=false`. #83
* [CHANGE] Query-frontend: the `cortex_frontend_mapped_asts_total` metric has been renamed to `cortex_frontend_query_sharding_rewrites_attempted_total`. #150
* [CHANGE] Query-frontend: added `sharded` label to `cortex_query_seconds_total` metric. #235
* [CHANGE] Query-frontend: changed the flag name for controlling query sharding total shards from `-querier.total-shards` to `-query-frontend.query-sharding-total-shards`. #230
* [CHANGE] Query-frontend: flag `-querier.parallelise-shardable-queries` has been renamed to `-query-frontend.parallelize-shardable-queries` #284
* [CHANGE] Query-frontend: removed the deprecated (and unused) `-frontend.cache-split-interval`. Use `-query-frontend.split-queries-by-interval` instead. #587
* [CHANGE] Query-frontend: range query response now omits the `data` field when it's empty (error case) like Prometheus does, previously it was `"data":{"resultType":"","result":null}`. #629
* [CHANGE] Query-frontend: instant queries now honor the `-query-frontend.max-retries-per-request` flag. #630
* [CHANGE] Query-frontend: removed in-memory and Redis cache support. Reason is that these caching backends were just supported by query-frontend, while all other Mimir services only support memcached. #796
  * The following CLI flags (and their respective YAML config options) have been removed:
    * `-frontend.cache.enable-fifocache`
    * `-frontend.redis.*`
    * `-frontend.fifocache.*`
  * The following metrics have been removed:
    * `querier_cache_added_total`
    * `querier_cache_added_new_total`
    * `querier_cache_evicted_total`
    * `querier_cache_entries`
    * `querier_cache_gets_total`
    * `querier_cache_misses_total`
    * `querier_cache_stale_gets_total`
    * `querier_cache_memory_bytes`
    * `cortex_rediscache_request_duration_seconds`
* [CHANGE] Query-frontend: migrated memcached backend client to the same one used in other components (memcached config and metrics are now consistent across all Mimir services). #821
  * The following CLI flags (and their respective YAML config options) have been added:
    * `-query-frontend.results-cache.backend` (set it to `memcached` if `-query-frontend.cache-results=true`)
  * The following CLI flags (and their respective YAML config options) have been changed:
    * `-frontend.memcached.hostname` and `-frontend.memcached.service` have been removed: use `-query-frontend.results-cache.memcached.addresses` instead
  * The following CLI flags (and their respective YAML config options) have been renamed:
    * `-frontend.background.write-back-concurrency` renamed to `-query-frontend.results-cache.memcached.max-async-concurrency`
    * `-frontend.background.write-back-buffer` renamed to `-query-frontend.results-cache.memcached.max-async-buffer-size`
    * `-frontend.memcached.batchsize` renamed to `-query-frontend.results-cache.memcached.max-get-multi-batch-size`
    * `-frontend.memcached.parallelism` renamed to `-query-frontend.results-cache.memcached.max-get-multi-concurrency`
    * `-frontend.memcached.timeout` renamed to `-query-frontend.results-cache.memcached.timeout`
    * `-frontend.memcached.max-item-size` renamed to `-query-frontend.results-cache.memcached.max-item-size`
    * `-frontend.memcached.max-idle-conns` renamed to `-query-frontend.results-cache.memcached.max-idle-connections`
    * `-frontend.compression` renamed to `-query-frontend.results-cache.compression`
  * The following CLI flags (and their respective YAML config options) have been removed:
    * `-frontend.memcached.circuit-breaker-consecutive-failures`: feature removed
    * `-frontend.memcached.circuit-breaker-timeout`: feature removed
    * `-frontend.memcached.circuit-breaker-interval`: feature removed
    * `-frontend.memcached.update-interval`: new setting is hardcoded to 30s
    * `-frontend.memcached.consistent-hash`: new setting is always enabled
    * `-frontend.default-validity` and `-frontend.memcached.expiration`: new setting is hardcoded to 7 days
  * The following metrics have been changed:
    * `cortex_cache_dropped_background_writes_total{name}` changed to `thanos_memcached_operation_skipped_total{name, operation, reason}`
    * `cortex_cache_value_size_bytes{name, method}` changed to `thanos_memcached_operation_data_size_bytes{name}`
    * `cortex_cache_request_duration_seconds{name, method, status_code}` changed to `thanos_memcached_operation_duration_seconds{name, operation}`
    * `cortex_cache_fetched_keys{name}` changed to `thanos_cache_memcached_requests_total{name}`
    * `cortex_cache_hits{name}` changed to `thanos_cache_memcached_hits_total{name}`
    * `cortex_memcache_request_duration_seconds{name, method, status_code}` changed to `thanos_memcached_operation_duration_seconds{name, operation}`
    * `cortex_memcache_client_servers{name}` changed to `thanos_memcached_dns_provider_results{name, addr}`
    * `cortex_memcache_client_set_skip_total{name}` changed to `thanos_memcached_operation_skipped_total{name, operation, reason}`
    * `cortex_dns_lookups_total` changed to `thanos_memcached_dns_lookups_total`
    * For all metrics the value of the "name" label has changed from `frontend.memcached` to `frontend-cache`
  * The following metrics have been removed:
    * `cortex_cache_background_queue_length{name}`
* [CHANGE] Query-frontend: merged `query_range` into `frontend` in the YAML config (keeping the same keys) and renamed flags: #825
  * `-querier.max-retries-per-request` renamed to `-query-frontend.max-retries-per-request`
  * `-querier.split-queries-by-interval` renamed to `-query-frontend.split-queries-by-interval`
  * `-querier.align-querier-with-step` renamed to `-query-frontend.align-querier-with-step`
  * `-querier.cache-results` renamed to `-query-frontend.cache-results`
  * `-querier.parallelise-shardable-queries` renamed to `-query-frontend.parallelize-shardable-queries`
* [CHANGE] Query-frontend: the default value of `-query-frontend.split-queries-by-interval` has changed from `0` to `24h`. #1131
* [CHANGE] Query-frontend: `-frontend.` flags were renamed to `-query-frontend.`: #1167
* [CHANGE] Query-frontend / Query-scheduler: classified the `-query-frontend.querier-forget-delay` and `-query-scheduler.querier-forget-delay` flags (and their respective YAML config options) as experimental. #1208
* [CHANGE] Querier / ruler: Change `-querier.max-fetched-chunks-per-query` configuration to limit to maximum number of chunks that can be fetched in a single query. The number of chunks fetched by ingesters AND long-term storare combined should not exceed the value configured on `-querier.max-fetched-chunks-per-query`. [#4260](https://github.com/cortexproject/cortex/pull/4260)
* [CHANGE] Querier / ruler: Option `-querier.ingester-streaming` has been removed. Querier/ruler now always use streaming method to query ingesters. #204
* [CHANGE] Querier: always fetch labels from store and respect start/end times in request; the option `-querier.query-store-for-labels-enabled` has been removed and is now always on. #518 #1132
* [CHANGE] Querier / ruler: removed the `-store.query-chunk-limit` flag (and its respective YAML config option `max_chunks_per_query`). `-querier.max-fetched-chunks-per-query` (and its respective YAML config option `max_fetched_chunks_per_query`) should be used instead. #705
* [CHANGE] Querier/Ruler: `-querier.active-query-tracker-dir` option has been removed. Active query tracking is now done via Activity tracker configured by `-activity-tracker.filepath` and enabled by default. Limit for max number of concurrent queries (`-querier.max-concurrent`) is now respected even if activity tracking is not enabled. #661 #822
* [CHANGE] Querier/ruler/query-frontend: the experimental `-querier.at-modifier-enabled` CLI flag has been removed and the PromQL `@` modifier is always enabled. #941
* [CHANGE] Querier: removed `-querier.worker-match-max-concurrent` and `-querier.worker-parallelism` CLI flags (and their respective YAML config options). Mimir now behaves like if `-querier.worker-match-max-concurrent` is always enabled and you should configure the max concurrency per querier process using `-querier.max-concurrent` instead. #958
* [CHANGE] Querier: changed default value of `-querier.query-ingesters-within` from `0` to `13h`. #967
* [CHANGE] Querier: rename metric `cortex_query_fetched_chunks_bytes_total` to `cortex_query_fetched_chunk_bytes_total` to be consistent with the limit name. #476
* [CHANGE] Ruler: add two new metrics `cortex_ruler_list_rules_seconds` and `cortex_ruler_load_rule_groups_seconds` to the ruler. #906
* [CHANGE] Ruler: endpoints for listing configured rules now return HTTP status code 200 and an empty map when there are no rules instead of an HTTP 404 and plain text error message. The following endpoints are affected: #456
  * `<prometheus-http-prefix>/config/v1/rules`
  * `<prometheus-http-prefix>/config/v1/rules/{namespace}`
  * `<prometheus-http-prefix>/rules` (deprecated)
  * `<prometheus-http-prefix>/rules/{namespace}` (deprecated)
  * `/api/v1/rules` (deprecated)
  * `/api/v1/rules/{namespace}` (deprecated)
* [CHANGE] Ruler: removed `configdb` support from Ruler backend storages. #15 #38 #819
* [CHANGE] Ruler: removed the support for the deprecated storage configuration via `-ruler.storage.*` CLI flags (and their respective YAML config options). Use `-ruler-storage.*` instead. #628
* [CHANGE] Ruler: set new default limits for rule groups: `-ruler.max-rules-per-rule-group` to 20 (previously 0, disabled) and `-ruler.max-rule-groups-per-tenant` to 70 (previously 0, disabled). #847
* [CHANGE] Ruler: removed `-ruler.enable-sharding` option, and changed default value of `-ruler.ring.store` to `memberlist`. #943
* [CHANGE] Ruler: `-ruler.alertmanager-use-v2` has been removed. The ruler will always use the `v2` endpoints. #954 #1100
* [CHANGE] Ruler: `-experimental.ruler.enable-api` flag has been renamed to `-ruler.enable-api` and is now stable. The default value has also changed from `false` to `true`, so both ruler and alertmanager API are enabled by default. #913 #1065
* [CHANGE] Ruler: add support for [DNS service discovery format](./docs/sources/configuration/arguments.md#dns-service-discovery) for `-ruler.alertmanager-url`. `-ruler.alertmanager-discovery` flag has been removed. URLs following the prior SRV format, will be treated as a static target. To continue using service discovery for these URLs prepend `dnssrvnoa+` to them. #993
  * The following metrics for Alertmanager DNS service discovery are replaced:
    * `prometheus_sd_dns_lookups_total` replaced by `cortex_dns_lookups_total{component="ruler"}`
    * `prometheus_sd_dns_lookup_failures_total` replaced by `cortex_dns_failures_total{component="ruler"}`
* [CHANGE] Ruler: deprecate `/api/v1/rules/**` and `<prometheus-http-prefix/rules/**` configuration API endpoints in favour of `/<prometheus-http-prefix>/config/v1/rules/**`. Deprecated endpoints will be removed in Mimir 2.2.0. Main configuration API endpoints are now `/<prometheus-http-prefix>/config/api/v1/rules/**` introduced in Mimir 2.0.0. #1222
* [CHANGE] Store-gateway: index cache now includes tenant in cache keys, this invalidates previous cached entries. #607
* [CHANGE] Store-gateway: increased memcached index caching TTL from 1 day to 7 days. #718
* [CHANGE] Store-gateway: options `-store-gateway.sharding-enabled` and `-querier.store-gateway-addresses` were removed. Default value of `-store-gateway.sharding-ring.store` is now `memberlist` and default value for `-store-gateway.sharding-ring.wait-stability-min-duration` changed from `1m` to `0` (disabled). #976
* [CHANGE] Compactor: compactor will no longer try to compact blocks that are already marked for deletion. Previously compactor would consider blocks marked for deletion within `-compactor.deletion-delay / 2` period as eligible for compaction. [#4328](https://github.com/cortexproject/cortex/pull/4328)
* [CHANGE] Compactor: Removed support for block deletion marks migration. If you're upgrading from Cortex < 1.7.0 to Mimir, you should upgrade the compactor to Cortex >= 1.7.0 first, run it at least once and then upgrade to Mimir. #122
* [CHANGE] Compactor: removed the `cortex_compactor_group_vertical_compactions_total` metric. #278
* [CHANGE] Compactor: no longer waits for initial blocks cleanup to finish before starting compactions. #282
* [CHANGE] Compactor: removed overlapping sources detection. Overlapping sources may exist due to edge cases (timing issues) when horizontally sharding compactor, but are correctly handled by compactor. #494
* [CHANGE] Compactor: compactor now uses deletion marks from `<tenant>/markers` location in the bucket. Marker files are no longer fetched, only listed. #550
* [CHANGE] Compactor: Default value of `-compactor.block-sync-concurrency` has changed from 20 to 8. This flag is now only used to control number of goroutines for downloading and uploading blocks during compaction. #552
* [CHANGE] Compactor is now included in `all` target (single-binary). #866
* [CHANGE] Compactor: Removed `-compactor.sharding-enabled` option. Sharding in compactor is now always enabled. Default value of `-compactor.ring.store` has changed from `consul` to `memberlist`. Default value of `-compactor.ring.wait-stability-min-duration` is now 0, which disables the feature. #956
* [CHANGE] Alertmanager: removed `-alertmanager.configs.auto-webhook-root` #977
* [CHANGE] Alertmanager: removed `configdb` support from Alertmanager backend storages. #15 #38 #819
* [CHANGE] Alertmanager: Don't count user-not-found errors from replicas as failures in the `cortex_alertmanager_state_fetch_replica_state_failed_total` metric. #190
* [CHANGE] Alertmanager: Use distributor for non-API routes. #213
* [CHANGE] Alertmanager: removed `-alertmanager.storage.*` configuration options, with the exception of the CLI flags `-alertmanager.storage.path` and `-alertmanager.storage.retention`. Use `-alertmanager-storage.*` instead. #632
* [CHANGE] Alertmanager: set default value for `-alertmanager.web.external-url=http://localhost:8080/alertmanager` to match the default configuration. #808 #1067
* [CHANGE] Alertmanager: `-experimental.alertmanager.enable-api` flag has been renamed to `-alertmanager.enable-api` and is now stable. #913
* [CHANGE] Alertmanager: now always runs with sharding enabled; other modes of operation are removed. #1044 #1126
  * The following configuration options are removed:
    * `-alertmanager.sharding-enabled`
    * `-alertmanager.cluster.advertise-address`
    * `-alertmanager.cluster.gossip-interval`
    * `-alertmanager.cluster.listen-address`
    * `-alertmanager.cluster.peers`
    * `-alertmanager.cluster.push-pull-interval`
  * The following configuration options are renamed:
    * `-alertmanager.cluster.peer-timeout` to `-alertmanager.peer-timeout`
* [CHANGE] Alertmanager: the default value of `-alertmanager.sharding-ring.store` is now `memberlist`. #1171
* [CHANGE] Ring: changed default value of `-distributor.ring.store` (Distributor ring) and `-ring.store` (Ingester ring) to `memberlist`. #1046
* [CHANGE] Memberlist: the `memberlist_kv_store_value_bytes` metric has been removed due to values no longer being stored in-memory as encoded bytes. [#4345](https://github.com/cortexproject/cortex/pull/4345)
* [CHANGE] Memberlist: forward only changes, not entire original message. [#4419](https://github.com/cortexproject/cortex/pull/4419)
* [CHANGE] Memberlist: don't accept old tombstones as incoming change, and don't forward such messages to other gossip members. [#4420](https://github.com/cortexproject/cortex/pull/4420)
* [CHANGE] Memberlist: changed probe interval from `1s` to `5s` and probe timeout from `500ms` to `2s`. #563
* [CHANGE] Memberlist: the `name` label on metrics `cortex_dns_failures_total`, `cortex_dns_lookups_total` and `cortex_dns_provider_results` was renamed to `component`. #993
* [CHANGE] Limits: removed deprecated limits for rejecting old samples #799
  This removes the following flags:
  * `-validation.reject-old-samples`
  * `-validation.reject-old-samples.max-age`
* [CHANGE] Limits: removed local limit-related flags in favor of global limits. #725
  The distributor ring is now required, and can be configured via the `distributor.ring.*` flags.
  This removes the following flags:
  * `-distributor.ingestion-rate-strategy` -> will now always use the "global" strategy
  * `-ingester.max-series-per-user` -> set `-ingester.max-global-series-per-user` to `N` times the existing value of `-ingester.max-series-per-user` instead
  * `-ingester.max-series-per-metric` -> set `-ingester.max-global-series-per-metric`  to `N` times the existing value of `-ingester.max-series-per-metric` instead
  * `-ingester.max-metadata-per-user` -> set `-ingester.max-global-metadata-per-user` to `N` times the existing value of `-ingester.max-metadata-per-user` instead
  * `-ingester.max-metadata-per-metric` -> set `-ingester.max-global-metadata-per-metric` to `N` times the existing value of `-ingester.max-metadata-per-metric` instead
  * In the above notes, `N` refers to the number of ingester replicas
  Additionally, default values for the following flags have changed:
  * `-ingester.max-global-series-per-user` from `0` to `150000`
  * `-ingester.max-global-series-per-metric` from `0` to `20000`
  * `-distributor.ingestion-rate-limit` from `25000` to `10000`
  * `-distributor.ingestion-burst-size` from `50000` to `200000`
* [CHANGE] Limits: removed limit `enforce_metric_name`, now behave as if set to `true` always. #686
* [CHANGE] Limits: Option `-ingester.max-samples-per-query` and its YAML field `max_samples_per_query` have been removed. It required `-querier.ingester-streaming` option to be set to false, but since `-querier.ingester-streaming` is removed (always defaulting to true), the limit using it was removed as well. #204 #1132
* [CHANGE] Limits: Set the default max number of inflight ingester push requests (`-ingester.instance-limits.max-inflight-push-requests`) to 30000 in order to prevent clusters from being overwhelmed by request volume or temporary slow-downs. #259
* [CHANGE] Overrides exporter: renamed metric `cortex_overrides` to `cortex_limits_overrides`. #173 #407
* [FEATURE] The following features have been moved from experimental to stable: #913 #1002
  * Alertmanager config API
  * Alertmanager receiver firewall
  * Alertmanager sharding
  * Azure blob storage support
  * Blocks storage bucket index
  * Disable the ring health check in the readiness endpoint (`-ingester.readiness-check-ring-health=false`)
  * Distributor: do not extend writes on unhealthy ingesters
  * Do not unregister ingesters from ring on shutdown (`-ingester.unregister-on-shutdown=false`)
  * HA Tracker: cleanup of old replicas from KV Store
  * Instance limits in ingester and distributor
  * OpenStack Swift storage support
  * Query-frontend: query stats tracking
  * Query-scheduler
  * Querier: tenant federation
  * Ruler config API
  * S3 Server Side Encryption (SSE) using KMS
  * TLS configuration for gRPC, HTTP and etcd clients
  * Zone-aware replication
  * `/labels` API using matchers
  * The following querier limits:
    * `-querier.max-fetched-chunks-per-query`
    * `-querier.max-fetched-chunk-bytes-per-query`
    * `-querier.max-fetched-series-per-query`
  * The following alertmanager limits:
    * Notification rate (`-alertmanager.notification-rate-limit` and `-alertmanager.notification-rate-limit-per-integration`)
    * Dispatcher groups (`-alertmanager.max-dispatcher-aggregation-groups`)
    * User config size (`-alertmanager.max-config-size-bytes`)
    * Templates count in user config (`-alertmanager.max-templates-count`)
    * Max template size (`-alertmanager.max-template-size-bytes`)
* [FEATURE] The endpoints `/api/v1/status/buildinfo`, `<prometheus-http-prefix>/api/v1/status/buildinfo`, and `<alertmanager-http-prefix>/api/v1/status/buildinfo` have been added to display build information and enabled features. #1219 #1240
* [FEATURE] PromQL: added `present_over_time` support. #139
* [FEATURE] Added "Activity tracker" feature which can log ongoing activities from previous Mimir run in case of a crash. It is enabled by default and controlled by the `-activity-tracker.filepath` flag. It can be disabled by setting this path to an empty string. Currently, the Store-gateway, Ruler, Querier, Query-frontend and Ingester components use this feature to track queries. #631 #782 #822 #1121
* [FEATURE] Divide configuration parameters into categories "basic", "advanced", and "experimental". Only flags in the basic category are shown when invoking `-help`, whereas `-help-all` will include flags in all categories (basic, advanced, experimental). #840
* [FEATURE] Querier: Added support for tenant federation to exemplar endpoints. #927
* [FEATURE] Ingester: can expose metrics on active series matching custom trackers configured via `-ingester.active-series-custom-trackers` (or its respective YAML config option). When configured, active series for custom trackers are exposed by the `cortex_ingester_active_series_custom_tracker` metric. #42 #672
* [FEATURE] Ingester: Enable snapshotting of in-memory TSDB on disk during shutdown via `-blocks-storage.tsdb.memory-snapshot-on-shutdown` (experimental). #249
* [FEATURE] Ingester: Added `-blocks-storage.tsdb.isolation-enabled` flag, which allows disabling TSDB isolation feature. This is enabled by default (per TSDB default), but disabling can improve performance of write requests. #512
* [FEATURE] Ingester: Added `-blocks-storage.tsdb.head-chunks-write-queue-size` flag, which allows setting the size of the queue used by the TSDB before m-mapping chunks (experimental). #591
  * Added `cortex_ingester_tsdb_mmap_chunk_write_queue_operations_total` metric to track different operations of this queue.
* [FEATURE] Distributor: Added `-api.skip-label-name-validation-header-enabled` option to allow skipping label name validation on the HTTP write path based on `X-Mimir-SkipLabelNameValidation` header being `true` or not. #390
* [FEATURE] Query-frontend: Add `cortex_query_fetched_series_total` and `cortex_query_fetched_chunks_bytes_total` per-user counters to expose the number of series and bytes fetched as part of queries. These metrics can be enabled with the `-frontend.query-stats-enabled` flag (or its respective YAML config option `query_stats_enabled`). [#4343](https://github.com/cortexproject/cortex/pull/4343)
* [FEATURE] Query-frontend: Add `cortex_query_fetched_chunks_total` per-user counter to expose the number of chunks fetched as part of queries. This metric can be enabled with the `-query-frontend.query-stats-enabled` flag (or its respective YAML config option `query_stats_enabled`). #31
* [FEATURE] Query-frontend: Add query sharding for instant and range queries. You can enable querysharding by setting `-query-frontend.parallelize-shardable-queries` to `true`. The following additional config and exported metrics have been added. #79 #80 #100 #124 #140 #148 #150 #151 #153 #154 #155 #156 #157 #158 #159 #160 #163 #169 #172 #196 #205 #225 #226 #227 #228 #230 #235 #240 #239 #246 #244 #319 #330 #371 #385 #400 #458 #586 #630 #660 #707 #1542
  * New config options:
    * `-query-frontend.query-sharding-total-shards`: The amount of shards to use when doing parallelisation via query sharding.
    * `-query-frontend.query-sharding-max-sharded-queries`: The max number of sharded queries that can be run for a given received query. 0 to disable limit.
    * `-blocks-storage.bucket-store.series-hash-cache-max-size-bytes`: Max size - in bytes - of the in-memory series hash cache in the store-gateway.
    * `-blocks-storage.tsdb.series-hash-cache-max-size-bytes`: Max size - in bytes - of the in-memory series hash cache in the ingester.
  * New exported metrics:
    * `cortex_bucket_store_series_hash_cache_requests_total`
    * `cortex_bucket_store_series_hash_cache_hits_total`
    * `cortex_frontend_query_sharding_rewrites_succeeded_total`
    * `cortex_frontend_sharded_queries_per_query`
  * Renamed metrics:
    * `cortex_frontend_mapped_asts_total` to `cortex_frontend_query_sharding_rewrites_attempted_total`
  * Modified metrics:
    * added `sharded` label to `cortex_query_seconds_total`
  * When query sharding is enabled, the following querier config must be set on query-frontend too:
    * `-querier.max-concurrent`
    * `-querier.timeout`
    * `-querier.max-samples`
    * `-querier.at-modifier-enabled`
    * `-querier.default-evaluation-interval`
    * `-querier.active-query-tracker-dir`
    * `-querier.lookback-delta`
  * Sharding can be dynamically controlled per request using the `Sharding-Control: 64` header. (0 to disable)
  * Sharding can be dynamically controlled per tenant using the limit `query_sharding_total_shards`. (0 to disable)
  * Added `sharded_queries` count to the "query stats" log.
  * The number of shards is adjusted to be compatible with number of compactor shards that are used by a split-and-merge compactor. The querier can use this to avoid querying blocks that cannot have series in a given query shard.
* [FEATURE] Query-Frontend: Added `-query-frontend.cache-unaligned-requests` option to cache responses for requests that do not have step-aligned start and end times. This can improve speed of repeated queries, but can also pollute cache with results that are never reused. #432
* [FEATURE] Querier: Added label names cardinality endpoint `<prefix>/api/v1/cardinality/label_names` that is disabled by default. Can be enabled/disabled via the CLI flag `-querier.cardinality-analysis-enabled` or its respective YAML config option. Configurable on a per-tenant basis. #301 #377 #474
* [FEATURE] Querier: Added label values cardinality endpoint `<prefix>/api/v1/cardinality/label_values` that is disabled by default. Can be enabled/disabled via the CLI flag `-querier.cardinality-analysis-enabled` or its respective YAML config option, and configurable on a per-tenant basis. The maximum number of label names allowed to be queried in a single API call can be controlled via `-querier.label-values-max-cardinality-label-names-per-request`. #332 #395 #474
* [FEATURE] Querier: Added `-store.max-labels-query-length` to restrict the range of `/series`, label-names and label-values requests. #507
* [FEATURE] Ruler: Add new `-ruler.query-stats-enabled` which when enabled will report the `cortex_ruler_query_seconds_total` as a per-user metric that tracks the sum of the wall time of executing queries in the ruler in seconds. [#4317](https://github.com/cortexproject/cortex/pull/4317)
* [FEATURE] Ruler: Added federated rule groups. #533
  * Added `-ruler.tenant-federation.enabled` config flag.
  * Added support for `source_tenants` field on rule groups.
* [FEATURE] Store-gateway: Added `/store-gateway/tenants` and `/store-gateway/tenant/{tenant}/blocks` endpoints that provide functionality that was provided by `tools/listblocks`. #911 #973
* [FEATURE] Compactor: compactor now uses new algorithm that we call "split-and-merge". Previous compaction strategy was removed. With the `split-and-merge` compactor source blocks for a given tenant are grouped into `-compactor.split-groups` number of groups. Each group of blocks is then compacted separately, and is split into `-compactor.split-and-merge-shards` shards (configurable on a per-tenant basis). Compaction of each tenant shards can be horizontally scaled. Number of compactors that work on jobs for single tenant can be limited by using `-compactor.compactor-tenant-shard-size` parameter, or per-tenant `compactor_tenant_shard_size` override.  #275 #281 #282 #283 #288 #290 #303 #307 #317 #323 #324 #328 #353 #368 #479 #820
* [FEATURE] Compactor: Added `-compactor.max-compaction-time` to control how long can compaction for a single tenant take. If compactions for a tenant take longer, no new compactions are started in the same compaction cycle. Running compactions are not stopped however, and may take much longer. #523
* [FEATURE] Compactor: When compactor finds blocks with out-of-order chunks, it will mark them for no-compaction. Blocks marked for no-compaction are ignored in future compactions too. Added metric `cortex_compactor_blocks_marked_for_no_compaction_total` to track number of blocks marked for no-compaction. Added `CortexCompactorSkippedBlocksWithOutOfOrderChunks` alert based on new metric. Markers are only checked from `<tenant>/markers` location, but uploaded to the block directory too. #520 #535 #550
* [FEATURE] Compactor: multiple blocks are now downloaded and uploaded at once, which can shorten compaction process. #552
* [ENHANCEMENT] Exemplars are now emitted for all gRPC calls and many operations tracked by histograms. #180
* [ENHANCEMENT] New options `-server.http-listen-network` and `-server.grpc-listen-network` allow binding as 'tcp4' or 'tcp6'. #180
* [ENHANCEMENT] Query federation: improve performance in MergeQueryable by memoizing labels. #312
* [ENHANCEMENT] Add histogram metrics `cortex_distributor_sample_delay_seconds` and `cortex_ingester_tsdb_sample_out_of_order_delta_seconds` #488
* [ENHANCEMENT] Check internal directory access before starting up. #1217
* [ENHANCEMENT] Azure client: expose option to configure MSI URL and user-assigned identity. #584
* [ENHANCEMENT] Added a new metric `mimir_build_info` to coincide with `cortex_build_info`. The metric `cortex_build_info` has not been removed. #1022
* [ENHANCEMENT] Mimir runs a sanity check of storage config at startup and will fail to start if the sanity check doesn't pass. This is done to find potential config issues before starting up. #1180
* [ENHANCEMENT] Validate alertmanager and ruler storage configurations to ensure they don't use same bucket name and region values as those configured for the blocks storage. #1214
* [ENHANCEMENT] Ingester: added option `-ingester.readiness-check-ring-health` to disable the ring health check in the readiness endpoint. When disabled, the health checks are run against only the ingester itself instead of all ingesters in the ring. #48 #126
* [ENHANCEMENT] Ingester: reduce CPU and memory utilization if remote write requests contains a large amount of "out of bounds" samples. #413
* [ENHANCEMENT] Ingester: reduce CPU and memory utilization when querying chunks from ingesters. #430
* [ENHANCEMENT] Ingester: Expose ingester ring page on ingesters. #654
* [ENHANCEMENT] Distributor: added option `-distributor.excluded-zones` to exclude ingesters running in specific zones both on write and read path. #51
* [ENHANCEMENT] Distributor: add tags to tracing span for distributor push with user, cluster and replica. #210
* [ENHANCEMENT] Distributor: performance optimisations. #212 #217 #242
* [ENHANCEMENT] Distributor: reduce latency when HA-Tracking by doing KVStore updates in the background. #271
* [ENHANCEMENT] Distributor: make distributor inflight push requests count include background calls to ingester. #398
* [ENHANCEMENT] Distributor: silently drop exemplars more than 5 minutes older than samples in the same batch. #544
* [ENHANCEMENT] Distributor: reject exemplars with blank label names or values. The `cortex_discarded_exemplars_total` metric will use the `exemplar_labels_blank` reason in this case. #873
* [ENHANCEMENT] Query-frontend: added `cortex_query_frontend_workers_enqueued_requests_total` metric to track the number of requests enqueued in each query-scheduler. #384
* [ENHANCEMENT] Query-frontend: added `cortex_query_frontend_non_step_aligned_queries_total` to track the total number of range queries with start/end not aligned to step. #347 #357 #582
* [ENHANCEMENT] Query-scheduler: exported summary `cortex_query_scheduler_inflight_requests` tracking total number of inflight requests (both enqueued and processing) in percentile buckets. #675
* [ENHANCEMENT] Querier: can use the `LabelNames` call with matchers, if matchers are provided in the `/labels` API call, instead of using the more expensive `MetricsForLabelMatchers` call as before. #3 #1186
* [ENHANCEMENT] Querier / store-gateway: optimized regex matchers. #319 #334 #355
* [ENHANCEMENT] Querier: when fetching data for specific query-shard, we can ignore some blocks based on compactor-shard ID, since sharding of series by query sharding and compactor is the same. Added metrics: #438 #450
  * `cortex_querier_blocks_found_total`
  * `cortex_querier_blocks_queried_total`
  * `cortex_querier_blocks_with_compactor_shard_but_incompatible_query_shard_total`
* [ENHANCEMENT] Querier / ruler: reduce cpu usage, latency and peak memory consumption. #459 #463 #589
* [ENHANCEMENT] Querier: labels requests now obey `-querier.query-ingesters-within`, making them a little more efficient. #518
* [ENHANCEMENT] Querier: retry store-gateway in case of unexpected failure, instead of failing the query. #1003
* [ENHANCEMENT] Querier / ruler: reduce memory used by streaming queries, particularly in ruler. [#4341](https://github.com/cortexproject/cortex/pull/4341)
* [ENHANCEMENT] Ruler: Using shuffle sharding subring on GetRules API. [#4466](https://github.com/cortexproject/cortex/pull/4466)
* [ENHANCEMENT] Ruler: wait for ruler ring client to self-detect during startup. #990
* [ENHANCEMENT] Store-gateway: added `cortex_bucket_store_sent_chunk_size_bytes` metric, tracking the size of chunks sent from store-gateway to querier. #123
* [ENHANCEMENT] Store-gateway: reduced CPU and memory utilization due to exported metrics aggregation for instances with a large number of tenants. #123 #142
* [ENHANCEMENT] Store-gateway: added an in-memory LRU cache for chunks attributes. Can be enabled setting `-blocks-storage.bucket-store.chunks-cache.attributes-in-memory-max-items=X` where `X` is the max number of items to keep in the in-memory cache. The following new metrics are exposed: #279 #415 #437
  * `cortex_cache_memory_requests_total`
  * `cortex_cache_memory_hits_total`
  * `cortex_cache_memory_items_count`
* [ENHANCEMENT] Store-gateway: log index cache requests to tracing spans. #419
* [ENHANCEMENT] Store-gateway: store-gateway can now ignore blocks with minimum time within `-blocks-storage.bucket-store.ignore-blocks-within` duration. Useful when used together with `-querier.query-store-after`. #502
* [ENHANCEMENT] Store-gateway: label values with matchers now doesn't preload or list series, reducing latency and memory consumption. #534
* [ENHANCEMENT] Store-gateway: the results of `LabelNames()`, `LabelValues()` and `Series(skipChunks=true)` calls are now cached in the index cache. #590
* [ENHANCEMENT] Store-gateway: Added `-store-gateway.sharding-ring.unregister-on-shutdown` option that allows store-gateway to stay in the ring even after shutdown. Defaults to `true`, which is the same as current behaviour. #610 #614
* [ENHANCEMENT] Store-gateway: wait for ring tokens stability instead of ring stability to speed up startup and tests. #620
* [ENHANCEMENT] Compactor: add timeout for waiting on compactor to become ACTIVE in the ring. [#4262](https://github.com/cortexproject/cortex/pull/4262)
* [ENHANCEMENT] Compactor: skip already planned compaction jobs if the tenant doesn't belong to the compactor instance anymore. #303
* [ENHANCEMENT] Compactor: Blocks cleaner will ignore users that it no longer "owns" when sharding is enabled, and user ownership has changed since last scan. #325
* [ENHANCEMENT] Compactor: added `-compactor.compaction-jobs-order` support to configure which compaction jobs should run first for a given tenant (in case there are multiple ones). Supported values are: `smallest-range-oldest-blocks-first` (default), `newest-blocks-first`. #364
* [ENHANCEMENT] Compactor: delete blocks marked for deletion faster. #490
* [ENHANCEMENT] Compactor: expose low-level concurrency options for compactor: `-compactor.max-opening-blocks-concurrency`, `-compactor.max-closing-blocks-concurrency`, `-compactor.symbols-flushers-concurrency`. #569 #701
* [ENHANCEMENT] Compactor: expand compactor logs to include total compaction job time, total time for uploads and block counts. #549
* [ENHANCEMENT] Ring: allow experimental configuration of disabling of heartbeat timeouts by setting the relevant configuration value to zero. Applies to the following: [#4342](https://github.com/cortexproject/cortex/pull/4342)
  * `-distributor.ring.heartbeat-timeout`
  * `-ingester.ring.heartbeat-timeout`
  * `-ruler.ring.heartbeat-timeout`
  * `-alertmanager.sharding-ring.heartbeat-timeout`
  * `-compactor.ring.heartbeat-timeout`
  * `-store-gateway.sharding-ring.heartbeat-timeout`
* [ENHANCEMENT] Ring: allow heartbeats to be explicitly disabled by setting the interval to zero. This is considered experimental. This applies to the following configuration options: [#4344](https://github.com/cortexproject/cortex/pull/4344)
  * `-distributor.ring.heartbeat-period`
  * `-ingester.ring.heartbeat-period`
  * `-ruler.ring.heartbeat-period`
  * `-alertmanager.sharding-ring.heartbeat-period`
  * `-compactor.ring.heartbeat-period`
  * `-store-gateway.sharding-ring.heartbeat-period`
* [ENHANCEMENT] Memberlist: optimized receive path for processing ring state updates, to help reduce CPU utilization in large clusters. [#4345](https://github.com/cortexproject/cortex/pull/4345)
* [ENHANCEMENT] Memberlist: expose configuration of memberlist packet compression via `-memberlist.compression-enabled`. [#4346](https://github.com/cortexproject/cortex/pull/4346)
* [ENHANCEMENT] Memberlist: Add `-memberlist.advertise-addr` and `-memberlist.advertise-port` options for setting the address to advertise to other members of the cluster to enable NAT traversal. #260
* [ENHANCEMENT] Memberlist: reduce CPU utilization for rings with a large number of members. #537 #563 #634
* [ENHANCEMENT] Overrides exporter: include additional limits in the per-tenant override exporter. The following limits have been added to the `cortex_limit_overrides` metric: #21
  * `max_fetched_series_per_query`
  * `max_fetched_chunk_bytes_per_query`
  * `ruler_max_rules_per_rule_group`
  * `ruler_max_rule_groups_per_tenant`
* [ENHANCEMENT] Overrides exporter: add a metrics `cortex_limits_defaults` to expose the default values of limits. #173
* [ENHANCEMENT] Overrides exporter: Add `max_fetched_chunks_per_query` and `max_global_exemplars_per_user` limits to the default and per-tenant limits exported as metrics. #471 #515
* [ENHANCEMENT] Upgrade Go to 1.17.8. #1347 #1381
* [ENHANCEMENT] Upgrade Docker base images to `alpine:3.15.0`. #1348
* [BUGFIX] Azure storage: only create HTTP client once, to reduce memory utilization. #605
* [BUGFIX] Ingester: fixed ingester stuck on start up (LEAVING ring state) when `-ingester.ring.heartbeat-period=0` and `-ingester.unregister-on-shutdown=false`. [#4366](https://github.com/cortexproject/cortex/pull/4366)
* [BUGFIX] Ingester: prevent any reads or writes while the ingester is stopping. This will prevent accessing TSDB blocks once they have been already closed. [#4304](https://github.com/cortexproject/cortex/pull/4304)
* [BUGFIX] Ingester: TSDB now waits for pending readers before truncating Head block, fixing the `chunk not found` error and preventing wrong query results. #16
* [BUGFIX] Ingester: don't create TSDB or appender if no samples are sent by a tenant. #162
* [BUGFIX] Ingester: fix out-of-order chunks in TSDB head in-memory series after WAL replay in case some samples were appended to TSDB WAL before series. #530
* [BUGFIX] Distributor: when cleaning up obsolete elected replicas from KV store, HA tracker didn't update number of cluster per user correctly. [#4336](https://github.com/cortexproject/cortex/pull/4336)
* [BUGFIX] Distributor: fix bug in query-exemplar where some results would get dropped. #583
* [BUGFIX] Query-frontend: Fixes @ modifier functions (start/end) when splitting queries by time. #206
* [BUGFIX] Query-frontend: Ensure query_range requests handled by the query-frontend return JSON formatted errors. #360 #499
* [BUGFIX] Query-frontend: don't reuse cached results for queries that are not step-aligned. #424
* [BUGFIX] Query-frontend: fix API error messages that were mentioning Prometheus `--enable-feature=promql-negative-offset` and `--enable-feature=promql-at-modifier` flags. #688
* [BUGFIX] Query-frontend: worker's cancellation channels are now buffered to ensure that all request cancellations are properly handled. #741
* [BUGFIX] Querier: fixed `/api/v1/user_stats` endpoint. When zone-aware replication is enabled, `MaxUnavailableZones` param is used instead of `MaxErrors`, so setting `MaxErrors = 0` doesn't make the Querier wait for all Ingesters responses. #474
* [BUGFIX] Querier: Disable query scheduler SRV DNS lookup. #689
* [BUGFIX] Ruler: fixed counting of PromQL evaluation errors as user-errors when updating `cortex_ruler_queries_failed_total`. [#4335](https://github.com/cortexproject/cortex/pull/4335)
* [BUGFIX] Ruler: fix formatting of rule groups in `/ruler/rule_groups` endpoint. #655
* [BUGFIX] Ruler: do not log `unable to read rules directory` at startup if the directory hasn't been created yet. #1058
* [BUGFIX] Ruler: enable Prometheus-compatible endpoints regardless of `-ruler.enable-api`. The flag now only controls the configuration API. This is what the config flag description stated, but not what was happening. #1216
* [BUGFIX] Compactor: fixed panic while collecting Prometheus metrics. #28
* [BUGFIX] Compactor: compactor should now be able to correctly mark blocks for deletion and no-compaction, if such marking was previously interrupted. #1015
* [BUGFIX] Alertmanager: remove stale template files. #4495
* [BUGFIX] Alertmanager: don't replace user configurations with blank fallback configurations (when enabled), particularly during scaling up/down instances when sharding is enabled. #224
* [BUGFIX] Ring: multi KV runtime config changes are now propagated to all rings, not just ingester ring. #1047
* [BUGFIX] Memberlist: fixed corrupted packets when sending compound messages with more than 255 messages or messages bigger than 64KB. #551
* [BUGFIX] Overrides exporter: successfully startup even if runtime config is not set. #1056
* [BUGFIX] Fix internal modules to wait for other modules depending on them before stopping. #1472

### Mixin

_Changes since `grafana/cortex-jsonnet` `1.9.0`._

* [CHANGE] Removed chunks storage support from mixin. #641 #643 #645 #811 #812 #813
  * Removed `tsdb.libsonnet`: no need to import it anymore (its content is already automatically included when using Jsonnet)
  * Removed the following fields from `_config`:
    * `storage_engine` (defaults to `blocks`)
    * `chunk_index_backend`
    * `chunk_store_backend`
  * Removed schema config map
  * Removed the following dashboards:
    * "Cortex / Chunks"
    * "Cortex / WAL"
    * "Cortex / Blocks vs Chunks"
  * Removed the following alerts:
    * `CortexOldChunkInMemory`
    * `CortexCheckpointCreationFailed`
    * `CortexCheckpointDeletionFailed`
    * `CortexProvisioningMemcachedTooSmall`
    * `CortexWALCorruption`
    * `CortexTableSyncFailure`
    * `CortexTransferFailed`
  * Removed the following recording rules:
    * `cortex_chunk_store_index_lookups_per_query`
    * `cortex_chunk_store_series_pre_intersection_per_query`
    * `cortex_chunk_store_series_post_intersection_per_query`
    * `cortex_chunk_store_chunks_per_query`
    * `cortex_bigtable_request_duration_seconds`
    * `cortex_cassandra_request_duration_seconds`
    * `cortex_dynamo_request_duration_seconds`
    * `cortex_database_request_duration_seconds`
    * `cortex_gcs_request_duration_seconds`
* [CHANGE] Update grafana-builder dependency: use $__rate_interval in qpsPanel and latencyPanel. [#372](https://github.com/grafana/cortex-jsonnet/pull/372)
* [CHANGE] `namespace` template variable in dashboards now only selects namespaces for selected clusters. [#311](https://github.com/grafana/cortex-jsonnet/pull/311)
* [CHANGE] `CortexIngesterRestarts` alert severity changed from `critical` to `warning`. [#321](https://github.com/grafana/cortex-jsonnet/pull/321)
* [CHANGE] Dashboards: added overridable `job_labels` and `cluster_labels` to the configuration object as label lists to uniquely identify jobs and clusters in the metric names and group-by lists in dashboards. [#319](https://github.com/grafana/cortex-jsonnet/pull/319)
* [CHANGE] Dashboards: `alert_aggregation_labels` has been removed from the configuration and overriding this value has been deprecated. Instead the labels are now defined by the `cluster_labels` list, and should be overridden accordingly through that list. [#319](https://github.com/grafana/cortex-jsonnet/pull/319)
* [CHANGE] Renamed `CortexCompactorHasNotUploadedBlocksSinceStart` to `CortexCompactorHasNotUploadedBlocks`. [#334](https://github.com/grafana/cortex-jsonnet/pull/334)
* [CHANGE] Renamed `CortexCompactorRunFailed` to `CortexCompactorHasNotSuccessfullyRunCompaction`. [#334](https://github.com/grafana/cortex-jsonnet/pull/334)
* [CHANGE] Renamed `CortexInconsistentConfig` alert to `CortexInconsistentRuntimeConfig` and increased severity to `critical`. [#335](https://github.com/grafana/cortex-jsonnet/pull/335)
* [CHANGE] Increased `CortexBadRuntimeConfig` alert severity to `critical` and removed support for `cortex_overrides_last_reload_successful` metric (was removed in Cortex 1.3.0). [#335](https://github.com/grafana/cortex-jsonnet/pull/335)
* [CHANGE] Grafana 'min step' changed to 15s so dashboard show better detail. [#340](https://github.com/grafana/cortex-jsonnet/pull/340)
* [CHANGE] Replace `CortexRulerFailedEvaluations` with two new alerts: `CortexRulerTooManyFailedPushes` and `CortexRulerTooManyFailedQueries`. [#347](https://github.com/grafana/cortex-jsonnet/pull/347)
* [CHANGE] Removed `CortexCacheRequestErrors` alert. This alert was not working because the legacy Cortex cache client instrumentation doesn't track errors. [#346](https://github.com/grafana/cortex-jsonnet/pull/346)
* [CHANGE] Removed `CortexQuerierCapacityFull` alert. [#342](https://github.com/grafana/cortex-jsonnet/pull/342)
* [CHANGE] Changes blocks storage alerts to group metrics by the configured `cluster_labels` (supporting the deprecated `alert_aggregation_labels`). [#351](https://github.com/grafana/cortex-jsonnet/pull/351)
* [CHANGE] Increased `CortexIngesterReachingSeriesLimit` critical alert threshold from 80% to 85%. [#363](https://github.com/grafana/cortex-jsonnet/pull/363)
* [CHANGE] Changed default `job_names` for query-frontend, query-scheduler and querier to match custom deployments too. [#376](https://github.com/grafana/cortex-jsonnet/pull/376)
* [CHANGE] Split `cortex_api` recording rule group into three groups. This is a workaround for large clusters where this group can become slow to evaluate. [#401](https://github.com/grafana/cortex-jsonnet/pull/401)
* [CHANGE] Increased `CortexIngesterReachingSeriesLimit` warning threshold from 70% to 80% and critical threshold from 85% to 90%. [#404](https://github.com/grafana/cortex-jsonnet/pull/404)
* [CHANGE] Raised `CortexKVStoreFailure` alert severity from warning to critical. #493
* [CHANGE] Increase `CortexRolloutStuck` alert "for" duration from 15m to 30m. #493 #573
* [CHANGE] The Alertmanager and Ruler compiled dashboards (`alertmanager.json` and `ruler.json`) have been respectively renamed to `mimir-alertmanager.json` and `mimir-ruler.json`. #869
* [CHANGE] Removed `cortex_overrides_metric` from `_config`. #871
* [CHANGE] Renamed recording rule groups (`cortex_` prefix changed to `mimir_`). #871
* [CHANGE] Alerts name prefix has been changed from `Cortex` to `Mimir` (eg. alert `CortexIngesterUnhealthy` has been renamed to `MimirIngesterUnhealthy`). #879
* [CHANGE] Enabled resources dashboards by default. Can be disabled setting `resources_dashboards_enabled` config field to `false`. #920
* [FEATURE] Added `Cortex / Overrides` dashboard, displaying default limits and per-tenant overrides applied to Mimir. #673
* [FEATURE] Added `Mimir / Tenants` and `Mimir / Top tenants` dashboards, displaying user-based metrics. #776
* [FEATURE] Added querier autoscaling panels and alerts. #1006 #1016
* [FEATURE] Mimir / Top tenants dashboard now has tenants ranked by rule group size and evaluation time. #1338
* [ENHANCEMENT] cortex-mixin: Make `cluster_namespace_deployment:kube_pod_container_resource_requests_{cpu_cores,memory_bytes}:sum` backwards compatible with `kube-state-metrics` v2.0.0. [#317](https://github.com/grafana/cortex-jsonnet/pull/317)
* [ENHANCEMENT] Cortex-mixin: Include `cortex-gw-internal` naming variation in default `gateway` job names. [#328](https://github.com/grafana/cortex-jsonnet/pull/328)
* [ENHANCEMENT] Ruler dashboard: added object storage metrics. [#354](https://github.com/grafana/cortex-jsonnet/pull/354)
* [ENHANCEMENT] Alertmanager dashboard: added object storage metrics. [#354](https://github.com/grafana/cortex-jsonnet/pull/354)
* [ENHANCEMENT] Added documentation text panels and descriptions to reads and writes dashboards. [#324](https://github.com/grafana/cortex-jsonnet/pull/324)
* [ENHANCEMENT] Dashboards: defined container functions for common resources panels: containerDiskWritesPanel, containerDiskReadsPanel, containerDiskSpaceUtilization. [#331](https://github.com/grafana/cortex-jsonnet/pull/331)
* [ENHANCEMENT] cortex-mixin: Added `alert_excluded_routes` config to exclude specific routes from alerts. [#338](https://github.com/grafana/cortex-jsonnet/pull/338)
* [ENHANCEMENT] Added `CortexMemcachedRequestErrors` alert. [#346](https://github.com/grafana/cortex-jsonnet/pull/346)
* [ENHANCEMENT] Ruler dashboard: added "Per route p99 latency" panel in the "Configuration API" row. [#353](https://github.com/grafana/cortex-jsonnet/pull/353)
* [ENHANCEMENT] Increased the `for` duration of the `CortexIngesterReachingSeriesLimit` warning alert to 3h. [#362](https://github.com/grafana/cortex-jsonnet/pull/362)
* [ENHANCEMENT] Added a new tier (`medium_small_user`) so we have another tier between 100K and 1Mil active series. [#364](https://github.com/grafana/cortex-jsonnet/pull/364)
* [ENHANCEMENT] Extend Alertmanager dashboard: [#313](https://github.com/grafana/cortex-jsonnet/pull/313)
  * "Tenants" stat panel - shows number of discovered tenant configurations.
  * "Replication" row - information about the replication of tenants/alerts/silences over instances.
  * "Tenant Configuration Sync" row - information about the configuration sync procedure.
  * "Sharding Initial State Sync" row - information about the initial state sync procedure when sharding is enabled.
  * "Sharding Runtime State Sync" row - information about various state operations which occur when sharding is enabled (replication, fetch, marge, persist).
* [ENHANCEMENT] Update gsutil command for `not healthy index found` playbook [#370](https://github.com/grafana/cortex-jsonnet/pull/370)
* [ENHANCEMENT] Added Alertmanager alerts and playbooks covering configuration syncs and sharding operation: [#377 [#378](https://github.com/grafana/cortex-jsonnet/pull/378)
  * `CortexAlertmanagerSyncConfigsFailing`
  * `CortexAlertmanagerRingCheckFailing`
  * `CortexAlertmanagerPartialStateMergeFailing`
  * `CortexAlertmanagerReplicationFailing`
  * `CortexAlertmanagerPersistStateFailing`
  * `CortexAlertmanagerInitialSyncFailed`
* [ENHANCEMENT] Add recording rules to improve responsiveness of Alertmanager dashboard. [#387](https://github.com/grafana/cortex-jsonnet/pull/387)
* [ENHANCEMENT] Add `CortexRolloutStuck` alert. [#405](https://github.com/grafana/cortex-jsonnet/pull/405)
* [ENHANCEMENT] Added `CortexKVStoreFailure` alert. [#406](https://github.com/grafana/cortex-jsonnet/pull/406)
* [ENHANCEMENT] Use configured `ruler` jobname for ruler dashboard panels. [#409](https://github.com/grafana/cortex-jsonnet/pull/409)
* [ENHANCEMENT] Add ability to override `datasource` for generated dashboards. [#407](https://github.com/grafana/cortex-jsonnet/pull/407)
* [ENHANCEMENT] Use alertmanager jobname for alertmanager dashboard panels [#411](https://github.com/grafana/cortex-jsonnet/pull/411)
* [ENHANCEMENT] Added `CortexDistributorReachingInflightPushRequestLimit` alert. [#408](https://github.com/grafana/cortex-jsonnet/pull/408)
* [ENHANCEMENT] Added `CortexReachingTCPConnectionsLimit` alert. #403
* [ENHANCEMENT] Added "Cortex / Writes Networking" and "Cortex / Reads Networking" dashboards. #405
* [ENHANCEMENT] Improved "Queue length" panel in "Cortex / Queries" dashboard. #408
* [ENHANCEMENT] Add `CortexDistributorReachingInflightPushRequestLimit` alert and playbook. #401
* [ENHANCEMENT] Added "Recover accidentally deleted blocks (Google Cloud specific)" playbook. #475
* [ENHANCEMENT] Added support to multi-zone store-gateway deployments. #608 #615
* [ENHANCEMENT] Show supplementary alertmanager services in the Rollout Progress dashboard. #738 #855
* [ENHANCEMENT] Added `mimir` to default job names. This makes dashboards and alerts working when Mimir is installed in single-binary mode and the deployment is named `mimir`. #921
* [ENHANCEMENT] Introduced a new alert for the Alertmanager: `MimirAlertmanagerAllocatingTooMuchMemory`. It has two severities based on the memory usage against limits, a `warning` level at 80% and a `critical` level at 90%. #1206
* [ENHANCEMENT] Faster memcached cache requests. #2720
* [BUGFIX] Fixed `CortexIngesterHasNotShippedBlocks` alert false positive in case an ingester instance had ingested samples in the past, then no traffic was received for a long period and then it started receiving samples again. [#308](https://github.com/grafana/cortex-jsonnet/pull/308)
* [BUGFIX] Fixed `CortexInconsistentRuntimeConfig` metric. [#335](https://github.com/grafana/cortex-jsonnet/pull/335)
* [BUGFIX] Fixed scaling dashboard to correctly work when a Cortex service deployment spans across multiple zones (a zone is expected to have the `zone-[a-z]` suffix). [#365](https://github.com/grafana/cortex-jsonnet/pull/365)
* [BUGFIX] Fixed rollout progress dashboard to correctly work when a Cortex service deployment spans across multiple zones (a zone is expected to have the `zone-[a-z]` suffix). [#366](https://github.com/grafana/cortex-jsonnet/pull/366)
* [BUGFIX] Fixed rollout progress dashboard to include query-scheduler too. [#376](https://github.com/grafana/cortex-jsonnet/pull/376)
* [BUGFIX] Upstream recording rule `node_namespace_pod_container:container_cpu_usage_seconds_total:sum_irate` renamed. [#379](https://github.com/grafana/cortex-jsonnet/pull/379)
* [BUGFIX] Fixed writes/reads/alertmanager resources dashboards to use `$._config.job_names.gateway`. [#403](https://github.com/grafana/cortex-jsonnet/pull/403)
* [BUGFIX] Span the annotation.message in alerts as YAML multiline strings. [#412](https://github.com/grafana/cortex-jsonnet/pull/412)
* [BUGFIX] Fixed "Instant queries / sec" in "Cortex / Reads" dashboard. #445
* [BUGFIX] Fixed and added missing KV store panels in Writes, Reads, Ruler and Compactor dashboards. #448
* [BUGFIX] Fixed Alertmanager dashboard when alertmanager is running as part of single binary. #1064
* [BUGFIX] Fixed Ruler dashboard when ruler is running as part of single binary. #1260
* [BUGFIX] Query-frontend: fixed bad querier status code mapping with query-sharding enabled. #1227

### Jsonnet

_Changes since `grafana/cortex-jsonnet` `1.9.0`._

* [CHANGE] Removed chunks storage support. #639
  * Removed the following fields from `_config`:
    * `storage_engine` (defaults to `blocks`)
    * `querier_second_storage_engine` (not supported anymore)
    * `table_manager_enabled`, `table_prefix`
    * `memcached_index_writes_enabled` and `memcached_index_writes_max_item_size_mb`
    * `storeMemcachedChunksConfig`
    * `storeConfig`
    * `max_chunk_idle`
    * `schema` (the schema configmap is still added for backward compatibility reasons)
    * `bigtable_instance` and `bigtable_project`
    * `client_configs`
    * `enabledBackends`
    * `storage_backend`
    * `cassandra_addresses`
    * `s3_bucket_name`
    * `ingester_deployment_without_wal` (was only used by chunks storage)
    * `ingester` (was only used to configure chunks storage WAL)
  * Removed the following CLI flags from `ingester_args`:
    * `ingester.max-chunk-age`
    * `ingester.max-stale-chunk-idle`
    * `ingester.max-transfer-retries`
    * `ingester.retain-period`
* [CHANGE] Changed `overrides-exporter.libsonnet` from being based on cortex-tools to Mimir `overrides-exporter` target. #646
* [CHANGE] Store gateway: set `-blocks-storage.bucket-store.index-cache.memcached.max-get-multi-concurrency`,
  `-blocks-storage.bucket-store.chunks-cache.memcached.max-get-multi-concurrency`,
  `-blocks-storage.bucket-store.metadata-cache.memcached.max-get-multi-concurrency`,
  `-blocks-storage.bucket-store.index-cache.memcached.max-idle-connections`,
  `-blocks-storage.bucket-store.chunks-cache.memcached.max-idle-connections`,
  `-blocks-storage.bucket-store.metadata-cache.memcached.max-idle-connections` to 100 [#414](https://github.com/grafana/cortex-jsonnet/pull/414)
* [CHANGE] Alertmanager: mounted overrides configmap to alertmanager too. [#315](https://github.com/grafana/cortex-jsonnet/pull/315)
* [CHANGE] Memcached: upgraded memcached from `1.5.17` to `1.6.9`. [#316](https://github.com/grafana/cortex-jsonnet/pull/316)
* [CHANGE] Store-gateway: increased memory request and limit respectively from 6GB / 6GB to 12GB / 18GB. [#322](https://github.com/grafana/cortex-jsonnet/pull/322)
* [CHANGE] Store-gateway: increased `-blocks-storage.bucket-store.max-chunk-pool-bytes` from 2GB (default) to 12GB. [#322](https://github.com/grafana/cortex-jsonnet/pull/322)
* [CHANGE] Ingester/Ruler: set `-server.grpc-max-send-msg-size-bytes` and `-server.grpc-max-send-msg-size-bytes` to sensible default values (10MB). [#326](https://github.com/grafana/cortex-jsonnet/pull/326)
* [CHANGE] Decreased `-server.grpc-max-concurrent-streams` from 100k to 10k. [#369](https://github.com/grafana/cortex-jsonnet/pull/369)
* [CHANGE] Decreased blocks storage ingesters graceful termination period from 80m to 20m. [#369](https://github.com/grafana/cortex-jsonnet/pull/369)
* [CHANGE] Increase the rules per group and rule groups limits on different tiers. [#396](https://github.com/grafana/cortex-jsonnet/pull/396)
* [CHANGE] Removed `max_samples_per_query` limit, since it only works with chunks and only when using `-distributor.shard-by-all-labels=false`. [#397](https://github.com/grafana/cortex-jsonnet/pull/397)
* [CHANGE] Removed chunks storage query sharding config support. The following config options have been removed: [#398](https://github.com/grafana/cortex-jsonnet/pull/398)
  * `_config` > `queryFrontend` > `shard_factor`
  * `_config` > `queryFrontend` > `sharded_queries_enabled`
  * `_config` > `queryFrontend` > `query_split_factor`
* [CHANGE] Rename ruler_s3_bucket_name and ruler_gcs_bucket_name to ruler_storage_bucket_name: [#415](https://github.com/grafana/cortex-jsonnet/pull/415)
* [CHANGE] Fine-tuned rolling update policy for distributor, querier, query-frontend, query-scheduler. [#420](https://github.com/grafana/cortex-jsonnet/pull/420)
* [CHANGE] Increased memcached metadata/chunks/index-queries max connections from 4k to 16k. [#420](https://github.com/grafana/cortex-jsonnet/pull/420)
* [CHANGE] Disabled step alignment in query-frontend to be compliant with PromQL. [#420](https://github.com/grafana/cortex-jsonnet/pull/420)
* [CHANGE] Do not limit compactor CPU and request a number of cores equal to the configured concurrency. [#420](https://github.com/grafana/cortex-jsonnet/pull/420)
* [CHANGE] Configured split-and-merge compactor. #853
  * The following CLI flags are set on compactor:
    * `-compactor.split-and-merge-shards=0`
    * `-compactor.compactor-tenant-shard-size=1`
    * `-compactor.split-groups=1`
    * `-compactor.max-opening-blocks-concurrency=4`
    * `-compactor.max-closing-blocks-concurrency=2`
    * `-compactor.symbols-flushers-concurrency=4`
  * The following per-tenant overrides have been set on `super_user` and `mega_user` classes:
    ```
    compactor_split_and_merge_shards: 2,
    compactor_tenant_shard_size: 2,
    compactor_split_groups: 2,
    ```
* [CHANGE] The entrypoint file to include has been renamed from `cortex.libsonnet` to `mimir.libsonnet`. #897
* [CHANGE] The default image config field has been renamed from `cortex` to `mimir`. #896
   ```
   {
     _images+:: {
       mimir: '...',
     },
   }
   ```
* [CHANGE] Removed `cortex_` prefix from config fields. #898
  * The following config fields have been renamed:
    * `cortex_bucket_index_enabled` renamed to `bucket_index_enabled`
    * `cortex_compactor_cleanup_interval` renamed to `compactor_cleanup_interval`
    * `cortex_compactor_data_disk_class` renamed to `compactor_data_disk_class`
    * `cortex_compactor_data_disk_size` renamed to `compactor_data_disk_size`
    * `cortex_compactor_max_concurrency` renamed to `compactor_max_concurrency`
    * `cortex_distributor_allow_multiple_replicas_on_same_node` renamed to `distributor_allow_multiple_replicas_on_same_node`
    * `cortex_ingester_data_disk_class` renamed to `ingester_data_disk_class`
    * `cortex_ingester_data_disk_size` renamed to `ingester_data_disk_size`
    * `cortex_querier_allow_multiple_replicas_on_same_node` renamed to `querier_allow_multiple_replicas_on_same_node`
    * `cortex_query_frontend_allow_multiple_replicas_on_same_node` renamed to `query_frontend_allow_multiple_replicas_on_same_node`
    * `cortex_query_sharding_enabled` renamed to `query_sharding_enabled`
    * `cortex_query_sharding_msg_size_factor` renamed to `query_sharding_msg_size_factor`
    * `cortex_ruler_allow_multiple_replicas_on_same_node` renamed to `ruler_allow_multiple_replicas_on_same_node`
    * `cortex_store_gateway_data_disk_class` renamed to `store_gateway_data_disk_class`
    * `cortex_store_gateway_data_disk_size` renamed to `store_gateway_data_disk_size`
* [CHANGE] The overrides configmap default mountpoint has changed from `/etc/cortex` to `/etc/mimir`. It can be customized via the `overrides_configmap_mountpoint` config field. #899
* [CHANGE] Enabled in the querier the features to query label names with matchers, PromQL at modifier and query long-term storage for labels. #905
* [CHANGE] Reduced TSDB blocks retention on ingesters disk from 96h to 24h. #905
* [CHANGE] Enabled closing of idle TSDB in ingesters. #905
* [CHANGE] Disabled TSDB isolation in ingesters for better performances. #905
* [CHANGE] Changed log level of querier, query-frontend, query-scheduler and alertmanager from `debug` to `info`. #905
* [CHANGE] Enabled attributes in-memory cache in store-gateway. #905
* [CHANGE] Configured store-gateway to not load blocks containing samples more recent than 10h (because such samples are queried from ingesters). #905
* [CHANGE] Dynamically compute `-compactor.deletion-delay` based on other settings, in order to reduce the deletion delay as much as possible and lower the number of live blocks in the storage. #907
* [CHANGE] The config field `distributorConfig` has been renamed to `ingesterRingClientConfig`. Config field `ringClient` has been removed in favor of `ingesterRingClientConfig`. #997 #1057
* [CHANGE] Gossip.libsonnet has been fixed to modify all ring configurations, not only the ingester ring config. Furthermore it now supports migration via multi KV store. #1057 #1099
* [CHANGE] Changed the default of `bucket_index_enabled` to `true`. #924
* [CHANGE] Remove the support for the test-exporter. #1133
* [CHANGE] Removed `$.distributor_deployment_labels`, `$.ingester_deployment_labels` and `$.querier_deployment_labels` fields, that were used by gossip.libsonnet to inject additional label. Now the label is injected directly into pods of statefulsets and deployments. #1297
* [CHANGE] Disabled `-ingester.readiness-check-ring-health`. #1352
* [CHANGE] Changed Alertmanager CPU request from `100m` to `2` cores, and memory request from `1Gi` to `10Gi`. Set Alertmanager memory limit to `15Gi`. #1206
* [CHANGE] gossip.libsonnet has been renamed to memberlist.libsonnet, and is now imported by default. Use of memberlist for ring is enabled by setting `_config.memberlist_ring_enabled` to true. #1526
* [FEATURE] Added query sharding support. It can be enabled setting `cortex_query_sharding_enabled: true` in the `_config` object. #653
* [FEATURE] Added shuffle-sharding support. It can be enabled and configured using the following config: #902
   ```
   _config+:: {
     shuffle_sharding:: {
       ingester_write_path_enabled: true,
       ingester_read_path_enabled: true,
       querier_enabled: true,
       ruler_enabled: true,
       store_gateway_enabled: true,
     },
   }
   ```
* [FEATURE] Added multi-zone ingesters and store-gateways support. #1352 #1552
* [ENHANCEMENT] Add overrides config to compactor. This allows setting retention configs per user. [#386](https://github.com/grafana/cortex-jsonnet/pull/386)
* [ENHANCEMENT] Added 256MB memory ballast to querier. [#369](https://github.com/grafana/cortex-jsonnet/pull/369)
* [ENHANCEMENT] Update `etcd-operator` to latest version (see https://github.com/grafana/jsonnet-libs/pull/480). [#263](https://github.com/grafana/cortex-jsonnet/pull/263)
* [ENHANCEMENT] Add support for Azure storage in Alertmanager configuration. [#381](https://github.com/grafana/cortex-jsonnet/pull/381)
* [ENHANCEMENT] Add support for running Alertmanager in sharding mode. [#394](https://github.com/grafana/cortex-jsonnet/pull/394)
* [ENHANCEMENT] Allow to customize PromQL engine settings via `queryEngineConfig`. [#399](https://github.com/grafana/cortex-jsonnet/pull/399)
* [ENHANCEMENT] Define Azure object storage ruler args. [#416](https://github.com/grafana/cortex-jsonnet/pull/416)
* [ENHANCEMENT] Added the following config options to allow to schedule multiple replicas of the same service on the same node: [#418](https://github.com/grafana/cortex-jsonnet/pull/418)
  * `cortex_distributor_allow_multiple_replicas_on_same_node`
  * `cortex_ruler_allow_multiple_replicas_on_same_node`
  * `cortex_querier_allow_multiple_replicas_on_same_node`
  * `cortex_query_frontend_allow_multiple_replicas_on_same_node`
* [BUGFIX] Alertmanager: fixed `--alertmanager.cluster.peers` CLI flag passed to alertmanager when HA is enabled. [#329](https://github.com/grafana/cortex-jsonnet/pull/329)
* [BUGFIX] Fixed `-distributor.extend-writes` setting on ruler when `unregister_ingesters_on_shutdown` is disabled. [#369](https://github.com/grafana/cortex-jsonnet/pull/369)
* [BUGFIX] Treat `compactor_blocks_retention_period` type as string rather than int.[#395](https://github.com/grafana/cortex-jsonnet/pull/395)
* [BUGFIX] Pass `-ruler-storage.s3.endpoint` to ruler when using S3. [#421](https://github.com/grafana/cortex-jsonnet/pull/421)
* [BUGFIX] Remove service selector on label `gossip_ring_member` from other services than `gossip-ring`. [#1008](https://github.com/grafana/mimir/pull/1008)
* [BUGFIX] Rename `-ingester.readiness-check-ring-health` to `-ingester.ring.readiness-check-ring-health`, to reflect current name of flag. #1460

### Mimirtool

_Changes since cortextool `0.10.7`._

* [CHANGE] The following environment variables have been renamed: #883
  * `CORTEX_ADDRESS` to `MIMIR_ADDRESS`
  * `CORTEX_API_USER` to `MIMIR_API_USER`
  * `CORTEX_API_KEY` to `MIMIR_API_KEY`
  * `CORTEX_TENANT_ID` to `MIMIR_TENANT_ID`
  * `CORTEX_TLS_CA_PATH` to `MIMIR_TLS_CA_PATH`
  * `CORTEX_TLS_CERT_PATH` to `MIMIR_TLS_CERT_PATH`
  * `CORTEX_TLS_KEY_PATH` to `MIMIR_TLS_KEY_PATH`
* [CHANGE] Change `cortex` backend to `mimir`. #883
* [CHANGE] Do not publish `mimirtool` binary for 386 windows architecture. #1263
* [CHANGE] `analyse` command has been renamed to `analyze`. #1318
* [FEATURE] Support Arm64 on Darwin for all binaries (benchtool etc). https://github.com/grafana/cortex-tools/pull/215
* [ENHANCEMENT] Correctly support federated rules. #823
* [BUGFIX] Fix `cortextool rules` legends displaying wrong symbols for updates and deletions. https://github.com/grafana/cortex-tools/pull/226

### Query-tee

_Changes since Cortex `1.10.0`._

* [ENHANCEMENT] Added `/api/v1/query_exemplars` API endpoint support (no results comparison). #168
* [ENHANCEMENT] Add a flag (`--proxy.compare-use-relative-error`) in the query-tee to compare floating point values using relative error. #208
* [ENHANCEMENT] Add a flag (`--proxy.compare-skip-recent-samples`) in the query-tee to skip comparing recent samples. By default samples not older than 1 minute are skipped. #234
* [BUGFIX] Fixes a panic in the query-tee when comparing result. #207
* [BUGFIX] Ensure POST requests are handled correctly #286

### Blocksconvert

_Changes since Cortex `1.10.0`._

* [CHANGE] Blocksconvert tool was removed from Mimir. #637

### Metaconvert

_Changes since Cortex `1.10.0`._

* [CHANGE] `thanosconvert` tool has been renamed to `metaconvert`. `-config.file` option has been removed, while it now requires `-tenant` option to work on single tenant only. It now also preserves labels recognized by Mimir. #1120

### Test-exporter

_Changes since Cortex `1.10.0`._

* [CHANGE] Removed the test-exporter tool. #1133

### Tools

_Changes since Cortex `1.10.0`._

* [CHANGE] Removed `query-audit`. You can use `query-tee` to compare query results and performances of two Grafana Mimir backends. #1380

## [Cortex 1.10.0 CHANGELOG](https://github.com/grafana/mimir/blob/a13959db5d38ff65c2b7ef52c56331d2f4dbc00c/CHANGELOG.md#cortex-1100--2021-08-03)<|MERGE_RESOLUTION|>--- conflicted
+++ resolved
@@ -70,11 +70,7 @@
 * [FEATURE] Continuous-test: now runable as a module with `mimir -target=continuous-test`. #7747
 * [FEATURE] Store-gateway: Allow specific tenants to be enabled or disabled via `-store-gateway.enabled-tenants` or `-store-gateway.disabled-tenants` CLI flags or their corresponding YAML settings. #7653
 * [FEATURE] New `-<prefix>.s3.bucket-lookup-type` flag configures lookup style type, used to access bucket in s3 compatible providers. #7684
-<<<<<<< HEAD
-* [FEATURE] Querier: add experimental streaming PromQL engine, enabled with `-querier.promql-engine=mimir`. #7693 #7898 #7899 #8023 #8058 #8096 #8121 #8197 #8230 #8247 #8270 #8276 #8277 #8291 #8303 #8340 #8256 #8348 #8422 #8360
-=======
 * [FEATURE] Querier: add experimental streaming PromQL engine, enabled with `-querier.promql-engine=mimir`. #7693 #7898 #7899 #8023 #8058 #8096 #8121 #8197 #8230 #8247 #8270 #8276 #8277 #8291 #8303 #8340 #8256 #8348
->>>>>>> cace2d44
 * [FEATURE] New `/ingester/unregister-on-shutdown` HTTP endpoint allows dynamic access to ingesters' `-ingester.ring.unregister-on-shutdown` configuration. #7739
 * [FEATURE] Server: added experimental [PROXY protocol support](https://www.haproxy.org/download/2.3/doc/proxy-protocol.txt). The PROXY protocol support can be enabled via `-server.proxy-protocol-enabled=true`. When enabled, the support is added both to HTTP and gRPC listening ports. #7698
 * [FEATURE] Query-frontend, querier: new experimental `/cardinality/active_native_histogram_metrics` API to get active native histogram metric names with statistics about active native histogram buckets. #7982 #7986 #8008
