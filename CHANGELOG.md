# Changelog

<<<<<<< HEAD
## Grafana Mimir - main / unreleased

### Grafana Mimir

* [CHANGE] Flag `-azure.msi-resource` is now ignored, and will be removed in Mimir 2.7. This setting is now made automatically by Azure. #2682
* [CHANGE] Experimental flag `-blocks-storage.tsdb.out-of-order-capacity-min` has been removed. #3261
* [CHANGE] Distributor: Wrap errors from pushing to ingesters with useful context, for example clarifying timeouts. #3307
* [FEATURE] Alertmanager: added Discord support. #3309
* [ENHANCEMENT] Added `<prefix>.tls-min-version` and `<prefix>.tls-cipher-suites` flags to configure cipher suites and min TLS version supported by servers. #2898
* [ENHANCEMENT] Distributor: Add age filter to forwarding functionality, to not forward samples which are older than defined duration. If such samples are not ingested, `cortex_discarded_samples_total{reason="forwarded-sample-too-old"}` is increased. #3049 #3133
* [ENHANCEMENT] Store-gateway: Reduce memory allocation when generating ids in index cache. #3179
* [ENHANCEMENT] Query-frontend: truncate queries based on the configured creation grace period (`--validation.create-grace-period`) to avoid querying too far into the future. #3172
* [ENHANCEMENT] Ingester: Reduce activity tracker memory allocation. #3203
* [ENHANCEMENT] Query-frontend: Log more detailed information in the case of a failed query. #3190
* [ENHANCEMENT] Added `-usage-stats.installation-mode` configuration to track the installation mode via the anonymous usage statistics. #3244
* [ENHANCEMENT] Compactor: Add new `cortex_compactor_block_max_time_delta_seconds` histogram for detecting if compaction of blocks is lagging behind. #3240
* [ENHANCEMENT] Ingester: reduced the memory footprint of active series custom trackers. #2568
* [ENHANCEMENT] Distributor: Include `X-Scope-OrgId` header in requests forwarded to configured forwarding endpoint. #3283
* [ENHANCEMENT] Alertmanager: reduced memory utilization in Mimir clusters with a large number of tenants. #3309
* [ENHANCEMENT] Add experimental flag `-shutdown-delay` to allow components to wait after receiving SIGTERM and before stopping. In this time the component returns 503 from /ready endpoint. #3298
* [BUGFIX] Flusher: Add `Overrides` as a dependency to prevent panics when starting with `-target=flusher`. #3151
* [BUGFIX] Updated `golang.org/x/text` dependency to fix CVE-2022-32149. #3285
* [BUGFIX] Query-frontend: properly close gRPC streams to the query-scheduler to stop memory and goroutines leak. #3302

### Mixin

* [CHANGE] Alerts: Change `MimirSchedulerQueriesStuck` `for` time to 7 minutes to account for the time it takes for HPA to scale up. #3223
* [CHANGE] Dashboards: Removed the `Querier > Stages` panel from the `Mimir / Queries` dashboard. #3311
* [ENHANCEMENT] Alerts: Add MimirRingMembersMismatch firing when a component does not have the expected number of running jobs. #2404
* [ENHANCEMENT] Dashboards: Add optional row about the Distributor's metric forwarding feature to the `Mimir / Writes` dashboard. #3182
* [ENHANCEMENT] Dashboards: Remove the "Instance Mapper" row from the "Alertmanager Resources Dashboard". This is a Grafana Cloud specific service and not relevant for external users. #3152
* [ENHANCEMENT] Dashboards: Add "remote read", "metadata", and "exemplar" queries to "Mimir / Overview" dashboard. #3245
* [ENHANCEMENT] Dashboards: Use non-red colors for non-error series in the "Mimir / Overview" dashboard. #3246
* [ENHANCEMENT] Dashboards: Add support to multi-zone deployments for the experimental read-write deployment mode. #3254
* [BUGFIX] Dashboards: Fix legend showing `persistentvolumeclaim` when using `deployment_type=baremetal` for `Disk space utilization` panels. #3173

### Jsonnet

* [CHANGE] Replaced the deprecated `policy/v1beta1` with `policy/v1` when configuring a PodDisruptionBudget. #3284
* [CHANGE] [Common storage configuration](https://grafana.com/docs/mimir/v2.3.x/operators-guide/configure/configure-object-storage-backend/#common-configuration) is now used to configure object storage in all components. This is a breaking change in terms of Jsonnet manifests and also a CLI flag update for components that use object storage, so it will require a rollout of those components. The changes include: #3257
  * `blocks_storage_backend` was renamed to `storage_backend` and is now used as the common storage backend for all components.
    * So were the related `blocks_storage_azure_account_(name|key)` and `blocks_storage_s3_endpoint` configurations.
  * `storage_s3_endpoint` is now rendered by default using the `aws_region` configuration instead of a hardcoded `us-east-1`.
  * `ruler_client_type` and `alertmanager_client_type` were renamed to `ruler_storage_backend` and `alertmanager_storage_backend` respectively, and their corresponding CLI flags won't be rendered unless explicitly set to a value different from the one in `storage_backend` (like `local`).
  * `alertmanager_s3_bucket_name`, `alertmanager_gcs_bucket_name` and `alertmanager_azure_container_name` have been removed, and replaced by a single `alertmanager_storage_bucket_name` configuration used for all object storages.
  * `genericBlocksStorageConfig` configuration object was removed, and so any extensions to it will be now ignored. Use `blockStorageConfig` instead.
  * `rulerClientConfig` and `alertmanagerStorageClientConfig` configuration objects were renamed to `rulerStorageConfig` and `alertmanagerStorageConfig` respectively, and so any extensions to their previous names will be now ignored. Use the new names instead.
  * The CLI flags `*.s3.region` are no longer rendered as they are optional and the region can be inferred by Mimir by performing an initial API call to the endpoint.
  * The migration to this change should usually consist of:
    * Renaming `blocks_storage_backend` key to `storage_backend`.
    * For Azure/S3:
      * Renaming `blocks_storage_(azure|s3)_*` configurations to `storage_(azure|s3)_*`.
      * If `ruler_storage_(azure|s3)_*` and `alertmanager_storage_(azure|s3)_*` keys were different from the `block_storage_*` ones, they should be now provided using CLI flags, see [configuration reference](https://grafana.com/docs/mimir/v2.3.x/operators-guide/configure/reference-configuration-parameters/) for more details.
    * Removing `ruler_client_type` and `alertmanager_client_type` if their value match the `storage_backend`, or renaming them to their new names otherwise.
    * Reviewing any possible extensions to `genericBlocksStorageConfig`, `rulerClientConfig` and `alertmanagerStorageClientConfig` and moving them to the corresponding new options.
    * Renaming the alertmanager's bucket name configuration from provider-specific to the new `alertmanager_storage_bucket_name` key.
* [ENHANCEMENT] Added `$._config.usageStatsConfig` to track the installation mode via the anonymous usage statistics. #3294
* [ENHANCEMENT] The query-tee node port (`$._config.query_tee_node_port`) is now optional. #3272
* [BUGFIX] Fixed query-scheduler ring configuration for dedicated ruler's queries and query-frontends. #3237 #3239

### Mimirtool

* [ENHANCEMENT] Added `mimirtool rules delete-namespace` command to delete all of the rule groups in a namespace including the namespace itself. #3136
* [BUGFIX] `--log.level=debug` now correctly prints the response from the remote endpoint when a request fails. #3180

### Documentation

* [ENHANCEMENT] Documented how to configure HA deduplication using Consul in a Mimir Helm deployment. #2972
* [ENHANCEMENT] Improve `MimirQuerierAutoscalerNotActive` runbook. #3186
* [ENHANCEMENT] Improve `MimirSchedulerQueriesStuck` runbook to reflect debug steps with querier auto-scaling enabled. #3223
* [BUGFIX] Fixed TSDB retention mentioned in the "Recover source blocks from ingesters" runbook. #3278

### Tools

* [FEATURE] Add `copyblocks` tool, to copy Mimir blocks between two GCS buckets. #3263
* [ENHANCEMENT] copyblocks: copy no-compact global markers and optimize min time filter check. #3268
* [ENHANCEMENT] Mimir rules GitHub action: Added the ability to change default value of `label` when running `prepare` command. #3236

## 2.4.0-rc.1

### Grafana Mimir

* [BUGFIX] Fix distributor from returning a 500 status code when a 400 was received from the ingester. #3211
* [BUGFIX] Fix incorrect OS value set in Mimir v2.3.* RPM packages. #3221

## 2.4.0-rc.0
=======
## 2.4.0
>>>>>>> 32137ee2

### Grafana Mimir

* [CHANGE] Distributor: change the default value of `-distributor.remote-timeout` to `2s` from `20s` and `-distributor.forwarding.request-timeout` to `2s` from `10s` to improve distributor resource usage when ingesters crash. #2728 #2912
* [CHANGE] Anonymous usage statistics tracking: added the `-ingester.ring.store` value. #2981
* [CHANGE] Series metadata `HELP` that is longer than `-validation.max-metadata-length` is now truncated silently, instead of being dropped with a 400 status code. #2993
* [CHANGE] Ingester: changed default setting for `-ingester.ring.readiness-check-ring-health` from `true` to `false`. #2953
* [CHANGE] Anonymous usage statistics tracking has been enabled by default, to help Mimir maintainers make better decisions to support the open source community. #2939 #3034
* [CHANGE] Anonymous usage statistics tracking: added the minimum and maximum value of `-ingester.out-of-order-time-window`. #2940
* [CHANGE] The default hash ring heartbeat period for distributors, ingesters, rulers and compactors has been increased from `5s` to `15s`. Now the default heartbeat period for all Mimir hash rings is `15s`. #3033
* [CHANGE] Reduce the default TSDB head compaction concurrency (`-blocks-storage.tsdb.head-compaction-concurrency`) from 5 to 1, in order to reduce CPU spikes. #3093
* [CHANGE] Ruler: the ruler's [remote evaluation mode](https://grafana.com/docs/mimir/latest/operators-guide/architecture/components/ruler/#remote) (`-ruler.query-frontend.address`) is now stable. #3109
* [CHANGE] Limits: removed the deprecated YAML configuration option `active_series_custom_trackers_config`. Please use `active_series_custom_trackers` instead. #3110
* [CHANGE] Ingester: removed the deprecated configuration option `-ingester.ring.join-after`. #3111
* [CHANGE] Querier: removed the deprecated configuration option `-querier.shuffle-sharding-ingesters-lookback-period`. The value of `-querier.query-ingesters-within` is now used internally for shuffle sharding lookback, while you can use `-querier.shuffle-sharding-ingesters-enabled` to enable or disable shuffle sharding on the read path. #3111
* [CHANGE] Memberlist: cluster label verification feature (`-memberlist.cluster-label` and `-memberlist.cluster-label-verification-disabled`) is now marked as stable. #3108
* [CHANGE] Distributor: only single per-tenant forwarding endpoint can be configured now. Support for per-rule endpoint has been removed. #3095
* [FEATURE] Query-scheduler: added an experimental ring-based service discovery support for the query-scheduler. Refer to [query-scheduler configuration](https://grafana.com/docs/mimir/next/operators-guide/architecture/components/query-scheduler/#configuration) for more information. #2957
* [FEATURE] Introduced the experimental endpoint `/api/v1/user_limits` exposed by all components that load runtime configuration. This endpoint exposes realtime limits for the authenticated tenant, in JSON format. #2864 #3017
* [FEATURE] Query-scheduler: added the experimental configuration option `-query-scheduler.max-used-instances` to restrict the number of query-schedulers effectively used regardless how many replicas are running. This feature can be useful when using the experimental read-write deployment mode. #3005
* [ENHANCEMENT] Go: updated to go 1.19.2. #2637 #3127 #3129
* [ENHANCEMENT] Runtime config: don't unmarshal runtime configuration files if they haven't changed. This can save a bit of CPU and memory on every component using runtime config. #2954
* [ENHANCEMENT] Query-frontend: Add `cortex_frontend_query_result_cache_skipped_total` and `cortex_frontend_query_result_cache_attempted_total` metrics to track the reason why query results are not cached. #2855
* [ENHANCEMENT] Distributor: pool more connections per host when forwarding request. Mark requests as idempotent so they can be retried under some conditions. #2968
* [ENHANCEMENT] Distributor: failure to send request to forwarding target now also increments `cortex_distributor_forward_errors_total`, with `status_code="failed"`. #2968
* [ENHANCEMENT] Distributor: added support forwarding push requests via gRPC, using `httpgrpc` messages from weaveworks/common library. #2996
* [ENHANCEMENT] Query-frontend / Querier: increase internal backoff period used to retry connections to query-frontend / query-scheduler. #3011
* [ENHANCEMENT] Querier: do not log "error processing requests from scheduler" when the query-scheduler is shutting down. #3012
* [ENHANCEMENT] Query-frontend: query sharding process is now time-bounded and it is cancelled if the request is aborted. #3028
* [ENHANCEMENT] Query-frontend: improved Prometheus response JSON encoding performance. #2450
* [ENHANCEMENT] TLS: added configuration parameters to configure the client's TLS cipher suites and minimum version. The following new CLI flags have been added: #3070
  * `-alertmanager.alertmanager-client.tls-cipher-suites`
  * `-alertmanager.alertmanager-client.tls-min-version`
  * `-alertmanager.sharding-ring.etcd.tls-cipher-suites`
  * `-alertmanager.sharding-ring.etcd.tls-min-version`
  * `-compactor.ring.etcd.tls-cipher-suites`
  * `-compactor.ring.etcd.tls-min-version`
  * `-distributor.forwarding.grpc-client.tls-cipher-suites`
  * `-distributor.forwarding.grpc-client.tls-min-version`
  * `-distributor.ha-tracker.etcd.tls-cipher-suites`
  * `-distributor.ha-tracker.etcd.tls-min-version`
  * `-distributor.ring.etcd.tls-cipher-suites`
  * `-distributor.ring.etcd.tls-min-version`
  * `-ingester.client.tls-cipher-suites`
  * `-ingester.client.tls-min-version`
  * `-ingester.ring.etcd.tls-cipher-suites`
  * `-ingester.ring.etcd.tls-min-version`
  * `-memberlist.tls-cipher-suites`
  * `-memberlist.tls-min-version`
  * `-querier.frontend-client.tls-cipher-suites`
  * `-querier.frontend-client.tls-min-version`
  * `-querier.store-gateway-client.tls-cipher-suites`
  * `-querier.store-gateway-client.tls-min-version`
  * `-query-frontend.grpc-client-config.tls-cipher-suites`
  * `-query-frontend.grpc-client-config.tls-min-version`
  * `-query-scheduler.grpc-client-config.tls-cipher-suites`
  * `-query-scheduler.grpc-client-config.tls-min-version`
  * `-query-scheduler.ring.etcd.tls-cipher-suites`
  * `-query-scheduler.ring.etcd.tls-min-version`
  * `-ruler.alertmanager-client.tls-cipher-suites`
  * `-ruler.alertmanager-client.tls-min-version`
  * `-ruler.client.tls-cipher-suites`
  * `-ruler.client.tls-min-version`
  * `-ruler.query-frontend.grpc-client-config.tls-cipher-suites`
  * `-ruler.query-frontend.grpc-client-config.tls-min-version`
  * `-ruler.ring.etcd.tls-cipher-suites`
  * `-ruler.ring.etcd.tls-min-version`
  * `-store-gateway.sharding-ring.etcd.tls-cipher-suites`
  * `-store-gateway.sharding-ring.etcd.tls-min-version`
* [ENHANCEMENT] Store-gateway: Add `-blocks-storage.bucket-store.max-concurrent-reject-over-limit` option to allow requests that exceed the max number of inflight object storage requests to be rejected. #2999
* [ENHANCEMENT] Query-frontend: allow setting a separate limit on the total (before splitting/sharding) query length of range queries with the new experimental `-query-frontend.max-total-query-length` flag, which defaults to `-store.max-query-length` if unset or set to 0. #3058
* [ENHANCEMENT] Query-frontend: Lower TTL for cache entries overlapping the out-of-order samples ingestion window (re-using `-ingester.out-of-order-allowance` from ingesters). #2935
* [ENHANCEMENT] Ruler: added support to forcefully disable recording and/or alerting rules evaluation. The following new configuration options have been introduced, which can be overridden on a per-tenant basis in the runtime configuration: #3088
  * `-ruler.recording-rules-evaluation-enabled`
  * `-ruler.alerting-rules-evaluation-enabled`
* [ENHANCEMENT] Distributor: Improved error messages reported when the distributor fails to remote write to ingesters. #3055
* [ENHANCEMENT] Improved tracing spans tracked by distributors, ingesters and store-gateways. #2879 #3099 #3089
* [ENHANCEMENT] Ingester: improved the performance of label value cardinality endpoint. #3044
* [ENHANCEMENT] Ruler: use backoff retry on remote evaluation #3098
* [ENHANCEMENT] Query-frontend: Include multiple tenant IDs in query logs when present instead of dropping them. #3125
* [ENHANCEMENT] Query-frontend: truncate queries based on the configured blocks retention period (`-compactor.blocks-retention-period`) to avoid querying past this period. #3134
* [ENHANCEMENT] Alertmanager: reduced memory utilization in Mimir clusters with a large number of tenants. #3143
* [ENHANCEMENT] Store-gateway: added extra span logging to improve observability. #3131
* [ENHANCEMENT] Compactor: cleaning up different tenants' old blocks and updating bucket indexes is now more independent. This prevents a single tenant from delaying cleanup for other tenants. #2631
* [ENHANCEMENT] Distributor: request rate, ingestion rate, and inflight requests limits are now enforced before reading and parsing the body of the request. This makes the distributor more resilient against a burst of requests over those limit. #2419
* [BUGFIX] Querier: Fix 400 response while handling streaming remote read. #2963
* [BUGFIX] Fix a bug causing query-frontend, query-scheduler, and querier not failing if one of their internal components fail. #2978
* [BUGFIX] Querier: re-balance the querier worker connections when a query-frontend or query-scheduler is terminated. #3005
* [BUGFIX] Distributor: Now returns the quorum error from ingesters. For example, with replication_factor=3, two HTTP 400 errors and one HTTP 500 error, now the distributor will always return HTTP 400. Previously the behaviour was to return the error which the distributor first received. #2979
* [BUGFIX] Ruler: fix panic when ruler.external_url is explicitly set to an empty string ("") in YAML. #2915
* [BUGFIX] Alertmanager: Fix support for the Telegram API URL in the global settings. #3097
* [BUGFIX] Alertmanager: Fix parsing of label matchers without label value in the API used to retrieve alerts. #3097
* [BUGFIX] Ruler: Fix not restoring alert state for rule groups when other ruler replicas shut down. #3156
* [BUGFIX] Updated `golang.org/x/net` dependency to fix CVE-2022-27664. #3124
* [BUGFIX] Fix distributor from returning a `500` status code when a `400` was received from the ingester. #3211
* [BUGFIX] Fix incorrect OS value set in Mimir v2.3.* RPM packages. #3221

### Mixin

* [CHANGE] Alerts: MimirQuerierAutoscalerNotActive is now critical and fires after 1h instead of 15m. #2958
* [FEATURE] Dashboards: Added "Mimir / Overview" dashboards, providing an high level view over a Mimir cluster. #3122 #3147 #3155
* [ENHANCEMENT] Dashboards: Updated the "Writes" and "Rollout progress" dashboards to account for samples ingested via the new OTLP ingestion endpoint. #2919 #2938
* [ENHANCEMENT] Dashboards: Include per-tenant request rate in "Tenants" dashboard. #2874
* [ENHANCEMENT] Dashboards: Include inflight object store requests in "Reads" dashboard. #2914
* [ENHANCEMENT] Dashboards: Make queries used to find job, cluster and namespace for dropdown menus configurable. #2893
* [ENHANCEMENT] Dashboards: Include rate of label and series queries in "Reads" dashboard. #3065 #3074
* [ENHANCEMENT] Dashboards: Fix legend showing on per-pod panels. #2944
* [ENHANCEMENT] Dashboards: Use the "req/s" unit on panels showing the requests rate. #3118
* [ENHANCEMENT] Dashboards: Use a consistent color across dashboards for the error rate. #3154

### Jsonnet

* [FEATURE] Added support for query-scheduler ring-based service discovery. #3128
* [ENHANCEMENT] Querier autoscaling is now slower on scale downs: scale down 10% every 1m instead of 100%. #2962
* [BUGFIX] Memberlist: `gossip_member_label` is now set for ruler-queriers. #3141

### Mimirtool

* [ENHANCEMENT] mimirtool analyze: Store the query errors instead of exit during the analysis. #3052
* [BUGFIX] mimir-tool remote-read: fix returns where some conditions [return nil error even if there is error](https://github.com/grafana/cortex-tools/issues/260). #3053

### Documentation

* [ENHANCEMENT] Added documentation on how to configure storage retention. #2970
* [ENHANCEMENT] Improved gRPC clients config documentation. #3020
* [ENHANCEMENT] Added documentation on how to manage alerting and recording rules. #2983
* [ENHANCEMENT] Improved `MimirSchedulerQueriesStuck` runbook. #3006
* [ENHANCEMENT] Added "Cluster label verification" section to memberlist documentation. #3096
* [ENHANCEMENT] Mention compression in multi-zone replication documentation. #3107
* [BUGFIX] Fixed configuration option names in "Enabling zone-awareness via the Grafana Mimir Jsonnet". #3018
* [BUGFIX] Fixed `mimirtool analyze` parameters documentation. #3094
* [BUGFIX] Fixed YAML configuraton in the "Manage the configuration of Grafana Mimir with Helm" guide. #3042
* [BUGFIX] Fixed Alertmanager capacity planning documentation. #3132

### Tools

- [BUGFIX] trafficdump: Fixed panic occurring when `-success-only=true` and the captured request failed. #2863

## 2.3.1

### Grafana Mimir
* [BUGFIX] Query-frontend: query sharding took exponential time to map binary expressions. #3027
* [BUGFIX] Distributor: Stop panics on OTLP endpoint when a single metric has multiple timeseries. #3040

## 2.3.0

### Grafana Mimir

* [CHANGE] Ingester: Added user label to ingester metric `cortex_ingester_tsdb_out_of_order_samples_appended_total`. On multitenant clusters this helps us find the rate of appended out-of-order samples for a specific tenant. #2493
* [CHANGE] Compactor: delete source and output blocks from local disk on compaction failed, to reduce likelihood that subsequent compactions fail because of no space left on disk. #2261
* [CHANGE] Ruler: Remove unused CLI flags `-ruler.search-pending-for` and `-ruler.flush-period` (and their respective YAML config options). #2288
* [CHANGE] Successful gRPC requests are no longer logged (only affects internal API calls). #2309
* [CHANGE] Add new `-*.consul.cas-retry-delay` flags. They have a default value of `1s`, while previously there was no delay between retries. #2309
* [CHANGE] Store-gateway: Remove the experimental ability to run requests in a dedicated OS thread pool and associated CLI flag `-store-gateway.thread-pool-size`. #2423
* [CHANGE] Memberlist: disabled TCP-based ping fallback, because Mimir already uses a custom transport based on TCP. #2456
* [CHANGE] Change default value for `-distributor.ha-tracker.max-clusters` to `100` to provide a DoS protection. #2465
* [CHANGE] Experimental block upload API exposed by compactor has changed: Previous `/api/v1/upload/block/{block}` endpoint for starting block upload is now `/api/v1/upload/block/{block}/start`, and previous endpoint `/api/v1/upload/block/{block}?uploadComplete=true` for finishing block upload is now `/api/v1/upload/block/{block}/finish`. New API endpoint has been added: `/api/v1/upload/block/{block}/check`. #2486 #2548
* [CHANGE] Compactor: changed `-compactor.max-compaction-time` default from `0s` (disabled) to `1h`. When compacting blocks for a tenant, the compactor will move to compact blocks of another tenant or re-plan blocks to compact at least every 1h. #2514
* [CHANGE] Distributor: removed previously deprecated `extend_writes` (see #1856) YAML key and `-distributor.extend-writes` CLI flag from the distributor config. #2551
* [CHANGE] Ingester: removed previously deprecated `active_series_custom_trackers` (see #1188) YAML key from the ingester config. #2552
* [CHANGE] The tenant ID `__mimir_cluster` is reserved by Mimir and not allowed to store metrics. #2643
* [CHANGE] Purger: removed the purger component and moved its API endpoints `/purger/delete_tenant` and `/purger/delete_tenant_status` to the compactor at `/compactor/delete_tenant` and `/compactor/delete_tenant_status`. The new endpoints on the compactor are stable. #2644
* [CHANGE] Memberlist: Change the leave timeout duration (`-memberlist.leave-timeout duration`) from 5s to 20s and connection timeout (`-memberlist.packet-dial-timeout`) from 5s to 2s. This makes leave timeout 10x the connection timeout, so that we can communicate the leave to at least 1 node, if the first 9 we try to contact times out. #2669
* [CHANGE] Alertmanager: return status code `412 Precondition Failed` and log info message when alertmanager isn't configured for a tenant. #2635
* [CHANGE] Distributor: if forwarding rules are used to forward samples, exemplars are now removed from the request. #2710 #2725
* [CHANGE] Limits: change the default value of `max_global_series_per_metric` limit to `0` (disabled). Setting this limit by default does not provide much benefit because series are sharded by all labels. #2714
* [CHANGE] Ingester: experimental `-blocks-storage.tsdb.new-chunk-disk-mapper` has been removed, new chunk disk mapper is now always used, and is no longer marked experimental. Default value of `-blocks-storage.tsdb.head-chunks-write-queue-size` has changed to 1000000, this enables async chunk queue by default, which leads to improved latency on the write path when new chunks are created in ingesters. #2762
* [CHANGE] Ingester: removed deprecated `-blocks-storage.tsdb.isolation-enabled` option. TSDB-level isolation is now always disabled in Mimir. #2782
* [CHANGE] Compactor: `-compactor.partial-block-deletion-delay` must either be set to 0 (to disable partial blocks deletion) or a value higher than `4h`. #2787
* [CHANGE] Query-frontend: CLI flag `-query-frontend.align-querier-with-step` has been deprecated. Please use `-query-frontend.align-queries-with-step` instead. #2840
* [FEATURE] Compactor: Adds the ability to delete partial blocks after a configurable delay. This option can be configured per tenant. #2285
  - `-compactor.partial-block-deletion-delay`, as a duration string, allows you to set the delay since a partial block has been modified before marking it for deletion. A value of `0`, the default, disables this feature.
  - The metric `cortex_compactor_blocks_marked_for_deletion_total` has a new value for the `reason` label `reason="partial"`, when a block deletion marker is triggered by the partial block deletion delay.
* [FEATURE] Querier: enabled support for queries with negative offsets, which are not cached in the query results cache. #2429
* [FEATURE] EXPERIMENTAL: OpenTelemetry Metrics ingestion path on `/otlp/v1/metrics`. #695 #2436 #2461
* [FEATURE] Querier: Added support for tenant federation to metric metadata endpoint. #2467
* [FEATURE] Query-frontend: introduced experimental support to split instant queries by time. The instant query splitting can be enabled setting `-query-frontend.split-instant-queries-by-interval`. #2469 #2564 #2565 #2570 #2571 #2572 #2573 #2574 #2575 #2576 #2581 #2582 #2601 #2632 #2633 #2634 #2641 #2642 #2766
* [FEATURE] Introduced an experimental anonymous usage statistics tracking (disabled by default), to help Mimir maintainers make better decisions to support the open source community. The tracking system anonymously collects non-sensitive, non-personally identifiable information about the running Mimir cluster, and is disabled by default. #2643 #2662 #2685 #2732 #2733 #2735
* [FEATURE] Introduced an experimental deployment mode called read-write and running a fully featured Mimir cluster with three components: write, read and backend. The read-write deployment mode is a trade-off between the monolithic mode (only one component, no isolation) and the microservices mode (many components, high isolation). #2754 #2838
* [ENHANCEMENT] Distributor: Decreased distributor tests execution time. #2562
* [ENHANCEMENT] Alertmanager: Allow the HTTP `proxy_url` configuration option in the receiver's configuration. #2317
* [ENHANCEMENT] ring: optimize shuffle-shard computation when lookback is used, and all instances have registered timestamp within the lookback window. In that case we can immediately return origial ring, because we would select all instances anyway. #2309
* [ENHANCEMENT] Memberlist: added experimental memberlist cluster label support via `-memberlist.cluster-label` and `-memberlist.cluster-label-verification-disabled` CLI flags (and their respective YAML config options). #2354
* [ENHANCEMENT] Object storage can now be configured for all components using the `common` YAML config option key (or `-common.storage.*` CLI flags). #2330 #2347
* [ENHANCEMENT] Go: updated to go 1.18.4. #2400
* [ENHANCEMENT] Store-gateway, listblocks: list of blocks now includes stats from `meta.json` file: number of series, samples and chunks. #2425
* [ENHANCEMENT] Added more buckets to `cortex_ingester_client_request_duration_seconds` histogram metric, to correctly track requests taking longer than 1s (up until 16s). #2445
* [ENHANCEMENT] Azure client: Improve memory usage for large object storage downloads. #2408
* [ENHANCEMENT] Distributor: Add `-distributor.instance-limits.max-inflight-push-requests-bytes`. This limit protects the distributor against multiple large requests that together may cause an OOM, but are only a few, so do not trigger the `max-inflight-push-requests` limit. #2413
* [ENHANCEMENT] Distributor: Drop exemplars in distributor for tenants where exemplars are disabled. #2504
* [ENHANCEMENT] Runtime Config: Allow operator to specify multiple comma-separated yaml files in `-runtime-config.file` that will be merged in left to right order. #2583
* [ENHANCEMENT] Query sharding: shard binary operations only if it doesn't lead to non-shardable vector selectors in one of the operands. #2696
* [ENHANCEMENT] Add packaging for both debian based deb file and redhat based rpm file using FPM. #1803
* [ENHANCEMENT] Distributor: Add `cortex_distributor_query_ingester_chunks_deduped_total` and `cortex_distributor_query_ingester_chunks_total` metrics for determining how effective ingester chunk deduplication at query time is. #2713
* [ENHANCEMENT] Upgrade Docker base images to `alpine:3.16.2`. #2729
* [ENHANCEMENT] Ruler: Add `<prometheus-http-prefix>/api/v1/status/buildinfo` endpoint. #2724
* [ENHANCEMENT] Querier: Ensure all queries pulled from query-frontend or query-scheduler are immediately executed. The maximum workers concurrency in each querier is configured by `-querier.max-concurrent`. #2598
* [ENHANCEMENT] Distributor: Add `cortex_distributor_received_requests_total` and `cortex_distributor_requests_in_total` metrics to provide visiblity into appropriate per-tenant request limits. #2770
* [ENHANCEMENT] Distributor: Add single forwarding remote-write endpoint for a tenant (`forwarding_endpoint`), instead of using per-rule endpoints. This takes precendence over per-rule endpoints. #2801
* [ENHANCEMENT] Added `err-mimir-distributor-max-write-message-size` to the errors catalog. #2470
* [ENHANCEMENT] Add sanity check at startup to ensure the configured filesystem directories don't overlap for different components. #2828 #2947
* [BUGFIX] TSDB: Fixed a bug on the experimental out-of-order implementation that led to wrong query results. #2701
* [BUGFIX] Compactor: log the actual error on compaction failed. #2261
* [BUGFIX] Alertmanager: restore state from storage even when running a single replica. #2293
* [BUGFIX] Ruler: do not block "List Prometheus rules" API endpoint while syncing rules. #2289
* [BUGFIX] Ruler: return proper `*status.Status` error when running in remote operational mode. #2417
* [BUGFIX] Alertmanager: ensure the configured `-alertmanager.web.external-url` is either a path starting with `/`, or a full URL including the scheme and hostname. #2381 #2542
* [BUGFIX] Memberlist: fix problem with loss of some packets, typically ring updates when instances were removed from the ring during shutdown. #2418
* [BUGFIX] Ingester: fix misfiring `MimirIngesterHasUnshippedBlocks` and stale `cortex_ingester_oldest_unshipped_block_timestamp_seconds` when some block uploads fail. #2435
* [BUGFIX] Query-frontend: fix incorrect mapping of http status codes 429 to 500 when request queue is full. #2447
* [BUGFIX] Memberlist: Fix problem with ring being empty right after startup. Memberlist KV store now tries to "fast-join" the cluster to avoid serving empty KV store. #2505
* [BUGFIX] Compactor: Fix bug when using `-compactor.partial-block-deletion-delay`: compactor didn't correctly check for modification time of all block files. #2559
* [BUGFIX] Query-frontend: fix wrong query sharding results for queries with boolean result like `1 < bool 0`. #2558
* [BUGFIX] Fixed error messages related to per-instance limits incorrectly reporting they can be set on a per-tenant basis. #2610
* [BUGFIX] Perform HA-deduplication before forwarding samples according to forwarding rules in the distributor. #2603 #2709
* [BUGFIX] Fix reporting of tracing spans from PromQL engine. #2707
* [BUGFIX] Apply relabel and drop_label rules before forwarding rules in the distributor. #2703
* [BUGFIX] Distributor: Register `cortex_discarded_requests_total` metric, which previously was not registered and therefore not exported. #2712
* [BUGFIX] Ruler: fix not restoring alerts' state at startup. #2648
* [BUGFIX] Ingester: Fix disk filling up after restarting ingesters with out-of-order support disabled while it was enabled before. #2799
* [BUGFIX] Memberlist: retry joining memberlist cluster on startup when no nodes are resolved. #2837
* [BUGFIX] Query-frontend: fix incorrect mapping of http status codes 413 to 500 when request is too large. #2819
* [BUGFIX] Alertmanager: revert upstream alertmananger to v0.24.0 to fix panic when unmarshalling email headers #2924 #2925

### Mixin

* [CHANGE] Dashboards: "Slow Queries" dashboard no longer works with versions older than Grafana 9.0. #2223
* [CHANGE] Alerts: use RSS memory instead of working set memory in the `MimirAllocatingTooMuchMemory` alert for ingesters. #2480
* [CHANGE] Dashboards: remove the "Cache - Latency (old)" panel from the "Mimir / Queries" dashboard. #2796
* [FEATURE] Dashboards: added support to experimental read-write deployment mode. #2780
* [ENHANCEMENT] Dashboards: added missed rule evaluations to the "Evaluations per second" panel in the "Mimir / Ruler" dashboard. #2314
* [ENHANCEMENT] Dashboards: add k8s resource requests to CPU and memory panels. #2346
* [ENHANCEMENT] Dashboards: add RSS memory utilization panel for ingesters, store-gateways and compactors. #2479
* [ENHANCEMENT] Dashboards: allow to configure graph tooltip. #2647
* [ENHANCEMENT] Alerts: MimirFrontendQueriesStuck and MimirSchedulerQueriesStuck alerts are more reliable now as they consider all the intermediate samples in the minute prior to the evaluation. #2630
* [ENHANCEMENT] Alerts: added `RolloutOperatorNotReconciling` alert, firing if the optional rollout-operator is not successfully reconciling. #2700
* [ENHANCEMENT] Dashboards: added support to query-tee in front of ruler-query-frontend in the "Remote ruler reads" dashboard. #2761
* [ENHANCEMENT] Dashboards: Introduce support for baremetal deployment, setting `deployment_type: 'baremetal'` in the mixin `_config`. #2657
* [ENHANCEMENT] Dashboards: use timeseries panel to show exemplars. #2800
* [BUGFIX] Dashboards: fixed unit of latency panels in the "Mimir / Ruler" dashboard. #2312
* [BUGFIX] Dashboards: fixed "Intervals per query" panel in the "Mimir / Queries" dashboard. #2308
* [BUGFIX] Dashboards: Make "Slow Queries" dashboard works with Grafana 9.0. #2223
* [BUGFIX] Dashboards: add missing API routes to Ruler dashboard. #2412
* [BUGFIX] Dashboards: stop setting 'interval' in dashboards; it should be set on your datasource. #2802

### Jsonnet

* [CHANGE] query-scheduler is enabled by default. We advise to deploy the query-scheduler to improve the scalability of the query-frontend. #2431
* [CHANGE] Replaced anti-affinity rules with pod topology spread constraints for distributor, query-frontend, querier and ruler. #2517
  - The following configuration options have been removed:
    - `distributor_allow_multiple_replicas_on_same_node`
    - `query_frontend_allow_multiple_replicas_on_same_node`
    - `querier_allow_multiple_replicas_on_same_node`
    - `ruler_allow_multiple_replicas_on_same_node`
  - The following configuration options have been added:
    - `distributor_topology_spread_max_skew`
    - `query_frontend_topology_spread_max_skew`
    - `querier_topology_spread_max_skew`
    - `ruler_topology_spread_max_skew`
* [CHANGE] Change `max_global_series_per_metric` to 0 in all plans, and as a default value. #2669
* [FEATURE] Memberlist: added support for experimental memberlist cluster label, through the jsonnet configuration options `memberlist_cluster_label` and `memberlist_cluster_label_verification_disabled`. #2349
* [FEATURE] Added ruler-querier autoscaling support. It requires [KEDA](https://keda.sh) installed in the Kubernetes cluster. Ruler-querier autoscaler can be enabled and configure through the following options in the jsonnet config: #2545
  * `autoscaling_ruler_querier_enabled`: `true` to enable autoscaling.
  * `autoscaling_ruler_querier_min_replicas`: minimum number of ruler-querier replicas.
  * `autoscaling_ruler_querier_max_replicas`: maximum number of ruler-querier replicas.
  * `autoscaling_prometheus_url`: Prometheus base URL from which to scrape Mimir metrics (e.g. `http://prometheus.default:9090/prometheus`).
* [ENHANCEMENT] Memberlist now uses DNS service-discovery by default. #2549
* [ENHANCEMENT] Upgrade memcached image tag to `memcached:1.6.16-alpine`. #2740
* [ENHANCEMENT] Added `$._config.configmaps` and `$._config.runtime_config_files` to make it easy to add new configmaps or runtime config file to all components. #2748

### Mimirtool

* [ENHANCEMENT] Added `mimirtool backfill` command to upload Prometheus blocks using API available in the compactor. #1822
* [ENHANCEMENT] mimirtool bucket-validation: Verify existing objects can be overwritten by subsequent uploads. #2491
* [ENHANCEMENT] mimirtool config convert: Now supports migrating to the current version of Mimir. #2629
* [BUGFIX] mimirtool analyze: Fix dashboard JSON unmarshalling errors by using custom parsing. #2386
* [BUGFIX] Version checking no longer prompts for updating when already on latest version. #2723

### Mimir Continuous Test

* [ENHANCEMENT] Added basic authentication and bearer token support for when Mimir is behind a gateway authenticating the calls. #2717

### Query-tee

* [CHANGE] Renamed CLI flag `-server.service-port` to `-server.http-service-port`. #2683
* [CHANGE] Renamed metric `cortex_querytee_request_duration_seconds` to `cortex_querytee_backend_request_duration_seconds`. Metric `cortex_querytee_request_duration_seconds` is now reported without label `backend`. #2683
* [ENHANCEMENT] Added HTTP over gRPC support to `query-tee` to allow testing gRPC requests to Mimir instances. #2683

### Documentation

* [ENHANCEMENT] Referenced `mimirtool` commands in the HTTP API documentation. #2516
* [ENHANCEMENT] Improved DNS service discovery documentation. #2513

### Tools

* [ENHANCEMENT] `markblocks` now processes multiple blocks concurrently. #2677

## 2.2.0

### Grafana Mimir

* [CHANGE] Increased default configuration for `-server.grpc-max-recv-msg-size-bytes` and `-server.grpc-max-send-msg-size-bytes` from 4MB to 100MB. #1884
* [CHANGE] Default values have changed for the following settings. This improves query performance for recent data (within 12h) by only reading from ingesters: #1909 #1921
    - `-blocks-storage.bucket-store.ignore-blocks-within` now defaults to `10h` (previously `0`)
    - `-querier.query-store-after` now defaults to `12h` (previously `0`)
* [CHANGE] Alertmanager: removed support for migrating local files from Cortex 1.8 or earlier. Related to original Cortex PR https://github.com/cortexproject/cortex/pull/3910. #2253
* [CHANGE] The following settings are now classified as advanced because the defaults should work for most users and tuning them requires in-depth knowledge of how the read path works: #1929
    - `-querier.query-ingesters-within`
    - `-querier.query-store-after`
* [CHANGE] Config flag category overrides can be set dynamically at runtime. #1934
* [CHANGE] Ingester: deprecated `-ingester.ring.join-after`. Mimir now behaves as this setting is always set to 0s. This configuration option will be removed in Mimir 2.4.0. #1965
* [CHANGE] Blocks uploaded by ingester no longer contain `__org_id__` label. Compactor now ignores this label and will compact blocks with and without this label together. `mimirconvert` tool will remove the label from blocks as "unknown" label. #1972
* [CHANGE] Querier: deprecated `-querier.shuffle-sharding-ingesters-lookback-period`, instead adding `-querier.shuffle-sharding-ingesters-enabled` to enable or disable shuffle sharding on the read path. The value of `-querier.query-ingesters-within` is now used internally for shuffle sharding lookback. #2110
* [CHANGE] Memberlist: `-memberlist.abort-if-join-fails` now defaults to false. Previously it defaulted to true. #2168
* [CHANGE] Ruler: `/api/v1/rules*` and `/prometheus/rules*` configuration endpoints are removed. Use `/prometheus/config/v1/rules*`. #2182
* [CHANGE] Ingester: `-ingester.exemplars-update-period` has been renamed to `-ingester.tsdb-config-update-period`. You can use it to update multiple, per-tenant TSDB configurations. #2187
* [FEATURE] Ingester: (Experimental) Add the ability to ingest out-of-order samples up to an allowed limit. If you enable this feature, it requires additional memory and disk space. This feature also enables a write-behind log, which might lead to longer ingester-start replays. When this feature is disabled, there is no overhead on memory, disk space, or startup times. #2187
  * `-ingester.out-of-order-time-window`, as duration string, allows you to set how back in time a sample can be. The default is `0s`, where `s` is seconds.
  * `cortex_ingester_tsdb_out_of_order_samples_appended_total` metric tracks the total number of out-of-order samples ingested by the ingester.
  * `cortex_discarded_samples_total` has a new label `reason="sample-too-old"`, when the `-ingester.out-of-order-time-window` flag is greater than zero. The label tracks the number of samples that were discarded for being too old; they were out of order, but beyond the time window allowed. The labels `reason="sample-out-of-order"` and `reason="sample-out-of-bounds"` are not used when out-of-order ingestion is enabled.
* [ENHANCEMENT] Distributor: Added limit to prevent tenants from sending excessive number of requests: #1843
  * The following CLI flags (and their respective YAML config options) have been added:
    * `-distributor.request-rate-limit`
    * `-distributor.request-burst-limit`
  * The following metric is exposed to tell how many requests have been rejected:
    * `cortex_discarded_requests_total`
* [ENHANCEMENT] Store-gateway: Add the experimental ability to run requests in a dedicated OS thread pool. This feature can be configured using `-store-gateway.thread-pool-size` and is disabled by default. Replaces the ability to run index header operations in a dedicated thread pool. #1660 #1812
* [ENHANCEMENT] Improved error messages to make them easier to understand; each now have a unique, global identifier that you can use to look up in the runbooks for more information. #1907 #1919 #1888 #1939 #1984 #2009 #2056 #2066 #2104 #2150 #2234
* [ENHANCEMENT] Memberlist KV: incoming messages are now processed on per-key goroutine. This may reduce loss of "maintanance" packets in busy memberlist installations, but use more CPU. New `memberlist_client_received_broadcasts_dropped_total` counter tracks number of dropped per-key messages. #1912
* [ENHANCEMENT] Blocks Storage, Alertmanager, Ruler: add support a prefix to the bucket store (`*_storage.storage_prefix`). This enables using the same bucket for the three components. #1686 #1951
* [ENHANCEMENT] Upgrade Docker base images to `alpine:3.16.0`. #2028
* [ENHANCEMENT] Store-gateway: Add experimental configuration option for the store-gateway to attempt to pre-populate the file system cache when memory-mapping index-header files. Enabled with `-blocks-storage.bucket-store.index-header.map-populate-enabled=true`. Note this flag only has an effect when running on Linux. #2019 #2054
* [ENHANCEMENT] Chunk Mapper: reduce memory usage of async chunk mapper. #2043
* [ENHANCEMENT] Ingester: reduce sleep time when reading WAL. #2098
* [ENHANCEMENT] Compactor: Run sanity check on blocks storage configuration at startup. #2144
* [ENHANCEMENT] Compactor: Add HTTP API for uploading TSDB blocks. Enabled with `-compactor.block-upload-enabled`. #1694 #2126
* [ENHANCEMENT] Ingester: Enable querying overlapping blocks by default. #2187
* [ENHANCEMENT] Distributor: Auto-forget unhealthy distributors after ten failed ring heartbeats. #2154
* [ENHANCEMENT] Distributor: Add new metric `cortex_distributor_forward_errors_total` for error codes resulting from forwarding requests. #2077
* [ENHANCEMENT] `/ready` endpoint now returns and logs detailed services information. #2055
* [ENHANCEMENT] Memcached client: Reduce number of connections required to fetch cached keys from memcached. #1920
* [ENHANCEMENT] Improved error message returned when `-querier.query-store-after` validation fails. #1914
* [BUGFIX] Fix regexp parsing panic for regexp label matchers with start/end quantifiers. #1883
* [BUGFIX] Ingester: fixed deceiving error log "failed to update cached shipped blocks after shipper initialisation", occurring for each new tenant in the ingester. #1893
* [BUGFIX] Ring: fix bug where instances may appear unhealthy in the hash ring web UI even though they are not. #1933
* [BUGFIX] API: gzip is now enforced when identity encoding is explicitly rejected. #1864
* [BUGFIX] Fix panic at startup when Mimir is running in monolithic mode and query sharding is enabled. #2036
* [BUGFIX] Ruler: report `cortex_ruler_queries_failed_total` metric for any remote query error except 4xx when remote operational mode is enabled. #2053 #2143
* [BUGFIX] Ingester: fix slow rollout when using `-ingester.ring.unregister-on-shutdown=false` with long `-ingester.ring.heartbeat-period`. #2085
* [BUGFIX] Ruler: add timeout for remote rule evaluation queries to prevent rule group evaluations getting stuck indefinitely. The duration is configurable with `-querier.timeout` (default `2m`). #2090 #2222
* [BUGFIX] Limits: Active series custom tracker configuration has been named back from `active_series_custom_trackers_config` to `active_series_custom_trackers`. For backwards compatibility both version is going to be supported for until Mimir v2.4. When both fields are specified, `active_series_custom_trackers_config` takes precedence over `active_series_custom_trackers`. #2101
* [BUGFIX] Ingester: fixed the order of labels applied when incrementing the `cortex_discarded_metadata_total` metric. #2096
* [BUGFIX] Ingester: fixed bug where retrieving metadata for a metric with multiple metadata entries would return multiple copies of a single metadata entry rather than all available entries. #2096
* [BUGFIX] Distributor: canceled requests are no longer accounted as internal errors. #2157
* [BUGFIX] Memberlist: Fix typo in memberlist admin UI. #2202
* [BUGFIX] Ruler: fixed typo in error message when ruler failed to decode a rule group. #2151
* [BUGFIX] Active series custom tracker configuration is now displayed properly on `/runtime_config` page. #2065
* [BUGFIX] Query-frontend: `vector` and `time` functions were sharded, which made expressions like `vector(1) > 0 and vector(1)` fail. #2355

### Mixin

* [CHANGE] Split `mimir_queries` rules group into `mimir_queries` and `mimir_ingester_queries` to keep number of rules per group within the default per-tenant limit. #1885
* [CHANGE] Dashboards: Expose full image tag in "Mimir / Rollout progress" dashboard's "Pod per version panel." #1932
* [CHANGE] Dashboards: Disabled gateway panels by default, because most users don't have a gateway exposing the metrics expected by Mimir dashboards. You can re-enable it setting `gateway_enabled: true` in the mixin config and recompiling the mixin running `make build-mixin`. #1955
* [CHANGE] Alerts: adapt `MimirFrontendQueriesStuck` and `MimirSchedulerQueriesStuck` to consider ruler query path components. #1949
* [CHANGE] Alerts: Change `MimirRulerTooManyFailedQueries` severity to `critical`. #2165
* [ENHANCEMENT] Dashboards: Add config option `datasource_regex` to customise the regular expression used to select valid datasources for Mimir dashboards. #1802
* [ENHANCEMENT] Dashboards: Added "Mimir / Remote ruler reads" and "Mimir / Remote ruler reads resources" dashboards. #1911 #1937
* [ENHANCEMENT] Dashboards: Make networking panels work for pods created by the mimir-distributed helm chart. #1927
* [ENHANCEMENT] Alerts: Add `MimirStoreGatewayNoSyncedTenants` alert that fires when there is a store-gateway owning no tenants. #1882
* [ENHANCEMENT] Rules: Make `recording_rules_range_interval` configurable for cases where Mimir metrics are scraped less often that every 30 seconds. #2118
* [ENHANCEMENT] Added minimum Grafana version to mixin dashboards. #1943
* [BUGFIX] Fix `container_memory_usage_bytes:sum` recording rule. #1865
* [BUGFIX] Fix `MimirGossipMembersMismatch` alerts if Mimir alertmanager is activated. #1870
* [BUGFIX] Fix `MimirRulerMissedEvaluations` to show % of missed alerts as a value between 0 and 100 instead of 0 and 1. #1895
* [BUGFIX] Fix `MimirCompactorHasNotUploadedBlocks` alert false positive when Mimir is deployed in monolithic mode. #1902
* [BUGFIX] Fix `MimirGossipMembersMismatch` to make it less sensitive during rollouts and fire one alert per installation, not per job. #1926
* [BUGFIX] Do not trigger `MimirAllocatingTooMuchMemory` alerts if no container limits are supplied. #1905
* [BUGFIX] Dashboards: Remove empty "Chunks per query" panel from `Mimir / Queries` dashboard. #1928
* [BUGFIX] Dashboards: Use Grafana's `$__rate_interval` for rate queries in dashboards to support scrape intervals of >15s. #2011
* [BUGFIX] Alerts: Make each version of `MimirCompactorHasNotUploadedBlocks` distinct to avoid rule evaluation failures due to duplicate series being generated. #2197
* [BUGFIX] Fix `MimirGossipMembersMismatch` alert when using remote ruler evaluation. #2159

### Jsonnet

* [CHANGE] Remove use of `-querier.query-store-after`, `-querier.shuffle-sharding-ingesters-lookback-period`, `-blocks-storage.bucket-store.ignore-blocks-within`, and `-blocks-storage.tsdb.close-idle-tsdb-timeout` CLI flags since the values now match defaults. #1915 #1921
* [CHANGE] Change default value for `-blocks-storage.bucket-store.chunks-cache.memcached.timeout` to `450ms` to increase use of cached data. #2035
* [CHANGE] The `memberlist_ring_enabled` configuration now applies to Alertmanager. #2102 #2103 #2107
* [CHANGE] Default value for `memberlist_ring_enabled` is now true. It means that all hash rings use Memberlist as default KV store instead of Consul (previous default). #2161
* [CHANGE] Configure `-ingester.max-global-metadata-per-user` to correspond to 20% of the configured max number of series per tenant. #2250
* [CHANGE] Configure `-ingester.max-global-metadata-per-metric` to be 10. #2250
* [CHANGE] Change `_config.multi_zone_ingester_max_unavailable` to 25. #2251
* [FEATURE] Added querier autoscaling support. It requires [KEDA](https://keda.sh) installed in the Kubernetes cluster and query-scheduler enabled in the Mimir cluster. Querier autoscaler can be enabled and configure through the following options in the jsonnet config: #2013 #2023
  * `autoscaling_querier_enabled`: `true` to enable autoscaling.
  * `autoscaling_querier_min_replicas`: minimum number of querier replicas.
  * `autoscaling_querier_max_replicas`: maximum number of querier replicas.
  * `autoscaling_prometheus_url`: Prometheus base URL from which to scrape Mimir metrics (e.g. `http://prometheus.default:9090/prometheus`).
* [FEATURE] Jsonnet: Add support for ruler remote evaluation mode (`ruler_remote_evaluation_enabled`), which deploys and uses a dedicated query path for rule evaluation. This enables the benefits of the query-frontend for rule evaluation, such as query sharding. #2073
* [ENHANCEMENT] Added `compactor` service, that can be used to route requests directly to compactor (e.g. admin UI). #2063
* [ENHANCEMENT] Added a `consul_enabled` configuration option to provide the ability to disable consul. It is automatically set to false when `memberlist_ring_enabled` is true and `multikv_migration_enabled` (used for migration from Consul to memberlist) is not set. #2093 #2152
* [BUGFIX] Querier: Fix disabling shuffle sharding on the read path whilst keeping it enabled on write path. #2164

### Mimirtool

* [CHANGE] mimirtool rules: `--use-legacy-routes` now toggles between using `/prometheus/config/v1/rules` (default) and `/api/v1/rules` (legacy) endpoints. #2182
* [FEATURE] Added bearer token support for when Mimir is behind a gateway authenticating by bearer token. #2146
* [BUGFIX] mimirtool analyze: Fix dashboard JSON unmarshalling errors (#1840). #1973
* [BUGFIX] Make mimirtool build for Windows work again. #2273

### Mimir Continuous Test

* [ENHANCEMENT] Added the `-tests.smoke-test` flag to run the `mimir-continuous-test` suite once and immediately exit. #2047 #2094

### Documentation

* [ENHANCEMENT] Published Grafana Mimir runbooks as part of documentation. #1970
* [ENHANCEMENT] Improved ruler's "remote operational mode" documentation. #1906
* [ENHANCEMENT] Recommend fast disks for ingesters and store-gateways in production tips. #1903
* [ENHANCEMENT] Explain the runtime override of active series matchers. #1868
* [ENHANCEMENT] Clarify "Set rule group" API specification. #1869
* [ENHANCEMENT] Published Mimir jsonnet documentation. #2024
* [ENHANCEMENT] Documented required scrape interval for using alerting and recording rules from Mimir jsonnet. #2147
* [ENHANCEMENT] Runbooks: Mention memberlist as possible source of problems for various alerts. #2158
* [ENHANCEMENT] Added step-by-step article about migrating from Consul to Memberlist KV store using jsonnet without downtime. #2166
* [ENHANCEMENT] Documented `/memberlist` admin page. #2166
* [ENHANCEMENT] Documented how to configure Grafana Mimir's ruler with Jsonnet. #2127
* [ENHANCEMENT] Documented how to configure queriers’ autoscaling with Jsonnet. #2128
* [ENHANCEMENT] Updated mixin building instructions in "Installing Grafana Mimir dashboards and alerts" article. #2015 #2163
* [ENHANCEMENT] Fix location of "Monitoring Grafana Mimir" article in the documentation hierarchy. #2130
* [ENHANCEMENT] Runbook for `MimirRequestLatency` was expanded with more practical advice. #1967
* [BUGFIX] Fixed ruler configuration used in the getting started guide. #2052
* [BUGFIX] Fixed Mimir Alertmanager datasource in Grafana used by "Play with Grafana Mimir" tutorial. #2115
* [BUGFIX] Fixed typos in "Scaling out Grafana Mimir" article. #2170
* [BUGFIX] Added missing ring endpoint exposed by Ingesters. #1918

## 2.1.0

### Grafana Mimir

* [CHANGE] Compactor: No longer upload debug meta files to object storage. #1257
* [CHANGE] Default values have changed for the following settings: #1547
    - `-alertmanager.alertmanager-client.grpc-max-recv-msg-size` now defaults to 100 MiB (previously was not configurable and set to 16 MiB)
    - `-alertmanager.alertmanager-client.grpc-max-send-msg-size` now defaults to 100 MiB (previously was not configurable and set to 4 MiB)
    - `-alertmanager.max-recv-msg-size` now defaults to 100 MiB (previously was 16 MiB)
* [CHANGE] Ingester: Add `user` label to metrics `cortex_ingester_ingested_samples_total` and `cortex_ingester_ingested_samples_failures_total`. #1533
* [CHANGE] Ingester: Changed `-blocks-storage.tsdb.isolation-enabled` default from `true` to `false`. The config option has also been deprecated and will be removed in 2 minor version. #1655
* [CHANGE] Query-frontend: results cache keys are now versioned, this will cause cache to be re-filled when rolling out this version. #1631
* [CHANGE] Store-gateway: enabled attributes in-memory cache by default. New default configuration is `-blocks-storage.bucket-store.chunks-cache.attributes-in-memory-max-items=50000`. #1727
* [CHANGE] Compactor: Removed the metric `cortex_compactor_garbage_collected_blocks_total` since it duplicates `cortex_compactor_blocks_marked_for_deletion_total`. #1728
* [CHANGE] All: Logs that used the`org_id` label now use `user` label. #1634 #1758
* [CHANGE] Alertmanager: the following metrics are not exported for a given `user` and `integration` when the metric value is zero: #1783
  * `cortex_alertmanager_notifications_total`
  * `cortex_alertmanager_notifications_failed_total`
  * `cortex_alertmanager_notification_requests_total`
  * `cortex_alertmanager_notification_requests_failed_total`
  * `cortex_alertmanager_notification_rate_limited_total`
* [CHANGE] Removed the following metrics exposed by the Mimir hash rings: #1791
  * `cortex_member_ring_tokens_owned`
  * `cortex_member_ring_tokens_to_own`
  * `cortex_ring_tokens_owned`
  * `cortex_ring_member_ownership_percent`
* [CHANGE] Querier / Ruler: removed the following metrics tracking number of query requests send to each ingester. You can use `cortex_request_duration_seconds_count{route=~"/cortex.Ingester/(QueryStream|QueryExemplars)"}` instead. #1797
  * `cortex_distributor_ingester_queries_total`
  * `cortex_distributor_ingester_query_failures_total`
* [CHANGE] Distributor: removed the following metrics tracking the number of requests from a distributor to ingesters: #1799
  * `cortex_distributor_ingester_appends_total`
  * `cortex_distributor_ingester_append_failures_total`
* [CHANGE] Distributor / Ruler: deprecated `-distributor.extend-writes`. Now Mimir always behaves as if this setting was set to `false`, which we expect to be safe for every Mimir cluster setup. #1856
* [FEATURE] Querier: Added support for [streaming remote read](https://prometheus.io/blog/2019/10/10/remote-read-meets-streaming/). Should be noted that benefits of chunking the response are partial here, since in a typical `query-frontend` setup responses will be buffered until they've been completed. #1735
* [FEATURE] Ruler: Allow setting `evaluation_delay` for each rule group via rules group configuration file. #1474
* [FEATURE] Ruler: Added support for expression remote evaluation. #1536 #1818
  * The following CLI flags (and their respective YAML config options) have been added:
    * `-ruler.query-frontend.address`
    * `-ruler.query-frontend.grpc-client-config.grpc-max-recv-msg-size`
    * `-ruler.query-frontend.grpc-client-config.grpc-max-send-msg-size`
    * `-ruler.query-frontend.grpc-client-config.grpc-compression`
    * `-ruler.query-frontend.grpc-client-config.grpc-client-rate-limit`
    * `-ruler.query-frontend.grpc-client-config.grpc-client-rate-limit-burst`
    * `-ruler.query-frontend.grpc-client-config.backoff-on-ratelimits`
    * `-ruler.query-frontend.grpc-client-config.backoff-min-period`
    * `-ruler.query-frontend.grpc-client-config.backoff-max-period`
    * `-ruler.query-frontend.grpc-client-config.backoff-retries`
    * `-ruler.query-frontend.grpc-client-config.tls-enabled`
    * `-ruler.query-frontend.grpc-client-config.tls-ca-path`
    * `-ruler.query-frontend.grpc-client-config.tls-cert-path`
    * `-ruler.query-frontend.grpc-client-config.tls-key-path`
    * `-ruler.query-frontend.grpc-client-config.tls-server-name`
    * `-ruler.query-frontend.grpc-client-config.tls-insecure-skip-verify`
* [FEATURE] Distributor: Added the ability to forward specifics metrics to alternative remote_write API endpoints. #1052
* [FEATURE] Ingester: Active series custom trackers now supports runtime tenant-specific overrides. The configuration has been moved to limit config, the ingester config has been deprecated.  #1188
* [ENHANCEMENT] Alertmanager API: Concurrency limit for GET requests is now configurable using `-alertmanager.max-concurrent-get-requests-per-tenant`. #1547
* [ENHANCEMENT] Alertmanager: Added the ability to configure additional gRPC client settings for the Alertmanager distributor #1547
  - `-alertmanager.alertmanager-client.backoff-max-period`
  - `-alertmanager.alertmanager-client.backoff-min-period`
  - `-alertmanager.alertmanager-client.backoff-on-ratelimits`
  - `-alertmanager.alertmanager-client.backoff-retries`
  - `-alertmanager.alertmanager-client.grpc-client-rate-limit`
  - `-alertmanager.alertmanager-client.grpc-client-rate-limit-burst`
  - `-alertmanager.alertmanager-client.grpc-compression`
  - `-alertmanager.alertmanager-client.grpc-max-recv-msg-size`
  - `-alertmanager.alertmanager-client.grpc-max-send-msg-size`
* [ENHANCEMENT] Ruler: Add more detailed query information to ruler query stats logging. #1411
* [ENHANCEMENT] Admin: Admin API now has some styling. #1482 #1549 #1821 #1824
* [ENHANCEMENT] Alertmanager: added `insight=true` field to alertmanager dispatch logs. #1379
* [ENHANCEMENT] Store-gateway: Add the experimental ability to run index header operations in a dedicated thread pool. This feature can be configured using `-blocks-storage.bucket-store.index-header-thread-pool-size` and is disabled by default. #1660
* [ENHANCEMENT] Store-gateway: don't drop all blocks if instance finds itself as unhealthy or missing in the ring. #1806 #1823
* [ENHANCEMENT] Querier: wait until inflight queries are completed when shutting down queriers. #1756 #1767
* [BUGFIX] Query-frontend: do not shard queries with a subquery unless the subquery is inside a shardable aggregation function call. #1542
* [BUGFIX] Query-frontend: added `component=query-frontend` label to results cache memcached metrics to fix a panic when Mimir is running in single binary mode and results cache is enabled. #1704
* [BUGFIX] Mimir: services' status content-type is now correctly set to `text/html`. #1575
* [BUGFIX] Multikv: Fix panic when using using runtime config to set primary KV store used by `multi` KV. #1587
* [BUGFIX] Multikv: Fix watching for runtime config changes in `multi` KV store in ruler and querier. #1665
* [BUGFIX] Memcached: allow to use CNAME DNS records for the memcached backend addresses. #1654
* [BUGFIX] Querier: fixed temporary partial query results when shuffle sharding is enabled and hash ring backend storage is flushed / reset. #1829
* [BUGFIX] Alertmanager: prevent more file traversal cases related to template names. #1833
* [BUGFUX] Alertmanager: Allow usage with `-alertmanager-storage.backend=local`. Note that when using this storage type, the Alertmanager is not able persist state remotely, so it not recommended for production use. #1836
* [BUGFIX] Alertmanager: Do not validate alertmanager configuration if it's not running. #1835

### Mixin

* [CHANGE] Dashboards: Remove per-user series legends from Tenants dashboard. #1605
* [CHANGE] Dashboards: Show in-memory series and the per-user series limit on Tenants dashboard. #1613
* [CHANGE] Dashboards: Slow-queries dashboard now uses `user` label from logs instead of `org_id`. #1634
* [CHANGE] Dashboards: changed all Grafana dashboards UIDs to not conflict with Cortex ones, to let people install both while migrating from Cortex to Mimir: #1801 #1808
  * Alertmanager from `a76bee5913c97c918d9e56a3cc88cc28` to `b0d38d318bbddd80476246d4930f9e55`
  * Alertmanager Resources from `68b66aed90ccab448009089544a8d6c6` to `a6883fb22799ac74479c7db872451092`
  * Compactor from `9c408e1d55681ecb8a22c9fab46875cc` to `1b3443aea86db629e6efdb7d05c53823`
  * Compactor Resources from `df9added6f1f4332f95848cca48ebd99` to `09a5c49e9cdb2f2b24c6d184574a07fd`
  * Config from `61bb048ced9817b2d3e07677fb1c6290` to `5d9d0b4724c0f80d68467088ec61e003`
  * Object Store from `d5a3a4489d57c733b5677fb55370a723` to `e1324ee2a434f4158c00a9ee279d3292`
  * Overrides from `b5c95fee2e5e7c4b5930826ff6e89a12` to `1e2c358600ac53f09faea133f811b5bb`
  * Queries from `d9931b1054053c8b972d320774bb8f1d` to `b3abe8d5c040395cc36615cb4334c92d`
  * Reads from `8d6ba60eccc4b6eedfa329b24b1bd339` to `e327503188913dc38ad571c647eef643`
  * Reads Networking from `c0464f0d8bd026f776c9006b05910000` to `54b2a0a4748b3bd1aefa92ce5559a1c2`
  * Reads Resources from `2fd2cda9eea8d8af9fbc0a5960425120` to `cc86fd5aa9301c6528986572ad974db9`
  * Rollout Progress from `7544a3a62b1be6ffd919fc990ab8ba8f` to `7f0b5567d543a1698e695b530eb7f5de`
  * Ruler from `44d12bcb1f95661c6ab6bc946dfc3473` to `631e15d5d85afb2ca8e35d62984eeaa0`
  * Scaling from `88c041017b96856c9176e07cf557bdcf` to `64bbad83507b7289b514725658e10352`
  * Slow queries from `e6f3091e29d2636e3b8393447e925668` to `6089e1ce1e678788f46312a0a1e647e6`
  * Tenants from `35fa247ce651ba189debf33d7ae41611` to `35fa247ce651ba189debf33d7ae41611`
  * Top Tenants from `bc6e12d4fe540e4a1785b9d3ca0ffdd9` to `bc6e12d4fe540e4a1785b9d3ca0ffdd9`
  * Writes from `0156f6d15aa234d452a33a4f13c838e3` to `8280707b8f16e7b87b840fc1cc92d4c5`
  * Writes Networking from `681cd62b680b7154811fe73af55dcfd4` to `978c1cb452585c96697a238eaac7fe2d`
  * Writes Resources from `c0464f0d8bd026f776c9006b0591bb0b` to `bc9160e50b52e89e0e49c840fea3d379`
* [FEATURE] Alerts: added the following alerts on `mimir-continuous-test` tool: #1676
  - `MimirContinuousTestNotRunningOnWrites`
  - `MimirContinuousTestNotRunningOnReads`
  - `MimirContinuousTestFailed`
* [ENHANCEMENT] Added `per_cluster_label` support to allow to change the label name used to differentiate between Kubernetes clusters. #1651
* [ENHANCEMENT] Dashboards: Show QPS and latency of the Alertmanager Distributor. #1696
* [ENHANCEMENT] Playbooks: Add Alertmanager suggestions for `MimirRequestErrors` and `MimirRequestLatency` #1702
* [ENHANCEMENT] Dashboards: Allow custom datasources. #1749
* [ENHANCEMENT] Dashboards: Add config option `gateway_enabled` (defaults to `true`) to disable gateway panels from dashboards. #1761
* [ENHANCEMENT] Dashboards: Extend Top tenants dashboard with queries for tenants with highest sample rate, discard rate, and discard rate growth. #1842
* [ENHANCEMENT] Dashboards: Show ingestion rate limit and rule group limit on Tenants dashboard. #1845
* [ENHANCEMENT] Dashboards: Add "last successful run" panel to compactor dashboard. #1628
* [BUGFIX] Dashboards: Fix "Failed evaluation rate" panel on Tenants dashboard. #1629
* [BUGFIX] Honor the configured `per_instance_label` in all dashboards and alerts. #1697

### Jsonnet

* [FEATURE] Added support for `mimir-continuous-test`. To deploy `mimir-continuous-test` you can use the following configuration: #1675 #1850
  ```jsonnet
  _config+: {
    continuous_test_enabled: true,
    continuous_test_tenant_id: 'type-tenant-id',
    continuous_test_write_endpoint: 'http://type-write-path-hostname',
    continuous_test_read_endpoint: 'http://type-read-path-hostname/prometheus',
  },
  ```
* [ENHANCEMENT] Ingester anti-affinity can now be disabled by using `ingester_allow_multiple_replicas_on_same_node` configuration key. #1581
* [ENHANCEMENT] Added `node_selector` configuration option to select Kubernetes nodes where Mimir should run. #1596
* [ENHANCEMENT] Alertmanager: Added a `PodDisruptionBudget` of `withMaxUnavailable = 1`, to ensure we maintain quorum during rollouts. #1683
* [ENHANCEMENT] Store-gateway anti-affinity can now be enabled/disabled using `store_gateway_allow_multiple_replicas_on_same_node` configuration key. #1730
* [ENHANCEMENT] Added `store_gateway_zone_a_args`, `store_gateway_zone_b_args` and `store_gateway_zone_c_args` configuration options. #1807
* [BUGFIX] Pass primary and secondary multikv stores via CLI flags. Introduced new `multikv_switch_primary_secondary` config option to flip primary and secondary in runtime config.

### Mimirtool

* [BUGFIX] `config convert`: Retain Cortex defaults for `blocks_storage.backend`, `ruler_storage.backend`, `alertmanager_storage.backend`, `auth.type`, `activity_tracker.filepath`, `alertmanager.data_dir`, `blocks_storage.filesystem.dir`, `compactor.data_dir`, `ruler.rule_path`, `ruler_storage.filesystem.dir`, and `graphite.querier.schemas.backend`. #1626 #1762

### Tools

* [FEATURE] Added a `markblocks` tool that creates `no-compact` and `delete` marks for the blocks. #1551
* [FEATURE] Added `mimir-continuous-test` tool to continuously run smoke tests on live Mimir clusters. #1535 #1540 #1653 #1603 #1630 #1691 #1675 #1676 #1692 #1706 #1709 #1775 #1777 #1778 #1795
* [FEATURE] Added `mimir-rules-action` GitHub action, located at `operations/mimir-rules-action/`, used to lint, prepare, verify, diff, and sync rules to a Mimir cluster. #1723

## 2.0.0

### Grafana Mimir

_Changes since Cortex 1.10.0._

* [CHANGE] Remove chunks storage engine. #86 #119 #510 #545 #743 #744 #748 #753 #755 #757 #758 #759 #760 #762 #764 #789 #812 #813
  * The following CLI flags (and their respective YAML config options) have been removed:
    * `-store.engine`
    * `-schema-config-file`
    * `-ingester.checkpoint-duration`
    * `-ingester.checkpoint-enabled`
    * `-ingester.chunk-encoding`
    * `-ingester.chunk-age-jitter`
    * `-ingester.concurrent-flushes`
    * `-ingester.flush-on-shutdown-with-wal-enabled`
    * `-ingester.flush-op-timeout`
    * `-ingester.flush-period`
    * `-ingester.max-chunk-age`
    * `-ingester.max-chunk-idle`
    * `-ingester.max-series-per-query` (and `max_series_per_query` from runtime config)
    * `-ingester.max-stale-chunk-idle`
    * `-ingester.max-transfer-retries`
    * `-ingester.min-chunk-length`
    * `-ingester.recover-from-wal`
    * `-ingester.retain-period`
    * `-ingester.spread-flushes`
    * `-ingester.wal-dir`
    * `-ingester.wal-enabled`
    * `-querier.query-parallelism`
    * `-querier.second-store-engine`
    * `-querier.use-second-store-before-time`
    * `-flusher.wal-dir`
    * `-flusher.concurrent-flushes`
    * `-flusher.flush-op-timeout`
    * All `-table-manager.*` flags
    * All `-deletes.*` flags
    * All `-purger.*` flags
    * All `-metrics.*` flags
    * All `-dynamodb.*` flags
    * All `-s3.*` flags
    * All `-azure.*` flags
    * All `-bigtable.*` flags
    * All `-gcs.*` flags
    * All `-cassandra.*` flags
    * All `-boltdb.*` flags
    * All `-local.*` flags
    * All `-swift.*` flags
    * All `-store.*` flags except `-store.engine`, `-store.max-query-length`, `-store.max-labels-query-length`
    * All `-grpc-store.*` flags
  * The following API endpoints have been removed:
    * `/api/v1/chunks` and `/chunks`
  * The following metrics have been removed:
    * `cortex_ingester_flush_queue_length`
    * `cortex_ingester_queried_chunks`
    * `cortex_ingester_chunks_created_total`
    * `cortex_ingester_wal_replay_duration_seconds`
    * `cortex_ingester_wal_corruptions_total`
    * `cortex_ingester_sent_chunks`
    * `cortex_ingester_received_chunks`
    * `cortex_ingester_flush_series_in_progress`
    * `cortex_ingester_chunk_utilization`
    * `cortex_ingester_chunk_length`
    * `cortex_ingester_chunk_size_bytes`
    * `cortex_ingester_chunk_age_seconds`
    * `cortex_ingester_memory_chunks`
    * `cortex_ingester_flushing_enqueued_series_total`
    * `cortex_ingester_flushing_dequeued_series_total`
    * `cortex_ingester_dropped_chunks_total`
    * `cortex_oldest_unflushed_chunk_timestamp_seconds`
    * `prometheus_local_storage_chunk_ops_total`
    * `prometheus_local_storage_chunkdesc_ops_total`
    * `prometheus_local_storage_memory_chunkdescs`
* [CHANGE] Changed default storage backends from `s3` to `filesystem` #833
  This effects the following flags:
  * `-blocks-storage.backend` now defaults to `filesystem`
  * `-blocks-storage.filesystem.dir` now defaults to `blocks`
  * `-alertmanager-storage.backend` now defaults to `filesystem`
  * `-alertmanager-storage.filesystem.dir` now defaults to `alertmanager`
  * `-ruler-storage.backend` now defaults to `filesystem`
  * `-ruler-storage.filesystem.dir` now defaults to `ruler`
* [CHANGE] Renamed metric `cortex_experimental_features_in_use_total` as `cortex_experimental_features_used_total` and added `feature` label. #32 #658
* [CHANGE] Removed `log_messages_total` metric. #32
* [CHANGE] Some files and directories created by Mimir components on local disk now have stricter permissions, and are only readable by owner, but not group or others. #58
* [CHANGE] Memcached client DNS resolution switched from golang built-in to [`miekg/dns`](https://github.com/miekg/dns). #142
* [CHANGE] The metric `cortex_deprecated_flags_inuse_total` has been renamed to `deprecated_flags_inuse_total` as part of using grafana/dskit functionality. #185
* [CHANGE] API: The `-api.response-compression-enabled` flag has been removed, and GZIP response compression is always enabled except on `/api/v1/push` and `/push` endpoints. #880
* [CHANGE] Update Go version to 1.17.3. #480
* [CHANGE] The `status_code` label on gRPC client metrics has changed from '200' and '500' to '2xx', '5xx', '4xx', 'cancel' or 'error'. #537
* [CHANGE] Removed the deprecated `-<prefix>.fifocache.size` flag. #618
* [CHANGE] Enable index header lazy loading by default. #693
  * `-blocks-storage.bucket-store.index-header-lazy-loading-enabled` default from `false` to `true`
  * `-blocks-storage.bucket-store.index-header-lazy-loading-idle-timeout` default from `20m` to `1h`
* [CHANGE] Shuffle-sharding:
  * `-distributor.sharding-strategy` option has been removed, and shuffle sharding is enabled by default. Default shard size is set to 0, which disables shuffle sharding for the tenant (all ingesters will receive tenants's samples). #888
  * `-ruler.sharding-strategy` option has been removed from ruler. Ruler now uses shuffle-sharding by default, but respects `ruler_tenant_shard_size`, which defaults to 0 (ie. use all rulers for tenant). #889
  * `-store-gateway.sharding-strategy` option has been removed store-gateways. Store-gateway now uses shuffle-sharding by default, but respects `store_gateway_tenant_shard_size` for tenant, and this value defaults to 0. #891
* [CHANGE] Server: `-server.http-listen-port` (yaml: `server.http_listen_port`) now defaults to `8080` (previously `80`). #871
* [CHANGE] Changed the default value of `-blocks-storage.bucket-store.ignore-deletion-marks-delay` from 6h to 1h. #892
* [CHANGE] Changed default settings for memcached clients: #959 #1000
  * The default value for the following config options has changed from `10000` to `25000`:
    * `-blocks-storage.bucket-store.chunks-cache.memcached.max-async-buffer-size`
    * `-blocks-storage.bucket-store.index-cache.memcached.max-async-buffer-size`
    * `-blocks-storage.bucket-store.metadata-cache.memcached.max-async-buffer-size`
    * `-query-frontend.results-cache.memcached.max-async-buffer-size`
  * The default value for the following config options has changed from `0` (unlimited) to `100`:
    * `-blocks-storage.bucket-store.chunks-cache.memcached.max-get-multi-batch-size`
    * `-blocks-storage.bucket-store.index-cache.memcached.max-get-multi-batch-size`
    * `-blocks-storage.bucket-store.metadata-cache.memcached.max-get-multi-batch-size`
    * `-query-frontend.results-cache.memcached.max-get-multi-batch-size`
  * The default value for the following config options has changed from `16` to `100`:
    * `-blocks-storage.bucket-store.chunks-cache.memcached.max-idle-connections`
    * `-blocks-storage.bucket-store.index-cache.memcached.max-idle-connections`
    * `-blocks-storage.bucket-store.metadata-cache.memcached.max-idle-connections`
    * `-query-frontend.results-cache.memcached.max-idle-connections`
  * The default value for the following config options has changed from `100ms` to `200ms`:
    * `-blocks-storage.bucket-store.metadata-cache.memcached.timeout`
    * `-blocks-storage.bucket-store.index-cache.memcached.timeout`
    * `-blocks-storage.bucket-store.chunks-cache.memcached.timeout`
    * `-query-frontend.results-cache.memcached.timeout`
* [CHANGE] Changed the default value of `-blocks-storage.bucket-store.bucket-index.enabled` to `true`. The default configuration must now run the compactor in order to write the bucket index or else queries to long term storage will fail. #924
* [CHANGE] Option `-auth.enabled` has been renamed to `-auth.multitenancy-enabled`. #1130
* [CHANGE] Default tenant ID used with disabled auth (`-auth.multitenancy-enabled=false`) has changed from `fake` to `anonymous`. This tenant ID can now be changed with `-auth.no-auth-tenant` option. #1063
* [CHANGE] The default values for the following local directories have changed: #1072
  * `-alertmanager.storage.path` default value changed to `./data-alertmanager/`
  * `-compactor.data-dir` default value changed to `./data-compactor/`
  * `-ruler.rule-path` default value changed to `./data-ruler/`
* [CHANGE] The default value for gRPC max send message size has been changed from 16MB to 100MB. This affects the following parameters: #1152
  * `-query-frontend.grpc-client-config.grpc-max-send-msg-size`
  * `-ingester.client.grpc-max-send-msg-size`
  * `-querier.frontend-client.grpc-max-send-msg-size`
  * `-query-scheduler.grpc-client-config.grpc-max-send-msg-size`
  * `-ruler.client.grpc-max-send-msg-size`
* [CHANGE] Remove `-http.prefix` flag (and `http_prefix` config file option). #763
* [CHANGE] Remove legacy endpoints. Please use their alternatives listed below. As part of the removal process we are
  introducing two new sets of endpoints for the ruler configuration API: `<prometheus-http-prefix>/rules` and
  `<prometheus-http-prefix>/config/v1/rules/**`. We are also deprecating `<prometheus-http-prefix>/rules` and `/api/v1/rules`;
  and will remove them in Mimir 2.2.0. #763 #1222
  * Query endpoints

    | Legacy                                                  | Alternative                                                |
    | ------------------------------------------------------- | ---------------------------------------------------------- |
    | `/<legacy-http-prefix>/api/v1/query`                    | `<prometheus-http-prefix>/api/v1/query`                    |
    | `/<legacy-http-prefix>/api/v1/query_range`              | `<prometheus-http-prefix>/api/v1/query_range`              |
    | `/<legacy-http-prefix>/api/v1/query_exemplars`          | `<prometheus-http-prefix>/api/v1/query_exemplars`          |
    | `/<legacy-http-prefix>/api/v1/series`                   | `<prometheus-http-prefix>/api/v1/series`                   |
    | `/<legacy-http-prefix>/api/v1/labels`                   | `<prometheus-http-prefix>/api/v1/labels`                   |
    | `/<legacy-http-prefix>/api/v1/label/{name}/values`      | `<prometheus-http-prefix>/api/v1/label/{name}/values`      |
    | `/<legacy-http-prefix>/api/v1/metadata`                 | `<prometheus-http-prefix>/api/v1/metadata`                 |
    | `/<legacy-http-prefix>/api/v1/read`                     | `<prometheus-http-prefix>/api/v1/read`                     |
    | `/<legacy-http-prefix>/api/v1/cardinality/label_names`  | `<prometheus-http-prefix>/api/v1/cardinality/label_names`  |
    | `/<legacy-http-prefix>/api/v1/cardinality/label_values` | `<prometheus-http-prefix>/api/v1/cardinality/label_values` |
    | `/api/prom/user_stats`                                  | `/api/v1/user_stats`                                       |

  * Distributor endpoints

    | Legacy endpoint               | Alternative                   |
    | ----------------------------- | ----------------------------- |
    | `/<legacy-http-prefix>/push`  | `/api/v1/push`                |
    | `/all_user_stats`             | `/distributor/all_user_stats` |
    | `/ha-tracker`                 | `/distributor/ha_tracker`     |

  * Ingester endpoints

    | Legacy          | Alternative           |
    | --------------- | --------------------- |
    | `/ring`         | `/ingester/ring`      |
    | `/shutdown`     | `/ingester/shutdown`  |
    | `/flush`        | `/ingester/flush`     |
    | `/push`         | `/ingester/push`      |

  * Ruler endpoints

    | Legacy                                                | Alternative                                         | Alternative #2 (not available before Mimir 2.0.0)                    |
    | ----------------------------------------------------- | --------------------------------------------------- | ------------------------------------------------------------------- |
    | `/<legacy-http-prefix>/api/v1/rules`                  | `<prometheus-http-prefix>/api/v1/rules`             |                                                                     |
    | `/<legacy-http-prefix>/api/v1/alerts`                 | `<prometheus-http-prefix>/api/v1/alerts`            |                                                                     |
    | `/<legacy-http-prefix>/rules`                         | `/api/v1/rules` (see below)                         |  `<prometheus-http-prefix>/config/v1/rules`                         |
    | `/<legacy-http-prefix>/rules/{namespace}`             | `/api/v1/rules/{namespace}` (see below)             |  `<prometheus-http-prefix>/config/v1/rules/{namespace}`             |
    | `/<legacy-http-prefix>/rules/{namespace}/{groupName}` | `/api/v1/rules/{namespace}/{groupName}` (see below) |  `<prometheus-http-prefix>/config/v1/rules/{namespace}/{groupName}` |
    | `/<legacy-http-prefix>/rules/{namespace}`             | `/api/v1/rules/{namespace}` (see below)             |  `<prometheus-http-prefix>/config/v1/rules/{namespace}`             |
    | `/<legacy-http-prefix>/rules/{namespace}/{groupName}` | `/api/v1/rules/{namespace}/{groupName}` (see below) |  `<prometheus-http-prefix>/config/v1/rules/{namespace}/{groupName}` |
    | `/<legacy-http-prefix>/rules/{namespace}`             | `/api/v1/rules/{namespace}` (see below)             |  `<prometheus-http-prefix>/config/v1/rules/{namespace}`             |
    | `/ruler_ring`                                         | `/ruler/ring`                                       |                                                                     |

    > __Note:__ The `/api/v1/rules/**` endpoints are considered deprecated with Mimir 2.0.0 and will be removed
    in Mimir 2.2.0. After upgrading to 2.0.0 we recommend switching uses to the equivalent
    `/<prometheus-http-prefix>/config/v1/**` endpoints that Mimir 2.0.0 introduces.

  * Alertmanager endpoints

    | Legacy                      | Alternative                        |
    | --------------------------- | ---------------------------------- |
    | `/<legacy-http-prefix>`     | `/alertmanager`                    |
    | `/status`                   | `/multitenant_alertmanager/status` |

* [CHANGE] Ingester: changed `-ingester.stream-chunks-when-using-blocks` default value from `false` to `true`. #717
* [CHANGE] Ingester: default `-ingester.ring.min-ready-duration` reduced from 1m to 15s. #126
* [CHANGE] Ingester: `-ingester.ring.min-ready-duration` now start counting the delay after the ring's health checks have passed instead of when the ring client was started. #126
* [CHANGE] Ingester: allow experimental ingester max-exemplars setting to be changed dynamically #144
  * CLI flag `-blocks-storage.tsdb.max-exemplars` is renamed to `-ingester.max-global-exemplars-per-user`.
  * YAML `max_exemplars` is moved from `tsdb` to `overrides` and renamed to `max_global_exemplars_per_user`.
* [CHANGE] Ingester: active series metrics `cortex_ingester_active_series` and `cortex_ingester_active_series_custom_tracker` are now removed when their value is zero. #672 #690
* [CHANGE] Ingester: changed default value of `-blocks-storage.tsdb.retention-period` from `6h` to `24h`. #966
* [CHANGE] Ingester: changed default value of `-blocks-storage.tsdb.close-idle-tsdb-timeout` from `0` to `13h`. #967
* [CHANGE] Ingester: changed default value of `-ingester.ring.final-sleep` from `30s` to `0s`. #981
* [CHANGE] Ingester: the following low level settings have been removed: #1153
  * `-ingester-client.expected-labels`
  * `-ingester-client.expected-samples-per-series`
  * `-ingester-client.expected-timeseries`
* [CHANGE] Ingester: following command line options related to ingester ring were renamed: #1155
  * `-consul.*` changed to `-ingester.ring.consul.*`
  * `-etcd.*` changed to `-ingester.ring.etcd.*`
  * `-multi.*` changed to `-ingester.ring.multi.*`
  * `-distributor.excluded-zones` changed to `-ingester.ring.excluded-zones`
  * `-distributor.replication-factor` changed to `-ingester.ring.replication-factor`
  * `-distributor.zone-awareness-enabled` changed to `-ingester.ring.zone-awareness-enabled`
  * `-ingester.availability-zone` changed to `-ingester.ring.instance-availability-zone`
  * `-ingester.final-sleep` changed to `-ingester.ring.final-sleep`
  * `-ingester.heartbeat-period` changed to `-ingester.ring.heartbeat-period`
  * `-ingester.join-after` changed to `-ingester.ring.join-after`
  * `-ingester.lifecycler.ID` changed to `-ingester.ring.instance-id`
  * `-ingester.lifecycler.addr` changed to `-ingester.ring.instance-addr`
  * `-ingester.lifecycler.interface` changed to `-ingester.ring.instance-interface-names`
  * `-ingester.lifecycler.port` changed to `-ingester.ring.instance-port`
  * `-ingester.min-ready-duration` changed to `-ingester.ring.min-ready-duration`
  * `-ingester.num-tokens` changed to `-ingester.ring.num-tokens`
  * `-ingester.observe-period` changed to `-ingester.ring.observe-period`
  * `-ingester.readiness-check-ring-health` changed to `-ingester.ring.readiness-check-ring-health`
  * `-ingester.tokens-file-path` changed to `-ingester.ring.tokens-file-path`
  * `-ingester.unregister-on-shutdown` changed to `-ingester.ring.unregister-on-shutdown`
  * `-ring.heartbeat-timeout` changed to `-ingester.ring.heartbeat-timeout`
  * `-ring.prefix` changed to `-ingester.ring.prefix`
  * `-ring.store` changed to `-ingester.ring.store`
* [CHANGE] Ingester: fields in YAML configuration for ingester ring have been changed: #1155
  * `ingester.lifecycler` changed to `ingester.ring`
  * Fields from `ingester.lifecycler.ring` moved to `ingester.ring`
  * `ingester.lifecycler.address` changed to `ingester.ring.instance_addr`
  * `ingester.lifecycler.id` changed to `ingester.ring.instance_id`
  * `ingester.lifecycler.port` changed to `ingester.ring.instance_port`
  * `ingester.lifecycler.availability_zone` changed to `ingester.ring.instance_availability_zone`
  * `ingester.lifecycler.interface_names` changed to `ingester.ring.instance_interface_names`
* [CHANGE] Distributor: removed the `-distributor.shard-by-all-labels` configuration option. It is now assumed to be true. #698
* [CHANGE] Distributor: change default value of `-distributor.instance-limits.max-inflight-push-requests` to `2000`. #964
* [CHANGE] Distributor: change default value of `-distributor.remote-timeout` from `2s` to `20s`. #970
* [CHANGE] Distributor: removed the `-distributor.extra-query-delay` flag (and its respective YAML config option). #1048
* [CHANGE] Query-frontend: Enable query stats by default, they can still be disabled with `-query-frontend.query-stats-enabled=false`. #83
* [CHANGE] Query-frontend: the `cortex_frontend_mapped_asts_total` metric has been renamed to `cortex_frontend_query_sharding_rewrites_attempted_total`. #150
* [CHANGE] Query-frontend: added `sharded` label to `cortex_query_seconds_total` metric. #235
* [CHANGE] Query-frontend: changed the flag name for controlling query sharding total shards from `-querier.total-shards` to `-query-frontend.query-sharding-total-shards`. #230
* [CHANGE] Query-frontend: flag `-querier.parallelise-shardable-queries` has been renamed to `-query-frontend.parallelize-shardable-queries` #284
* [CHANGE] Query-frontend: removed the deprecated (and unused) `-frontend.cache-split-interval`. Use `-query-frontend.split-queries-by-interval` instead. #587
* [CHANGE] Query-frontend: range query response now omits the `data` field when it's empty (error case) like Prometheus does, previously it was `"data":{"resultType":"","result":null}`. #629
* [CHANGE] Query-frontend: instant queries now honor the `-query-frontend.max-retries-per-request` flag. #630
* [CHANGE] Query-frontend: removed in-memory and Redis cache support. Reason is that these caching backends were just supported by query-frontend, while all other Mimir services only support memcached. #796
  * The following CLI flags (and their respective YAML config options) have been removed:
    * `-frontend.cache.enable-fifocache`
    * `-frontend.redis.*`
    * `-frontend.fifocache.*`
  * The following metrics have been removed:
    * `querier_cache_added_total`
    * `querier_cache_added_new_total`
    * `querier_cache_evicted_total`
    * `querier_cache_entries`
    * `querier_cache_gets_total`
    * `querier_cache_misses_total`
    * `querier_cache_stale_gets_total`
    * `querier_cache_memory_bytes`
    * `cortex_rediscache_request_duration_seconds`
* [CHANGE] Query-frontend: migrated memcached backend client to the same one used in other components (memcached config and metrics are now consistent across all Mimir services). #821
  * The following CLI flags (and their respective YAML config options) have been added:
    * `-query-frontend.results-cache.backend` (set it to `memcached` if `-query-frontend.cache-results=true`)
  * The following CLI flags (and their respective YAML config options) have been changed:
    * `-frontend.memcached.hostname` and `-frontend.memcached.service` have been removed: use `-query-frontend.results-cache.memcached.addresses` instead
  * The following CLI flags (and their respective YAML config options) have been renamed:
    * `-frontend.background.write-back-concurrency` renamed to `-query-frontend.results-cache.memcached.max-async-concurrency`
    * `-frontend.background.write-back-buffer` renamed to `-query-frontend.results-cache.memcached.max-async-buffer-size`
    * `-frontend.memcached.batchsize` renamed to `-query-frontend.results-cache.memcached.max-get-multi-batch-size`
    * `-frontend.memcached.parallelism` renamed to `-query-frontend.results-cache.memcached.max-get-multi-concurrency`
    * `-frontend.memcached.timeout` renamed to `-query-frontend.results-cache.memcached.timeout`
    * `-frontend.memcached.max-item-size` renamed to `-query-frontend.results-cache.memcached.max-item-size`
    * `-frontend.memcached.max-idle-conns` renamed to `-query-frontend.results-cache.memcached.max-idle-connections`
    * `-frontend.compression` renamed to `-query-frontend.results-cache.compression`
  * The following CLI flags (and their respective YAML config options) have been removed:
    * `-frontend.memcached.circuit-breaker-consecutive-failures`: feature removed
    * `-frontend.memcached.circuit-breaker-timeout`: feature removed
    * `-frontend.memcached.circuit-breaker-interval`: feature removed
    * `-frontend.memcached.update-interval`: new setting is hardcoded to 30s
    * `-frontend.memcached.consistent-hash`: new setting is always enabled
    * `-frontend.default-validity` and `-frontend.memcached.expiration`: new setting is hardcoded to 7 days
  * The following metrics have been changed:
    * `cortex_cache_dropped_background_writes_total{name}` changed to `thanos_memcached_operation_skipped_total{name, operation, reason}`
    * `cortex_cache_value_size_bytes{name, method}` changed to `thanos_memcached_operation_data_size_bytes{name}`
    * `cortex_cache_request_duration_seconds{name, method, status_code}` changed to `thanos_memcached_operation_duration_seconds{name, operation}`
    * `cortex_cache_fetched_keys{name}` changed to `thanos_cache_memcached_requests_total{name}`
    * `cortex_cache_hits{name}` changed to `thanos_cache_memcached_hits_total{name}`
    * `cortex_memcache_request_duration_seconds{name, method, status_code}` changed to `thanos_memcached_operation_duration_seconds{name, operation}`
    * `cortex_memcache_client_servers{name}` changed to `thanos_memcached_dns_provider_results{name, addr}`
    * `cortex_memcache_client_set_skip_total{name}` changed to `thanos_memcached_operation_skipped_total{name, operation, reason}`
    * `cortex_dns_lookups_total` changed to `thanos_memcached_dns_lookups_total`
    * For all metrics the value of the "name" label has changed from `frontend.memcached` to `frontend-cache`
  * The following metrics have been removed:
    * `cortex_cache_background_queue_length{name}`
* [CHANGE] Query-frontend: merged `query_range` into `frontend` in the YAML config (keeping the same keys) and renamed flags: #825
  * `-querier.max-retries-per-request` renamed to `-query-frontend.max-retries-per-request`
  * `-querier.split-queries-by-interval` renamed to `-query-frontend.split-queries-by-interval`
  * `-querier.align-querier-with-step` renamed to `-query-frontend.align-querier-with-step`
  * `-querier.cache-results` renamed to `-query-frontend.cache-results`
  * `-querier.parallelise-shardable-queries` renamed to `-query-frontend.parallelize-shardable-queries`
* [CHANGE] Query-frontend: the default value of `-query-frontend.split-queries-by-interval` has changed from `0` to `24h`. #1131
* [CHANGE] Query-frontend: `-frontend.` flags were renamed to `-query-frontend.`: #1167
* [CHANGE] Query-frontend / Query-scheduler: classified the `-query-frontend.querier-forget-delay` and `-query-scheduler.querier-forget-delay` flags (and their respective YAML config options) as experimental. #1208
* [CHANGE] Querier / ruler: Change `-querier.max-fetched-chunks-per-query` configuration to limit to maximum number of chunks that can be fetched in a single query. The number of chunks fetched by ingesters AND long-term storare combined should not exceed the value configured on `-querier.max-fetched-chunks-per-query`. [#4260](https://github.com/cortexproject/cortex/pull/4260)
* [CHANGE] Querier / ruler: Option `-querier.ingester-streaming` has been removed. Querier/ruler now always use streaming method to query ingesters. #204
* [CHANGE] Querier: always fetch labels from store and respect start/end times in request; the option `-querier.query-store-for-labels-enabled` has been removed and is now always on. #518 #1132
* [CHANGE] Querier / ruler: removed the `-store.query-chunk-limit` flag (and its respective YAML config option `max_chunks_per_query`). `-querier.max-fetched-chunks-per-query` (and its respective YAML config option `max_fetched_chunks_per_query`) should be used instead. #705
* [CHANGE] Querier/Ruler: `-querier.active-query-tracker-dir` option has been removed. Active query tracking is now done via Activity tracker configured by `-activity-tracker.filepath` and enabled by default. Limit for max number of concurrent queries (`-querier.max-concurrent`) is now respected even if activity tracking is not enabled. #661 #822
* [CHANGE] Querier/ruler/query-frontend: the experimental `-querier.at-modifier-enabled` CLI flag has been removed and the PromQL `@` modifier is always enabled. #941
* [CHANGE] Querier: removed `-querier.worker-match-max-concurrent` and `-querier.worker-parallelism` CLI flags (and their respective YAML config options). Mimir now behaves like if `-querier.worker-match-max-concurrent` is always enabled and you should configure the max concurrency per querier process using `-querier.max-concurrent` instead. #958
* [CHANGE] Querier: changed default value of `-querier.query-ingesters-within` from `0` to `13h`. #967
* [CHANGE] Querier: rename metric `cortex_query_fetched_chunks_bytes_total` to `cortex_query_fetched_chunk_bytes_total` to be consistent with the limit name. #476
* [CHANGE] Ruler: add two new metrics `cortex_ruler_list_rules_seconds` and `cortex_ruler_load_rule_groups_seconds` to the ruler. #906
* [CHANGE] Ruler: endpoints for listing configured rules now return HTTP status code 200 and an empty map when there are no rules instead of an HTTP 404 and plain text error message. The following endpoints are affected: #456
  * `<prometheus-http-prefix>/config/v1/rules`
  * `<prometheus-http-prefix>/config/v1/rules/{namespace}`
  * `<prometheus-http-prefix>/rules` (deprecated)
  * `<prometheus-http-prefix>/rules/{namespace}` (deprecated)
  * `/api/v1/rules` (deprecated)
  * `/api/v1/rules/{namespace}` (deprecated)
* [CHANGE] Ruler: removed `configdb` support from Ruler backend storages. #15 #38 #819
* [CHANGE] Ruler: removed the support for the deprecated storage configuration via `-ruler.storage.*` CLI flags (and their respective YAML config options). Use `-ruler-storage.*` instead. #628
* [CHANGE] Ruler: set new default limits for rule groups: `-ruler.max-rules-per-rule-group` to 20 (previously 0, disabled) and `-ruler.max-rule-groups-per-tenant` to 70 (previously 0, disabled). #847
* [CHANGE] Ruler: removed `-ruler.enable-sharding` option, and changed default value of `-ruler.ring.store` to `memberlist`. #943
* [CHANGE] Ruler: `-ruler.alertmanager-use-v2` has been removed. The ruler will always use the `v2` endpoints. #954 #1100
* [CHANGE] Ruler: `-experimental.ruler.enable-api` flag has been renamed to `-ruler.enable-api` and is now stable. The default value has also changed from `false` to `true`, so both ruler and alertmanager API are enabled by default. #913 #1065
* [CHANGE] Ruler: add support for [DNS service discovery format](./docs/sources/configuration/arguments.md#dns-service-discovery) for `-ruler.alertmanager-url`. `-ruler.alertmanager-discovery` flag has been removed. URLs following the prior SRV format, will be treated as a static target. To continue using service discovery for these URLs prepend `dnssrvnoa+` to them. #993
  * The following metrics for Alertmanager DNS service discovery are replaced:
    * `prometheus_sd_dns_lookups_total` replaced by `cortex_dns_lookups_total{component="ruler"}`
    * `prometheus_sd_dns_lookup_failures_total` replaced by `cortex_dns_failures_total{component="ruler"}`
* [CHANGE] Ruler: deprecate `/api/v1/rules/**` and `<prometheus-http-prefix/rules/**` configuration API endpoints in favour of `/<prometheus-http-prefix>/config/v1/rules/**`. Deprecated endpoints will be removed in Mimir 2.2.0. Main configuration API endpoints are now `/<prometheus-http-prefix>/config/api/v1/rules/**` introduced in Mimir 2.0.0. #1222
* [CHANGE] Store-gateway: index cache now includes tenant in cache keys, this invalidates previous cached entries. #607
* [CHANGE] Store-gateway: increased memcached index caching TTL from 1 day to 7 days. #718
* [CHANGE] Store-gateway: options `-store-gateway.sharding-enabled` and `-querier.store-gateway-addresses` were removed. Default value of `-store-gateway.sharding-ring.store` is now `memberlist` and default value for `-store-gateway.sharding-ring.wait-stability-min-duration` changed from `1m` to `0` (disabled). #976
* [CHANGE] Compactor: compactor will no longer try to compact blocks that are already marked for deletion. Previously compactor would consider blocks marked for deletion within `-compactor.deletion-delay / 2` period as eligible for compaction. [#4328](https://github.com/cortexproject/cortex/pull/4328)
* [CHANGE] Compactor: Removed support for block deletion marks migration. If you're upgrading from Cortex < 1.7.0 to Mimir, you should upgrade the compactor to Cortex >= 1.7.0 first, run it at least once and then upgrade to Mimir. #122
* [CHANGE] Compactor: removed the `cortex_compactor_group_vertical_compactions_total` metric. #278
* [CHANGE] Compactor: no longer waits for initial blocks cleanup to finish before starting compactions. #282
* [CHANGE] Compactor: removed overlapping sources detection. Overlapping sources may exist due to edge cases (timing issues) when horizontally sharding compactor, but are correctly handled by compactor. #494
* [CHANGE] Compactor: compactor now uses deletion marks from `<tenant>/markers` location in the bucket. Marker files are no longer fetched, only listed. #550
* [CHANGE] Compactor: Default value of `-compactor.block-sync-concurrency` has changed from 20 to 8. This flag is now only used to control number of goroutines for downloading and uploading blocks during compaction. #552
* [CHANGE] Compactor is now included in `all` target (single-binary). #866
* [CHANGE] Compactor: Removed `-compactor.sharding-enabled` option. Sharding in compactor is now always enabled. Default value of `-compactor.ring.store` has changed from `consul` to `memberlist`. Default value of `-compactor.ring.wait-stability-min-duration` is now 0, which disables the feature. #956
* [CHANGE] Alertmanager: removed `-alertmanager.configs.auto-webhook-root` #977
* [CHANGE] Alertmanager: removed `configdb` support from Alertmanager backend storages. #15 #38 #819
* [CHANGE] Alertmanager: Don't count user-not-found errors from replicas as failures in the `cortex_alertmanager_state_fetch_replica_state_failed_total` metric. #190
* [CHANGE] Alertmanager: Use distributor for non-API routes. #213
* [CHANGE] Alertmanager: removed `-alertmanager.storage.*` configuration options, with the exception of the CLI flags `-alertmanager.storage.path` and `-alertmanager.storage.retention`. Use `-alertmanager-storage.*` instead. #632
* [CHANGE] Alertmanager: set default value for `-alertmanager.web.external-url=http://localhost:8080/alertmanager` to match the default configuration. #808 #1067
* [CHANGE] Alertmanager: `-experimental.alertmanager.enable-api` flag has been renamed to `-alertmanager.enable-api` and is now stable. #913
* [CHANGE] Alertmanager: now always runs with sharding enabled; other modes of operation are removed. #1044 #1126
  * The following configuration options are removed:
    * `-alertmanager.sharding-enabled`
    * `-alertmanager.cluster.advertise-address`
    * `-alertmanager.cluster.gossip-interval`
    * `-alertmanager.cluster.listen-address`
    * `-alertmanager.cluster.peers`
    * `-alertmanager.cluster.push-pull-interval`
  * The following configuration options are renamed:
    * `-alertmanager.cluster.peer-timeout` to `-alertmanager.peer-timeout`
* [CHANGE] Alertmanager: the default value of `-alertmanager.sharding-ring.store` is now `memberlist`. #1171
* [CHANGE] Ring: changed default value of `-distributor.ring.store` (Distributor ring) and `-ring.store` (Ingester ring) to `memberlist`. #1046
* [CHANGE] Memberlist: the `memberlist_kv_store_value_bytes` metric has been removed due to values no longer being stored in-memory as encoded bytes. [#4345](https://github.com/cortexproject/cortex/pull/4345)
* [CHANGE] Memberlist: forward only changes, not entire original message. [#4419](https://github.com/cortexproject/cortex/pull/4419)
* [CHANGE] Memberlist: don't accept old tombstones as incoming change, and don't forward such messages to other gossip members. [#4420](https://github.com/cortexproject/cortex/pull/4420)
* [CHANGE] Memberlist: changed probe interval from `1s` to `5s` and probe timeout from `500ms` to `2s`. #563
* [CHANGE] Memberlist: the `name` label on metrics `cortex_dns_failures_total`, `cortex_dns_lookups_total` and `cortex_dns_provider_results` was renamed to `component`. #993
* [CHANGE] Limits: removed deprecated limits for rejecting old samples #799
  This removes the following flags:
  * `-validation.reject-old-samples`
  * `-validation.reject-old-samples.max-age`
* [CHANGE] Limits: removed local limit-related flags in favor of global limits. #725
  The distributor ring is now required, and can be configured via the `distributor.ring.*` flags.
  This removes the following flags:
  * `-distributor.ingestion-rate-strategy` -> will now always use the "global" strategy
  * `-ingester.max-series-per-user` -> set `-ingester.max-global-series-per-user` to `N` times the existing value of `-ingester.max-series-per-user` instead
  * `-ingester.max-series-per-metric` -> set `-ingester.max-global-series-per-metric`  to `N` times the existing value of `-ingester.max-series-per-metric` instead
  * `-ingester.max-metadata-per-user` -> set `-ingester.max-global-metadata-per-user` to `N` times the existing value of `-ingester.max-metadata-per-user` instead
  * `-ingester.max-metadata-per-metric` -> set `-ingester.max-global-metadata-per-metric` to `N` times the existing value of `-ingester.max-metadata-per-metric` instead
  * In the above notes, `N` refers to the number of ingester replicas
  Additionally, default values for the following flags have changed:
  * `-ingester.max-global-series-per-user` from `0` to `150000`
  * `-ingester.max-global-series-per-metric` from `0` to `20000`
  * `-distributor.ingestion-rate-limit` from `25000` to `10000`
  * `-distributor.ingestion-burst-size` from `50000` to `200000`
* [CHANGE] Limits: removed limit `enforce_metric_name`, now behave as if set to `true` always. #686
* [CHANGE] Limits: Option `-ingester.max-samples-per-query` and its YAML field `max_samples_per_query` have been removed. It required `-querier.ingester-streaming` option to be set to false, but since `-querier.ingester-streaming` is removed (always defaulting to true), the limit using it was removed as well. #204 #1132
* [CHANGE] Limits: Set the default max number of inflight ingester push requests (`-ingester.instance-limits.max-inflight-push-requests`) to 30000 in order to prevent clusters from being overwhelmed by request volume or temporary slow-downs. #259
* [CHANGE] Overrides exporter: renamed metric `cortex_overrides` to `cortex_limits_overrides`. #173 #407
* [FEATURE] The following features have been moved from experimental to stable: #913 #1002
  * Alertmanager config API
  * Alertmanager receiver firewall
  * Alertmanager sharding
  * Azure blob storage support
  * Blocks storage bucket index
  * Disable the ring health check in the readiness endpoint (`-ingester.readiness-check-ring-health=false`)
  * Distributor: do not extend writes on unhealthy ingesters
  * Do not unregister ingesters from ring on shutdown (`-ingester.unregister-on-shutdown=false`)
  * HA Tracker: cleanup of old replicas from KV Store
  * Instance limits in ingester and distributor
  * OpenStack Swift storage support
  * Query-frontend: query stats tracking
  * Query-scheduler
  * Querier: tenant federation
  * Ruler config API
  * S3 Server Side Encryption (SSE) using KMS
  * TLS configuration for gRPC, HTTP and etcd clients
  * Zone-aware replication
  * `/labels` API using matchers
  * The following querier limits:
    * `-querier.max-fetched-chunks-per-query`
    * `-querier.max-fetched-chunk-bytes-per-query`
    * `-querier.max-fetched-series-per-query`
  * The following alertmanager limits:
    * Notification rate (`-alertmanager.notification-rate-limit` and `-alertmanager.notification-rate-limit-per-integration`)
    * Dispatcher groups (`-alertmanager.max-dispatcher-aggregation-groups`)
    * User config size (`-alertmanager.max-config-size-bytes`)
    * Templates count in user config (`-alertmanager.max-templates-count`)
    * Max template size (`-alertmanager.max-template-size-bytes`)
* [FEATURE] The endpoints `/api/v1/status/buildinfo`, `<prometheus-http-prefix>/api/v1/status/buildinfo`, and `<alertmanager-http-prefix>/api/v1/status/buildinfo` have been added to display build information and enabled features. #1219 #1240
* [FEATURE] PromQL: added `present_over_time` support. #139
* [FEATURE] Added "Activity tracker" feature which can log ongoing activities from previous Mimir run in case of a crash. It is enabled by default and controlled by the `-activity-tracker.filepath` flag. It can be disabled by setting this path to an empty string. Currently, the Store-gateway, Ruler, Querier, Query-frontend and Ingester components use this feature to track queries. #631 #782 #822 #1121
* [FEATURE] Divide configuration parameters into categories "basic", "advanced", and "experimental". Only flags in the basic category are shown when invoking `-help`, whereas `-help-all` will include flags in all categories (basic, advanced, experimental). #840
* [FEATURE] Querier: Added support for tenant federation to exemplar endpoints. #927
* [FEATURE] Ingester: can expose metrics on active series matching custom trackers configured via `-ingester.active-series-custom-trackers` (or its respective YAML config option). When configured, active series for custom trackers are exposed by the `cortex_ingester_active_series_custom_tracker` metric. #42 #672
* [FEATURE] Ingester: Enable snapshotting of in-memory TSDB on disk during shutdown via `-blocks-storage.tsdb.memory-snapshot-on-shutdown` (experimental). #249
* [FEATURE] Ingester: Added `-blocks-storage.tsdb.isolation-enabled` flag, which allows disabling TSDB isolation feature. This is enabled by default (per TSDB default), but disabling can improve performance of write requests. #512
* [FEATURE] Ingester: Added `-blocks-storage.tsdb.head-chunks-write-queue-size` flag, which allows setting the size of the queue used by the TSDB before m-mapping chunks (experimental). #591
  * Added `cortex_ingester_tsdb_mmap_chunk_write_queue_operations_total` metric to track different operations of this queue.
* [FEATURE] Distributor: Added `-api.skip-label-name-validation-header-enabled` option to allow skipping label name validation on the HTTP write path based on `X-Mimir-SkipLabelNameValidation` header being `true` or not. #390
* [FEATURE] Query-frontend: Add `cortex_query_fetched_series_total` and `cortex_query_fetched_chunks_bytes_total` per-user counters to expose the number of series and bytes fetched as part of queries. These metrics can be enabled with the `-frontend.query-stats-enabled` flag (or its respective YAML config option `query_stats_enabled`). [#4343](https://github.com/cortexproject/cortex/pull/4343)
* [FEATURE] Query-frontend: Add `cortex_query_fetched_chunks_total` per-user counter to expose the number of chunks fetched as part of queries. This metric can be enabled with the `-query-frontend.query-stats-enabled` flag (or its respective YAML config option `query_stats_enabled`). #31
* [FEATURE] Query-frontend: Add query sharding for instant and range queries. You can enable querysharding by setting `-query-frontend.parallelize-shardable-queries` to `true`. The following additional config and exported metrics have been added. #79 #80 #100 #124 #140 #148 #150 #151 #153 #154 #155 #156 #157 #158 #159 #160 #163 #169 #172 #196 #205 #225 #226 #227 #228 #230 #235 #240 #239 #246 #244 #319 #330 #371 #385 #400 #458 #586 #630 #660 #707 #1542
  * New config options:
    * `-query-frontend.query-sharding-total-shards`: The amount of shards to use when doing parallelisation via query sharding.
    * `-query-frontend.query-sharding-max-sharded-queries`: The max number of sharded queries that can be run for a given received query. 0 to disable limit.
    * `-blocks-storage.bucket-store.series-hash-cache-max-size-bytes`: Max size - in bytes - of the in-memory series hash cache in the store-gateway.
    * `-blocks-storage.tsdb.series-hash-cache-max-size-bytes`: Max size - in bytes - of the in-memory series hash cache in the ingester.
  * New exported metrics:
    * `cortex_bucket_store_series_hash_cache_requests_total`
    * `cortex_bucket_store_series_hash_cache_hits_total`
    * `cortex_frontend_query_sharding_rewrites_succeeded_total`
    * `cortex_frontend_sharded_queries_per_query`
  * Renamed metrics:
    * `cortex_frontend_mapped_asts_total` to `cortex_frontend_query_sharding_rewrites_attempted_total`
  * Modified metrics:
    * added `sharded` label to `cortex_query_seconds_total`
  * When query sharding is enabled, the following querier config must be set on query-frontend too:
    * `-querier.max-concurrent`
    * `-querier.timeout`
    * `-querier.max-samples`
    * `-querier.at-modifier-enabled`
    * `-querier.default-evaluation-interval`
    * `-querier.active-query-tracker-dir`
    * `-querier.lookback-delta`
  * Sharding can be dynamically controlled per request using the `Sharding-Control: 64` header. (0 to disable)
  * Sharding can be dynamically controlled per tenant using the limit `query_sharding_total_shards`. (0 to disable)
  * Added `sharded_queries` count to the "query stats" log.
  * The number of shards is adjusted to be compatible with number of compactor shards that are used by a split-and-merge compactor. The querier can use this to avoid querying blocks that cannot have series in a given query shard.
* [FEATURE] Query-Frontend: Added `-query-frontend.cache-unaligned-requests` option to cache responses for requests that do not have step-aligned start and end times. This can improve speed of repeated queries, but can also pollute cache with results that are never reused. #432
* [FEATURE] Querier: Added label names cardinality endpoint `<prefix>/api/v1/cardinality/label_names` that is disabled by default. Can be enabled/disabled via the CLI flag `-querier.cardinality-analysis-enabled` or its respective YAML config option. Configurable on a per-tenant basis. #301 #377 #474
* [FEATURE] Querier: Added label values cardinality endpoint `<prefix>/api/v1/cardinality/label_values` that is disabled by default. Can be enabled/disabled via the CLI flag `-querier.cardinality-analysis-enabled` or its respective YAML config option, and configurable on a per-tenant basis. The maximum number of label names allowed to be queried in a single API call can be controlled via `-querier.label-values-max-cardinality-label-names-per-request`. #332 #395 #474
* [FEATURE] Querier: Added `-store.max-labels-query-length` to restrict the range of `/series`, label-names and label-values requests. #507
* [FEATURE] Ruler: Add new `-ruler.query-stats-enabled` which when enabled will report the `cortex_ruler_query_seconds_total` as a per-user metric that tracks the sum of the wall time of executing queries in the ruler in seconds. [#4317](https://github.com/cortexproject/cortex/pull/4317)
* [FEATURE] Ruler: Added federated rule groups. #533
  * Added `-ruler.tenant-federation.enabled` config flag.
  * Added support for `source_tenants` field on rule groups.
* [FEATURE] Store-gateway: Added `/store-gateway/tenants` and `/store-gateway/tenant/{tenant}/blocks` endpoints that provide functionality that was provided by `tools/listblocks`. #911 #973
* [FEATURE] Compactor: compactor now uses new algorithm that we call "split-and-merge". Previous compaction strategy was removed. With the `split-and-merge` compactor source blocks for a given tenant are grouped into `-compactor.split-groups` number of groups. Each group of blocks is then compacted separately, and is split into `-compactor.split-and-merge-shards` shards (configurable on a per-tenant basis). Compaction of each tenant shards can be horizontally scaled. Number of compactors that work on jobs for single tenant can be limited by using `-compactor.compactor-tenant-shard-size` parameter, or per-tenant `compactor_tenant_shard_size` override.  #275 #281 #282 #283 #288 #290 #303 #307 #317 #323 #324 #328 #353 #368 #479 #820
* [FEATURE] Compactor: Added `-compactor.max-compaction-time` to control how long can compaction for a single tenant take. If compactions for a tenant take longer, no new compactions are started in the same compaction cycle. Running compactions are not stopped however, and may take much longer. #523
* [FEATURE] Compactor: When compactor finds blocks with out-of-order chunks, it will mark them for no-compaction. Blocks marked for no-compaction are ignored in future compactions too. Added metric `cortex_compactor_blocks_marked_for_no_compaction_total` to track number of blocks marked for no-compaction. Added `CortexCompactorSkippedBlocksWithOutOfOrderChunks` alert based on new metric. Markers are only checked from `<tenant>/markers` location, but uploaded to the block directory too. #520 #535 #550
* [FEATURE] Compactor: multiple blocks are now downloaded and uploaded at once, which can shorten compaction process. #552
* [ENHANCEMENT] Exemplars are now emitted for all gRPC calls and many operations tracked by histograms. #180
* [ENHANCEMENT] New options `-server.http-listen-network` and `-server.grpc-listen-network` allow binding as 'tcp4' or 'tcp6'. #180
* [ENHANCEMENT] Query federation: improve performance in MergeQueryable by memoizing labels. #312
* [ENHANCEMENT] Add histogram metrics `cortex_distributor_sample_delay_seconds` and `cortex_ingester_tsdb_sample_out_of_order_delta_seconds` #488
* [ENHANCEMENT] Check internal directory access before starting up. #1217
* [ENHANCEMENT] Azure client: expose option to configure MSI URL and user-assigned identity. #584
* [ENHANCEMENT] Added a new metric `mimir_build_info` to coincide with `cortex_build_info`. The metric `cortex_build_info` has not been removed. #1022
* [ENHANCEMENT] Mimir runs a sanity check of storage config at startup and will fail to start if the sanity check doesn't pass. This is done to find potential config issues before starting up. #1180
* [ENHANCEMENT] Validate alertmanager and ruler storage configurations to ensure they don't use same bucket name and region values as those configured for the blocks storage. #1214
* [ENHANCEMENT] Ingester: added option `-ingester.readiness-check-ring-health` to disable the ring health check in the readiness endpoint. When disabled, the health checks are run against only the ingester itself instead of all ingesters in the ring. #48 #126
* [ENHANCEMENT] Ingester: reduce CPU and memory utilization if remote write requests contains a large amount of "out of bounds" samples. #413
* [ENHANCEMENT] Ingester: reduce CPU and memory utilization when querying chunks from ingesters. #430
* [ENHANCEMENT] Ingester: Expose ingester ring page on ingesters. #654
* [ENHANCEMENT] Distributor: added option `-distributor.excluded-zones` to exclude ingesters running in specific zones both on write and read path. #51
* [ENHANCEMENT] Distributor: add tags to tracing span for distributor push with user, cluster and replica. #210
* [ENHANCEMENT] Distributor: performance optimisations. #212 #217 #242
* [ENHANCEMENT] Distributor: reduce latency when HA-Tracking by doing KVStore updates in the background. #271
* [ENHANCEMENT] Distributor: make distributor inflight push requests count include background calls to ingester. #398
* [ENHANCEMENT] Distributor: silently drop exemplars more than 5 minutes older than samples in the same batch. #544
* [ENHANCEMENT] Distributor: reject exemplars with blank label names or values. The `cortex_discarded_exemplars_total` metric will use the `exemplar_labels_blank` reason in this case. #873
* [ENHANCEMENT] Query-frontend: added `cortex_query_frontend_workers_enqueued_requests_total` metric to track the number of requests enqueued in each query-scheduler. #384
* [ENHANCEMENT] Query-frontend: added `cortex_query_frontend_non_step_aligned_queries_total` to track the total number of range queries with start/end not aligned to step. #347 #357 #582
* [ENHANCEMENT] Query-scheduler: exported summary `cortex_query_scheduler_inflight_requests` tracking total number of inflight requests (both enqueued and processing) in percentile buckets. #675
* [ENHANCEMENT] Querier: can use the `LabelNames` call with matchers, if matchers are provided in the `/labels` API call, instead of using the more expensive `MetricsForLabelMatchers` call as before. #3 #1186
* [ENHANCEMENT] Querier / store-gateway: optimized regex matchers. #319 #334 #355
* [ENHANCEMENT] Querier: when fetching data for specific query-shard, we can ignore some blocks based on compactor-shard ID, since sharding of series by query sharding and compactor is the same. Added metrics: #438 #450
  * `cortex_querier_blocks_found_total`
  * `cortex_querier_blocks_queried_total`
  * `cortex_querier_blocks_with_compactor_shard_but_incompatible_query_shard_total`
* [ENHANCEMENT] Querier / ruler: reduce cpu usage, latency and peak memory consumption. #459 #463 #589
* [ENHANCEMENT] Querier: labels requests now obey `-querier.query-ingesters-within`, making them a little more efficient. #518
* [ENHANCEMENT] Querier: retry store-gateway in case of unexpected failure, instead of failing the query. #1003
* [ENHANCEMENT] Querier / ruler: reduce memory used by streaming queries, particularly in ruler. [#4341](https://github.com/cortexproject/cortex/pull/4341)
* [ENHANCEMENT] Ruler: Using shuffle sharding subring on GetRules API. [#4466](https://github.com/cortexproject/cortex/pull/4466)
* [ENHANCEMENT] Ruler: wait for ruler ring client to self-detect during startup. #990
* [ENHANCEMENT] Store-gateway: added `cortex_bucket_store_sent_chunk_size_bytes` metric, tracking the size of chunks sent from store-gateway to querier. #123
* [ENHANCEMENT] Store-gateway: reduced CPU and memory utilization due to exported metrics aggregation for instances with a large number of tenants. #123 #142
* [ENHANCEMENT] Store-gateway: added an in-memory LRU cache for chunks attributes. Can be enabled setting `-blocks-storage.bucket-store.chunks-cache.attributes-in-memory-max-items=X` where `X` is the max number of items to keep in the in-memory cache. The following new metrics are exposed: #279 #415 #437
  * `cortex_cache_memory_requests_total`
  * `cortex_cache_memory_hits_total`
  * `cortex_cache_memory_items_count`
* [ENHANCEMENT] Store-gateway: log index cache requests to tracing spans. #419
* [ENHANCEMENT] Store-gateway: store-gateway can now ignore blocks with minimum time within `-blocks-storage.bucket-store.ignore-blocks-within` duration. Useful when used together with `-querier.query-store-after`. #502
* [ENHANCEMENT] Store-gateway: label values with matchers now doesn't preload or list series, reducing latency and memory consumption. #534
* [ENHANCEMENT] Store-gateway: the results of `LabelNames()`, `LabelValues()` and `Series(skipChunks=true)` calls are now cached in the index cache. #590
* [ENHANCEMENT] Store-gateway: Added `-store-gateway.sharding-ring.unregister-on-shutdown` option that allows store-gateway to stay in the ring even after shutdown. Defaults to `true`, which is the same as current behaviour. #610 #614
* [ENHANCEMENT] Store-gateway: wait for ring tokens stability instead of ring stability to speed up startup and tests. #620
* [ENHANCEMENT] Compactor: add timeout for waiting on compactor to become ACTIVE in the ring. [#4262](https://github.com/cortexproject/cortex/pull/4262)
* [ENHANCEMENT] Compactor: skip already planned compaction jobs if the tenant doesn't belong to the compactor instance anymore. #303
* [ENHANCEMENT] Compactor: Blocks cleaner will ignore users that it no longer "owns" when sharding is enabled, and user ownership has changed since last scan. #325
* [ENHANCEMENT] Compactor: added `-compactor.compaction-jobs-order` support to configure which compaction jobs should run first for a given tenant (in case there are multiple ones). Supported values are: `smallest-range-oldest-blocks-first` (default), `newest-blocks-first`. #364
* [ENHANCEMENT] Compactor: delete blocks marked for deletion faster. #490
* [ENHANCEMENT] Compactor: expose low-level concurrency options for compactor: `-compactor.max-opening-blocks-concurrency`, `-compactor.max-closing-blocks-concurrency`, `-compactor.symbols-flushers-concurrency`. #569 #701
* [ENHANCEMENT] Compactor: expand compactor logs to include total compaction job time, total time for uploads and block counts. #549
* [ENHANCEMENT] Ring: allow experimental configuration of disabling of heartbeat timeouts by setting the relevant configuration value to zero. Applies to the following: [#4342](https://github.com/cortexproject/cortex/pull/4342)
  * `-distributor.ring.heartbeat-timeout`
  * `-ingester.ring.heartbeat-timeout`
  * `-ruler.ring.heartbeat-timeout`
  * `-alertmanager.sharding-ring.heartbeat-timeout`
  * `-compactor.ring.heartbeat-timeout`
  * `-store-gateway.sharding-ring.heartbeat-timeout`
* [ENHANCEMENT] Ring: allow heartbeats to be explicitly disabled by setting the interval to zero. This is considered experimental. This applies to the following configuration options: [#4344](https://github.com/cortexproject/cortex/pull/4344)
  * `-distributor.ring.heartbeat-period`
  * `-ingester.ring.heartbeat-period`
  * `-ruler.ring.heartbeat-period`
  * `-alertmanager.sharding-ring.heartbeat-period`
  * `-compactor.ring.heartbeat-period`
  * `-store-gateway.sharding-ring.heartbeat-period`
* [ENHANCEMENT] Memberlist: optimized receive path for processing ring state updates, to help reduce CPU utilization in large clusters. [#4345](https://github.com/cortexproject/cortex/pull/4345)
* [ENHANCEMENT] Memberlist: expose configuration of memberlist packet compression via `-memberlist.compression-enabled`. [#4346](https://github.com/cortexproject/cortex/pull/4346)
* [ENHANCEMENT] Memberlist: Add `-memberlist.advertise-addr` and `-memberlist.advertise-port` options for setting the address to advertise to other members of the cluster to enable NAT traversal. #260
* [ENHANCEMENT] Memberlist: reduce CPU utilization for rings with a large number of members. #537 #563 #634
* [ENHANCEMENT] Overrides exporter: include additional limits in the per-tenant override exporter. The following limits have been added to the `cortex_limit_overrides` metric: #21
  * `max_fetched_series_per_query`
  * `max_fetched_chunk_bytes_per_query`
  * `ruler_max_rules_per_rule_group`
  * `ruler_max_rule_groups_per_tenant`
* [ENHANCEMENT] Overrides exporter: add a metrics `cortex_limits_defaults` to expose the default values of limits. #173
* [ENHANCEMENT] Overrides exporter: Add `max_fetched_chunks_per_query` and `max_global_exemplars_per_user` limits to the default and per-tenant limits exported as metrics. #471 #515
* [ENHANCEMENT] Upgrade Go to 1.17.8. #1347 #1381
* [ENHANCEMENT] Upgrade Docker base images to `alpine:3.15.0`. #1348
* [BUGFIX] Azure storage: only create HTTP client once, to reduce memory utilization. #605
* [BUGFIX] Ingester: fixed ingester stuck on start up (LEAVING ring state) when `-ingester.ring.heartbeat-period=0` and `-ingester.unregister-on-shutdown=false`. [#4366](https://github.com/cortexproject/cortex/pull/4366)
* [BUGFIX] Ingester: prevent any reads or writes while the ingester is stopping. This will prevent accessing TSDB blocks once they have been already closed. [#4304](https://github.com/cortexproject/cortex/pull/4304)
* [BUGFIX] Ingester: TSDB now waits for pending readers before truncating Head block, fixing the `chunk not found` error and preventing wrong query results. #16
* [BUGFIX] Ingester: don't create TSDB or appender if no samples are sent by a tenant. #162
* [BUGFIX] Ingester: fix out-of-order chunks in TSDB head in-memory series after WAL replay in case some samples were appended to TSDB WAL before series. #530
* [BUGFIX] Distributor: when cleaning up obsolete elected replicas from KV store, HA tracker didn't update number of cluster per user correctly. [#4336](https://github.com/cortexproject/cortex/pull/4336)
* [BUGFIX] Distributor: fix bug in query-exemplar where some results would get dropped. #583
* [BUGFIX] Query-frontend: Fixes @ modifier functions (start/end) when splitting queries by time. #206
* [BUGFIX] Query-frontend: Ensure query_range requests handled by the query-frontend return JSON formatted errors. #360 #499
* [BUGFIX] Query-frontend: don't reuse cached results for queries that are not step-aligned. #424
* [BUGFIX] Query-frontend: fix API error messages that were mentioning Prometheus `--enable-feature=promql-negative-offset` and `--enable-feature=promql-at-modifier` flags. #688
* [BUGFIX] Query-frontend: worker's cancellation channels are now buffered to ensure that all request cancellations are properly handled. #741
* [BUGFIX] Querier: fixed `/api/v1/user_stats` endpoint. When zone-aware replication is enabled, `MaxUnavailableZones` param is used instead of `MaxErrors`, so setting `MaxErrors = 0` doesn't make the Querier wait for all Ingesters responses. #474
* [BUGFIX] Querier: Disable query scheduler SRV DNS lookup. #689
* [BUGFIX] Ruler: fixed counting of PromQL evaluation errors as user-errors when updating `cortex_ruler_queries_failed_total`. [#4335](https://github.com/cortexproject/cortex/pull/4335)
* [BUGFIX] Ruler: fix formatting of rule groups in `/ruler/rule_groups` endpoint. #655
* [BUGFIX] Ruler: do not log `unable to read rules directory` at startup if the directory hasn't been created yet. #1058
* [BUGFIX] Ruler: enable Prometheus-compatible endpoints regardless of `-ruler.enable-api`. The flag now only controls the configuration API. This is what the config flag description stated, but not what was happening. #1216
* [BUGFIX] Compactor: fixed panic while collecting Prometheus metrics. #28
* [BUGFIX] Compactor: compactor should now be able to correctly mark blocks for deletion and no-compaction, if such marking was previously interrupted. #1015
* [BUGFIX] Alertmanager: remove stale template files. #4495
* [BUGFIX] Alertmanager: don't replace user configurations with blank fallback configurations (when enabled), particularly during scaling up/down instances when sharding is enabled. #224
* [BUGFIX] Ring: multi KV runtime config changes are now propagated to all rings, not just ingester ring. #1047
* [BUGFIX] Memberlist: fixed corrupted packets when sending compound messages with more than 255 messages or messages bigger than 64KB. #551
* [BUGFIX] Overrides exporter: successfully startup even if runtime config is not set. #1056
* [BUGFIX] Fix internal modules to wait for other modules depending on them before stopping. #1472

### Mixin

_Changes since `grafana/cortex-jsonnet` `1.9.0`._

* [CHANGE] Removed chunks storage support from mixin. #641 #643 #645 #811 #812 #813
  * Removed `tsdb.libsonnet`: no need to import it anymore (its content is already automatically included when using Jsonnet)
  * Removed the following fields from `_config`:
    * `storage_engine` (defaults to `blocks`)
    * `chunk_index_backend`
    * `chunk_store_backend`
  * Removed schema config map
  * Removed the following dashboards:
    * "Cortex / Chunks"
    * "Cortex / WAL"
    * "Cortex / Blocks vs Chunks"
  * Removed the following alerts:
    * `CortexOldChunkInMemory`
    * `CortexCheckpointCreationFailed`
    * `CortexCheckpointDeletionFailed`
    * `CortexProvisioningMemcachedTooSmall`
    * `CortexWALCorruption`
    * `CortexTableSyncFailure`
    * `CortexTransferFailed`
  * Removed the following recording rules:
    * `cortex_chunk_store_index_lookups_per_query`
    * `cortex_chunk_store_series_pre_intersection_per_query`
    * `cortex_chunk_store_series_post_intersection_per_query`
    * `cortex_chunk_store_chunks_per_query`
    * `cortex_bigtable_request_duration_seconds`
    * `cortex_cassandra_request_duration_seconds`
    * `cortex_dynamo_request_duration_seconds`
    * `cortex_database_request_duration_seconds`
    * `cortex_gcs_request_duration_seconds`
* [CHANGE] Update grafana-builder dependency: use $__rate_interval in qpsPanel and latencyPanel. [#372](https://github.com/grafana/cortex-jsonnet/pull/372)
* [CHANGE] `namespace` template variable in dashboards now only selects namespaces for selected clusters. [#311](https://github.com/grafana/cortex-jsonnet/pull/311)
* [CHANGE] `CortexIngesterRestarts` alert severity changed from `critical` to `warning`. [#321](https://github.com/grafana/cortex-jsonnet/pull/321)
* [CHANGE] Dashboards: added overridable `job_labels` and `cluster_labels` to the configuration object as label lists to uniquely identify jobs and clusters in the metric names and group-by lists in dashboards. [#319](https://github.com/grafana/cortex-jsonnet/pull/319)
* [CHANGE] Dashboards: `alert_aggregation_labels` has been removed from the configuration and overriding this value has been deprecated. Instead the labels are now defined by the `cluster_labels` list, and should be overridden accordingly through that list. [#319](https://github.com/grafana/cortex-jsonnet/pull/319)
* [CHANGE] Renamed `CortexCompactorHasNotUploadedBlocksSinceStart` to `CortexCompactorHasNotUploadedBlocks`. [#334](https://github.com/grafana/cortex-jsonnet/pull/334)
* [CHANGE] Renamed `CortexCompactorRunFailed` to `CortexCompactorHasNotSuccessfullyRunCompaction`. [#334](https://github.com/grafana/cortex-jsonnet/pull/334)
* [CHANGE] Renamed `CortexInconsistentConfig` alert to `CortexInconsistentRuntimeConfig` and increased severity to `critical`. [#335](https://github.com/grafana/cortex-jsonnet/pull/335)
* [CHANGE] Increased `CortexBadRuntimeConfig` alert severity to `critical` and removed support for `cortex_overrides_last_reload_successful` metric (was removed in Cortex 1.3.0). [#335](https://github.com/grafana/cortex-jsonnet/pull/335)
* [CHANGE] Grafana 'min step' changed to 15s so dashboard show better detail. [#340](https://github.com/grafana/cortex-jsonnet/pull/340)
* [CHANGE] Replace `CortexRulerFailedEvaluations` with two new alerts: `CortexRulerTooManyFailedPushes` and `CortexRulerTooManyFailedQueries`. [#347](https://github.com/grafana/cortex-jsonnet/pull/347)
* [CHANGE] Removed `CortexCacheRequestErrors` alert. This alert was not working because the legacy Cortex cache client instrumentation doesn't track errors. [#346](https://github.com/grafana/cortex-jsonnet/pull/346)
* [CHANGE] Removed `CortexQuerierCapacityFull` alert. [#342](https://github.com/grafana/cortex-jsonnet/pull/342)
* [CHANGE] Changes blocks storage alerts to group metrics by the configured `cluster_labels` (supporting the deprecated `alert_aggregation_labels`). [#351](https://github.com/grafana/cortex-jsonnet/pull/351)
* [CHANGE] Increased `CortexIngesterReachingSeriesLimit` critical alert threshold from 80% to 85%. [#363](https://github.com/grafana/cortex-jsonnet/pull/363)
* [CHANGE] Changed default `job_names` for query-frontend, query-scheduler and querier to match custom deployments too. [#376](https://github.com/grafana/cortex-jsonnet/pull/376)
* [CHANGE] Split `cortex_api` recording rule group into three groups. This is a workaround for large clusters where this group can become slow to evaluate. [#401](https://github.com/grafana/cortex-jsonnet/pull/401)
* [CHANGE] Increased `CortexIngesterReachingSeriesLimit` warning threshold from 70% to 80% and critical threshold from 85% to 90%. [#404](https://github.com/grafana/cortex-jsonnet/pull/404)
* [CHANGE] Raised `CortexKVStoreFailure` alert severity from warning to critical. #493
* [CHANGE] Increase `CortexRolloutStuck` alert "for" duration from 15m to 30m. #493 #573
* [CHANGE] The Alertmanager and Ruler compiled dashboards (`alertmanager.json` and `ruler.json`) have been respectively renamed to `mimir-alertmanager.json` and `mimir-ruler.json`. #869
* [CHANGE] Removed `cortex_overrides_metric` from `_config`. #871
* [CHANGE] Renamed recording rule groups (`cortex_` prefix changed to `mimir_`). #871
* [CHANGE] Alerts name prefix has been changed from `Cortex` to `Mimir` (eg. alert `CortexIngesterUnhealthy` has been renamed to `MimirIngesterUnhealthy`). #879
* [CHANGE] Enabled resources dashboards by default. Can be disabled setting `resources_dashboards_enabled` config field to `false`. #920
* [FEATURE] Added `Cortex / Overrides` dashboard, displaying default limits and per-tenant overrides applied to Mimir. #673
* [FEATURE] Added `Mimir / Tenants` and `Mimir / Top tenants` dashboards, displaying user-based metrics. #776
* [FEATURE] Added querier autoscaling panels and alerts. #1006 #1016
* [FEATURE] Mimir / Top tenants dashboard now has tenants ranked by rule group size and evaluation time. #1338
* [ENHANCEMENT] cortex-mixin: Make `cluster_namespace_deployment:kube_pod_container_resource_requests_{cpu_cores,memory_bytes}:sum` backwards compatible with `kube-state-metrics` v2.0.0. [#317](https://github.com/grafana/cortex-jsonnet/pull/317)
* [ENHANCEMENT] Cortex-mixin: Include `cortex-gw-internal` naming variation in default `gateway` job names. [#328](https://github.com/grafana/cortex-jsonnet/pull/328)
* [ENHANCEMENT] Ruler dashboard: added object storage metrics. [#354](https://github.com/grafana/cortex-jsonnet/pull/354)
* [ENHANCEMENT] Alertmanager dashboard: added object storage metrics. [#354](https://github.com/grafana/cortex-jsonnet/pull/354)
* [ENHANCEMENT] Added documentation text panels and descriptions to reads and writes dashboards. [#324](https://github.com/grafana/cortex-jsonnet/pull/324)
* [ENHANCEMENT] Dashboards: defined container functions for common resources panels: containerDiskWritesPanel, containerDiskReadsPanel, containerDiskSpaceUtilization. [#331](https://github.com/grafana/cortex-jsonnet/pull/331)
* [ENHANCEMENT] cortex-mixin: Added `alert_excluded_routes` config to exclude specific routes from alerts. [#338](https://github.com/grafana/cortex-jsonnet/pull/338)
* [ENHANCEMENT] Added `CortexMemcachedRequestErrors` alert. [#346](https://github.com/grafana/cortex-jsonnet/pull/346)
* [ENHANCEMENT] Ruler dashboard: added "Per route p99 latency" panel in the "Configuration API" row. [#353](https://github.com/grafana/cortex-jsonnet/pull/353)
* [ENHANCEMENT] Increased the `for` duration of the `CortexIngesterReachingSeriesLimit` warning alert to 3h. [#362](https://github.com/grafana/cortex-jsonnet/pull/362)
* [ENHANCEMENT] Added a new tier (`medium_small_user`) so we have another tier between 100K and 1Mil active series. [#364](https://github.com/grafana/cortex-jsonnet/pull/364)
* [ENHANCEMENT] Extend Alertmanager dashboard: [#313](https://github.com/grafana/cortex-jsonnet/pull/313)
  * "Tenants" stat panel - shows number of discovered tenant configurations.
  * "Replication" row - information about the replication of tenants/alerts/silences over instances.
  * "Tenant Configuration Sync" row - information about the configuration sync procedure.
  * "Sharding Initial State Sync" row - information about the initial state sync procedure when sharding is enabled.
  * "Sharding Runtime State Sync" row - information about various state operations which occur when sharding is enabled (replication, fetch, marge, persist).
* [ENHANCEMENT] Update gsutil command for `not healthy index found` playbook [#370](https://github.com/grafana/cortex-jsonnet/pull/370)
* [ENHANCEMENT] Added Alertmanager alerts and playbooks covering configuration syncs and sharding operation: [#377 [#378](https://github.com/grafana/cortex-jsonnet/pull/378)
  * `CortexAlertmanagerSyncConfigsFailing`
  * `CortexAlertmanagerRingCheckFailing`
  * `CortexAlertmanagerPartialStateMergeFailing`
  * `CortexAlertmanagerReplicationFailing`
  * `CortexAlertmanagerPersistStateFailing`
  * `CortexAlertmanagerInitialSyncFailed`
* [ENHANCEMENT] Add recording rules to improve responsiveness of Alertmanager dashboard. [#387](https://github.com/grafana/cortex-jsonnet/pull/387)
* [ENHANCEMENT] Add `CortexRolloutStuck` alert. [#405](https://github.com/grafana/cortex-jsonnet/pull/405)
* [ENHANCEMENT] Added `CortexKVStoreFailure` alert. [#406](https://github.com/grafana/cortex-jsonnet/pull/406)
* [ENHANCEMENT] Use configured `ruler` jobname for ruler dashboard panels. [#409](https://github.com/grafana/cortex-jsonnet/pull/409)
* [ENHANCEMENT] Add ability to override `datasource` for generated dashboards. [#407](https://github.com/grafana/cortex-jsonnet/pull/407)
* [ENHANCEMENT] Use alertmanager jobname for alertmanager dashboard panels [#411](https://github.com/grafana/cortex-jsonnet/pull/411)
* [ENHANCEMENT] Added `CortexDistributorReachingInflightPushRequestLimit` alert. [#408](https://github.com/grafana/cortex-jsonnet/pull/408)
* [ENHANCEMENT] Added `CortexReachingTCPConnectionsLimit` alert. #403
* [ENHANCEMENT] Added "Cortex / Writes Networking" and "Cortex / Reads Networking" dashboards. #405
* [ENHANCEMENT] Improved "Queue length" panel in "Cortex / Queries" dashboard. #408
* [ENHANCEMENT] Add `CortexDistributorReachingInflightPushRequestLimit` alert and playbook. #401
* [ENHANCEMENT] Added "Recover accidentally deleted blocks (Google Cloud specific)" playbook. #475
* [ENHANCEMENT] Added support to multi-zone store-gateway deployments. #608 #615
* [ENHANCEMENT] Show supplementary alertmanager services in the Rollout Progress dashboard. #738 #855
* [ENHANCEMENT] Added `mimir` to default job names. This makes dashboards and alerts working when Mimir is installed in single-binary mode and the deployment is named `mimir`. #921
* [ENHANCEMENT] Introduced a new alert for the Alertmanager: `MimirAlertmanagerAllocatingTooMuchMemory`. It has two severities based on the memory usage against limits, a `warning` level at 80% and a `critical` level at 90%. #1206
* [ENHANCEMENT] Faster memcached cache requests. #2720
* [BUGFIX] Fixed `CortexIngesterHasNotShippedBlocks` alert false positive in case an ingester instance had ingested samples in the past, then no traffic was received for a long period and then it started receiving samples again. [#308](https://github.com/grafana/cortex-jsonnet/pull/308)
* [BUGFIX] Fixed `CortexInconsistentRuntimeConfig` metric. [#335](https://github.com/grafana/cortex-jsonnet/pull/335)
* [BUGFIX] Fixed scaling dashboard to correctly work when a Cortex service deployment spans across multiple zones (a zone is expected to have the `zone-[a-z]` suffix). [#365](https://github.com/grafana/cortex-jsonnet/pull/365)
* [BUGFIX] Fixed rollout progress dashboard to correctly work when a Cortex service deployment spans across multiple zones (a zone is expected to have the `zone-[a-z]` suffix). [#366](https://github.com/grafana/cortex-jsonnet/pull/366)
* [BUGFIX] Fixed rollout progress dashboard to include query-scheduler too. [#376](https://github.com/grafana/cortex-jsonnet/pull/376)
* [BUGFIX] Upstream recording rule `node_namespace_pod_container:container_cpu_usage_seconds_total:sum_irate` renamed. [#379](https://github.com/grafana/cortex-jsonnet/pull/379)
* [BUGFIX] Fixed writes/reads/alertmanager resources dashboards to use `$._config.job_names.gateway`. [#403](https://github.com/grafana/cortex-jsonnet/pull/403)
* [BUGFIX] Span the annotation.message in alerts as YAML multiline strings. [#412](https://github.com/grafana/cortex-jsonnet/pull/412)
* [BUGFIX] Fixed "Instant queries / sec" in "Cortex / Reads" dashboard. #445
* [BUGFIX] Fixed and added missing KV store panels in Writes, Reads, Ruler and Compactor dashboards. #448
* [BUGFIX] Fixed Alertmanager dashboard when alertmanager is running as part of single binary. #1064
* [BUGFIX] Fixed Ruler dashboard when ruler is running as part of single binary. #1260
* [BUGFIX] Query-frontend: fixed bad querier status code mapping with query-sharding enabled. #1227

### Jsonnet

_Changes since `grafana/cortex-jsonnet` `1.9.0`._

* [CHANGE] Removed chunks storage support. #639
  * Removed the following fields from `_config`:
    * `storage_engine` (defaults to `blocks`)
    * `querier_second_storage_engine` (not supported anymore)
    * `table_manager_enabled`, `table_prefix`
    * `memcached_index_writes_enabled` and `memcached_index_writes_max_item_size_mb`
    * `storeMemcachedChunksConfig`
    * `storeConfig`
    * `max_chunk_idle`
    * `schema` (the schema configmap is still added for backward compatibility reasons)
    * `bigtable_instance` and `bigtable_project`
    * `client_configs`
    * `enabledBackends`
    * `storage_backend`
    * `cassandra_addresses`
    * `s3_bucket_name`
    * `ingester_deployment_without_wal` (was only used by chunks storage)
    * `ingester` (was only used to configure chunks storage WAL)
  * Removed the following CLI flags from `ingester_args`:
    * `ingester.max-chunk-age`
    * `ingester.max-stale-chunk-idle`
    * `ingester.max-transfer-retries`
    * `ingester.retain-period`
* [CHANGE] Changed `overrides-exporter.libsonnet` from being based on cortex-tools to Mimir `overrides-exporter` target. #646
* [CHANGE] Store gateway: set `-blocks-storage.bucket-store.index-cache.memcached.max-get-multi-concurrency`,
  `-blocks-storage.bucket-store.chunks-cache.memcached.max-get-multi-concurrency`,
  `-blocks-storage.bucket-store.metadata-cache.memcached.max-get-multi-concurrency`,
  `-blocks-storage.bucket-store.index-cache.memcached.max-idle-connections`,
  `-blocks-storage.bucket-store.chunks-cache.memcached.max-idle-connections`,
  `-blocks-storage.bucket-store.metadata-cache.memcached.max-idle-connections` to 100 [#414](https://github.com/grafana/cortex-jsonnet/pull/414)
* [CHANGE] Alertmanager: mounted overrides configmap to alertmanager too. [#315](https://github.com/grafana/cortex-jsonnet/pull/315)
* [CHANGE] Memcached: upgraded memcached from `1.5.17` to `1.6.9`. [#316](https://github.com/grafana/cortex-jsonnet/pull/316)
* [CHANGE] Store-gateway: increased memory request and limit respectively from 6GB / 6GB to 12GB / 18GB. [#322](https://github.com/grafana/cortex-jsonnet/pull/322)
* [CHANGE] Store-gateway: increased `-blocks-storage.bucket-store.max-chunk-pool-bytes` from 2GB (default) to 12GB. [#322](https://github.com/grafana/cortex-jsonnet/pull/322)
* [CHANGE] Ingester/Ruler: set `-server.grpc-max-send-msg-size-bytes` and `-server.grpc-max-send-msg-size-bytes` to sensible default values (10MB). [#326](https://github.com/grafana/cortex-jsonnet/pull/326)
* [CHANGE] Decreased `-server.grpc-max-concurrent-streams` from 100k to 10k. [#369](https://github.com/grafana/cortex-jsonnet/pull/369)
* [CHANGE] Decreased blocks storage ingesters graceful termination period from 80m to 20m. [#369](https://github.com/grafana/cortex-jsonnet/pull/369)
* [CHANGE] Increase the rules per group and rule groups limits on different tiers. [#396](https://github.com/grafana/cortex-jsonnet/pull/396)
* [CHANGE] Removed `max_samples_per_query` limit, since it only works with chunks and only when using `-distributor.shard-by-all-labels=false`. [#397](https://github.com/grafana/cortex-jsonnet/pull/397)
* [CHANGE] Removed chunks storage query sharding config support. The following config options have been removed: [#398](https://github.com/grafana/cortex-jsonnet/pull/398)
  * `_config` > `queryFrontend` > `shard_factor`
  * `_config` > `queryFrontend` > `sharded_queries_enabled`
  * `_config` > `queryFrontend` > `query_split_factor`
* [CHANGE] Rename ruler_s3_bucket_name and ruler_gcs_bucket_name to ruler_storage_bucket_name: [#415](https://github.com/grafana/cortex-jsonnet/pull/415)
* [CHANGE] Fine-tuned rolling update policy for distributor, querier, query-frontend, query-scheduler. [#420](https://github.com/grafana/cortex-jsonnet/pull/420)
* [CHANGE] Increased memcached metadata/chunks/index-queries max connections from 4k to 16k. [#420](https://github.com/grafana/cortex-jsonnet/pull/420)
* [CHANGE] Disabled step alignment in query-frontend to be compliant with PromQL. [#420](https://github.com/grafana/cortex-jsonnet/pull/420)
* [CHANGE] Do not limit compactor CPU and request a number of cores equal to the configured concurrency. [#420](https://github.com/grafana/cortex-jsonnet/pull/420)
* [CHANGE] Configured split-and-merge compactor. #853
  * The following CLI flags are set on compactor:
    * `-compactor.split-and-merge-shards=0`
    * `-compactor.compactor-tenant-shard-size=1`
    * `-compactor.split-groups=1`
    * `-compactor.max-opening-blocks-concurrency=4`
    * `-compactor.max-closing-blocks-concurrency=2`
    * `-compactor.symbols-flushers-concurrency=4`
  * The following per-tenant overrides have been set on `super_user` and `mega_user` classes:
    ```
    compactor_split_and_merge_shards: 2,
    compactor_tenant_shard_size: 2,
    compactor_split_groups: 2,
    ```
* [CHANGE] The entrypoint file to include has been renamed from `cortex.libsonnet` to `mimir.libsonnet`. #897
* [CHANGE] The default image config field has been renamed from `cortex` to `mimir`. #896
   ```
   {
     _images+:: {
       mimir: '...',
     },
   }
   ```
* [CHANGE] Removed `cortex_` prefix from config fields. #898
  * The following config fields have been renamed:
    * `cortex_bucket_index_enabled` renamed to `bucket_index_enabled`
    * `cortex_compactor_cleanup_interval` renamed to `compactor_cleanup_interval`
    * `cortex_compactor_data_disk_class` renamed to `compactor_data_disk_class`
    * `cortex_compactor_data_disk_size` renamed to `compactor_data_disk_size`
    * `cortex_compactor_max_concurrency` renamed to `compactor_max_concurrency`
    * `cortex_distributor_allow_multiple_replicas_on_same_node` renamed to `distributor_allow_multiple_replicas_on_same_node`
    * `cortex_ingester_data_disk_class` renamed to `ingester_data_disk_class`
    * `cortex_ingester_data_disk_size` renamed to `ingester_data_disk_size`
    * `cortex_querier_allow_multiple_replicas_on_same_node` renamed to `querier_allow_multiple_replicas_on_same_node`
    * `cortex_query_frontend_allow_multiple_replicas_on_same_node` renamed to `query_frontend_allow_multiple_replicas_on_same_node`
    * `cortex_query_sharding_enabled` renamed to `query_sharding_enabled`
    * `cortex_query_sharding_msg_size_factor` renamed to `query_sharding_msg_size_factor`
    * `cortex_ruler_allow_multiple_replicas_on_same_node` renamed to `ruler_allow_multiple_replicas_on_same_node`
    * `cortex_store_gateway_data_disk_class` renamed to `store_gateway_data_disk_class`
    * `cortex_store_gateway_data_disk_size` renamed to `store_gateway_data_disk_size`
* [CHANGE] The overrides configmap default mountpoint has changed from `/etc/cortex` to `/etc/mimir`. It can be customized via the `overrides_configmap_mountpoint` config field. #899
* [CHANGE] Enabled in the querier the features to query label names with matchers, PromQL at modifier and query long-term storage for labels. #905
* [CHANGE] Reduced TSDB blocks retention on ingesters disk from 96h to 24h. #905
* [CHANGE] Enabled closing of idle TSDB in ingesters. #905
* [CHANGE] Disabled TSDB isolation in ingesters for better performances. #905
* [CHANGE] Changed log level of querier, query-frontend, query-scheduler and alertmanager from `debug` to `info`. #905
* [CHANGE] Enabled attributes in-memory cache in store-gateway. #905
* [CHANGE] Configured store-gateway to not load blocks containing samples more recent than 10h (because such samples are queried from ingesters). #905
* [CHANGE] Dynamically compute `-compactor.deletion-delay` based on other settings, in order to reduce the deletion delay as much as possible and lower the number of live blocks in the storage. #907
* [CHANGE] The config field `distributorConfig` has been renamed to `ingesterRingClientConfig`. Config field `ringClient` has been removed in favor of `ingesterRingClientConfig`. #997 #1057
* [CHANGE] Gossip.libsonnet has been fixed to modify all ring configurations, not only the ingester ring config. Furthermore it now supports migration via multi KV store. #1057 #1099
* [CHANGE] Changed the default of `bucket_index_enabled` to `true`. #924
* [CHANGE] Remove the support for the test-exporter. #1133
* [CHANGE] Removed `$.distributor_deployment_labels`, `$.ingester_deployment_labels` and `$.querier_deployment_labels` fields, that were used by gossip.libsonnet to inject additional label. Now the label is injected directly into pods of statefulsets and deployments. #1297
* [CHANGE] Disabled `-ingester.readiness-check-ring-health`. #1352
* [CHANGE] Changed Alertmanager CPU request from `100m` to `2` cores, and memory request from `1Gi` to `10Gi`. Set Alertmanager memory limit to `15Gi`. #1206
* [CHANGE] gossip.libsonnet has been renamed to memberlist.libsonnet, and is now imported by default. Use of memberlist for ring is enabled by setting `_config.memberlist_ring_enabled` to true. #1526
* [FEATURE] Added query sharding support. It can be enabled setting `cortex_query_sharding_enabled: true` in the `_config` object. #653
* [FEATURE] Added shuffle-sharding support. It can be enabled and configured using the following config: #902
   ```
   _config+:: {
     shuffle_sharding:: {
       ingester_write_path_enabled: true,
       ingester_read_path_enabled: true,
       querier_enabled: true,
       ruler_enabled: true,
       store_gateway_enabled: true,
     },
   }
   ```
* [FEATURE] Added multi-zone ingesters and store-gateways support. #1352 #1552
* [ENHANCEMENT] Add overrides config to compactor. This allows setting retention configs per user. [#386](https://github.com/grafana/cortex-jsonnet/pull/386)
* [ENHANCEMENT] Added 256MB memory ballast to querier. [#369](https://github.com/grafana/cortex-jsonnet/pull/369)
* [ENHANCEMENT] Update `etcd-operator` to latest version (see https://github.com/grafana/jsonnet-libs/pull/480). [#263](https://github.com/grafana/cortex-jsonnet/pull/263)
* [ENHANCEMENT] Add support for Azure storage in Alertmanager configuration. [#381](https://github.com/grafana/cortex-jsonnet/pull/381)
* [ENHANCEMENT] Add support for running Alertmanager in sharding mode. [#394](https://github.com/grafana/cortex-jsonnet/pull/394)
* [ENHANCEMENT] Allow to customize PromQL engine settings via `queryEngineConfig`. [#399](https://github.com/grafana/cortex-jsonnet/pull/399)
* [ENHANCEMENT] Define Azure object storage ruler args. [#416](https://github.com/grafana/cortex-jsonnet/pull/416)
* [ENHANCEMENT] Added the following config options to allow to schedule multiple replicas of the same service on the same node: [#418](https://github.com/grafana/cortex-jsonnet/pull/418)
  * `cortex_distributor_allow_multiple_replicas_on_same_node`
  * `cortex_ruler_allow_multiple_replicas_on_same_node`
  * `cortex_querier_allow_multiple_replicas_on_same_node`
  * `cortex_query_frontend_allow_multiple_replicas_on_same_node`
* [BUGFIX] Alertmanager: fixed `--alertmanager.cluster.peers` CLI flag passed to alertmanager when HA is enabled. [#329](https://github.com/grafana/cortex-jsonnet/pull/329)
* [BUGFIX] Fixed `-distributor.extend-writes` setting on ruler when `unregister_ingesters_on_shutdown` is disabled. [#369](https://github.com/grafana/cortex-jsonnet/pull/369)
* [BUGFIX] Treat `compactor_blocks_retention_period` type as string rather than int.[#395](https://github.com/grafana/cortex-jsonnet/pull/395)
* [BUGFIX] Pass `-ruler-storage.s3.endpoint` to ruler when using S3. [#421](https://github.com/grafana/cortex-jsonnet/pull/421)
* [BUGFIX] Remove service selector on label `gossip_ring_member` from other services than `gossip-ring`. [#1008](https://github.com/grafana/mimir/pull/1008)
* [BUGFIX] Rename `-ingester.readiness-check-ring-health` to `-ingester.ring.readiness-check-ring-health`, to reflect current name of flag. #1460

### Mimirtool

_Changes since cortextool `0.10.7`._

* [CHANGE] The following environment variables have been renamed: #883
  * `CORTEX_ADDRESS` to `MIMIR_ADDRESS`
  * `CORTEX_API_USER` to `MIMIR_API_USER`
  * `CORTEX_API_KEY` to `MIMIR_API_KEY`
  * `CORTEX_TENANT_ID` to `MIMIR_TENANT_ID`
  * `CORTEX_TLS_CA_PATH` to `MIMIR_TLS_CA_PATH`
  * `CORTEX_TLS_CERT_PATH` to `MIMIR_TLS_CERT_PATH`
  * `CORTEX_TLS_KEY_PATH` to `MIMIR_TLS_KEY_PATH`
* [CHANGE] Change `cortex` backend to `mimir`. #883
* [CHANGE] Do not publish `mimirtool` binary for 386 windows architecture. #1263
* [CHANGE] `analyse` command has been renamed to `analyze`. #1318
* [FEATURE] Support Arm64 on Darwin for all binaries (benchtool etc). https://github.com/grafana/cortex-tools/pull/215
* [ENHANCEMENT] Correctly support federated rules. #823
* [BUGFIX] Fix `cortextool rules` legends displaying wrong symbols for updates and deletions. https://github.com/grafana/cortex-tools/pull/226

### Query-tee

_Changes since Cortex `1.10.0`._

* [ENHANCEMENT] Added `/api/v1/query_exemplars` API endpoint support (no results comparison). #168
* [ENHANCEMENT] Add a flag (`--proxy.compare-use-relative-error`) in the query-tee to compare floating point values using relative error. #208
* [ENHANCEMENT] Add a flag (`--proxy.compare-skip-recent-samples`) in the query-tee to skip comparing recent samples. By default samples not older than 1 minute are skipped. #234
* [BUGFIX] Fixes a panic in the query-tee when comparing result. #207
* [BUGFIX] Ensure POST requests are handled correctly #286

### Blocksconvert

_Changes since Cortex `1.10.0`._

* [CHANGE] Blocksconvert tool was removed from Mimir. #637

### Metaconvert

_Changes since Cortex `1.10.0`._

* [CHANGE] `thanosconvert` tool has been renamed to `metaconvert`. `-config.file` option has been removed, while it now requires `-tenant` option to work on single tenant only. It now also preserves labels recognized by Mimir. #1120

### Test-exporter

_Changes since Cortex `1.10.0`._

* [CHANGE] Removed the test-exporter tool. #1133

### Tools

_Changes since Cortex `1.10.0`._

* [CHANGE] Removed `query-audit`. You can use `query-tee` to compare query results and performances of two Grafana Mimir backends. #1380

## [Cortex 1.10.0 CHANGELOG](https://github.com/grafana/mimir/blob/a13959db5d38ff65c2b7ef52c56331d2f4dbc00c/CHANGELOG.md#cortex-1100--2021-08-03)<|MERGE_RESOLUTION|>--- conflicted
+++ resolved
@@ -1,6 +1,5 @@
 # Changelog
 
-<<<<<<< HEAD
 ## Grafana Mimir - main / unreleased
 
 ### Grafana Mimir
@@ -79,17 +78,7 @@
 * [ENHANCEMENT] copyblocks: copy no-compact global markers and optimize min time filter check. #3268
 * [ENHANCEMENT] Mimir rules GitHub action: Added the ability to change default value of `label` when running `prepare` command. #3236
 
-## 2.4.0-rc.1
-
-### Grafana Mimir
-
-* [BUGFIX] Fix distributor from returning a 500 status code when a 400 was received from the ingester. #3211
-* [BUGFIX] Fix incorrect OS value set in Mimir v2.3.* RPM packages. #3221
-
-## 2.4.0-rc.0
-=======
 ## 2.4.0
->>>>>>> 32137ee2
 
 ### Grafana Mimir
 
