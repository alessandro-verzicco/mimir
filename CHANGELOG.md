--- conflicted
+++ resolved
@@ -76,11 +76,8 @@
 * [ENHANCEMENT] Ruler: Support OAuth2 and proxies in Alertmanager client #9945
 * [ENHANCEMENT] Ingester: Add `-blocks-storage.tsdb.bigger-out-of-order-blocks-for-old-samples` to build 24h blocks for out-of-order data belonging to the previous days instead of building smaller 2h blocks. This reduces pressure on compactors and ingesters when the out-of-order samples span multiple days in the past. #9844 #10033 #10035
 * [ENHANCEMENT] Distributor: allow a different limit for info series (series ending in `_info`) label count, via `-validation.max-label-names-per-info-series`. #10028
-<<<<<<< HEAD
 * [ENHANCEMENT] Ingester: print fewer max-series-per-user errors. #10039
-=======
 * [ENHANCEMENT] Ingester: do not reuse labels, samples and histograms slices in the write request if there are more entries than 10x the pre-allocated size. This should help to reduce the in-use memory in case of few requests with a very large number of labels, samples or histograms. #10040
->>>>>>> 01c594c3
 * [BUGFIX] Fix issue where functions such as `rate()` over native histograms could return incorrect values if a float stale marker was present in the selected range. #9508
 * [BUGFIX] Fix issue where negation of native histograms (eg. `-some_native_histogram_series`) did nothing. #9508
 * [BUGFIX] Fix issue where `metric might not be a counter, name does not end in _total/_sum/_count/_bucket` annotation would be emitted even if `rate` or `increase` did not have enough samples to compute a result. #9508
