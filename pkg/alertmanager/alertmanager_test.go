// SPDX-License-Identifier: AGPL-3.0-only
// Provenance-includes-location: https://github.com/cortexproject/cortex/blob/master/pkg/alertmanager/alertmanager_test.go
// Provenance-includes-license: Apache-2.0
// Provenance-includes-copyright: The Cortex Authors.

package alertmanager

import (
	"context"
	"encoding/json"
	"fmt"
	"net/http"
	"net/http/httptest"
	"net/url"
	"sort"
	"strings"
	"testing"
	"time"

	"github.com/go-kit/log"
	"github.com/grafana/alerting/definition"
	alertingmodels "github.com/grafana/alerting/models"
	"github.com/grafana/dskit/concurrency"
	"github.com/grafana/dskit/test"
	"github.com/prometheus/alertmanager/cluster/clusterpb"
	"github.com/prometheus/alertmanager/featurecontrol"
	"github.com/prometheus/alertmanager/silence/silencepb"
	"github.com/prometheus/alertmanager/types"
	"github.com/prometheus/client_golang/prometheus"
	"github.com/prometheus/client_golang/prometheus/testutil"
	"github.com/prometheus/common/model"
	"github.com/stretchr/testify/assert"
	"github.com/stretchr/testify/require"
)

func TestDispatcherGroupLimits(t *testing.T) {
	for name, tc := range map[string]struct {
		groups           int
		groupsLimit      int
		expectedFailures int
	}{
		"no limit":   {groups: 5, groupsLimit: 0, expectedFailures: 0},
		"high limit": {groups: 5, groupsLimit: 10, expectedFailures: 0},
		"low limit":  {groups: 5, groupsLimit: 3, expectedFailures: 4}, // 2 groups that fail, 2 alerts per group = 4 failures
	} {
		t.Run(name, func(t *testing.T) {
			createAlertmanagerAndSendAlerts(t, tc.groups, tc.groupsLimit, tc.expectedFailures)
		})
	}
}

type stubReplicator struct{}

func (*stubReplicator) ReplicateStateForUser(context.Context, string, *clusterpb.Part) error {
	return nil
}
func (*stubReplicator) GetPositionForUser(string) int {
	return 0
}
func (*stubReplicator) ReadFullStateForUser(context.Context, string) ([]*clusterpb.FullState, error) {
	return nil, nil
}

func createAlertmanagerAndSendAlerts(t *testing.T, alertGroups, groupsLimit, expectedFailures int) {
	user := "test"

	reg := prometheus.NewPedanticRegistry()
	am, err := New(&Config{
		UserID:            user,
		Logger:            log.NewNopLogger(),
		Limits:            &mockAlertManagerLimits{maxDispatcherAggregationGroups: groupsLimit},
		Features:          featurecontrol.NoopFlags{},
		TenantDataDir:     t.TempDir(),
		ExternalURL:       &url.URL{Path: "/am"},
		ShardingEnabled:   true,
		Store:             prepareInMemoryAlertStore(),
		Replicator:        &stubReplicator{},
		ReplicationFactor: 1,
		// We have to set this interval non-zero, though we don't need the persister to do anything.
		PersisterConfig: PersisterConfig{Interval: time.Hour},
	}, reg)
	require.NoError(t, err)
	defer am.StopAndWait()

	cfgRaw := `receivers:
- name: 'prod'

route:
  group_by: ['alertname']
  group_wait: 10ms
  group_interval: 10ms
  receiver: 'prod'`

	cfg, err := definition.LoadCompat([]byte(cfgRaw))
	require.NoError(t, err)
<<<<<<< HEAD
	require.NoError(t, am.ApplyConfig(cfg, cfgRaw))
=======
	require.NoError(t, am.ApplyConfig(cfg, cfgRaw, &url.URL{}))
>>>>>>> d4297883

	now := time.Now()

	for i := 0; i < alertGroups; i++ {
		alertName := model.LabelValue(fmt.Sprintf("Alert-%d", i))

		inputAlerts := []*types.Alert{
			{
				Alert: model.Alert{
					Labels: model.LabelSet{
						"alertname": alertName,
						"a":         "b",
					},
					Annotations:  model.LabelSet{"foo": "bar"},
					StartsAt:     now,
					EndsAt:       now.Add(5 * time.Minute),
					GeneratorURL: "http://example.com/prometheus",
				},
				UpdatedAt: now,
				Timeout:   false,
			},

			{
				Alert: model.Alert{
					Labels: model.LabelSet{
						"alertname": alertName,
						"z":         "y",
					},
					Annotations:  model.LabelSet{"foo": "bar"},
					StartsAt:     now,
					EndsAt:       now.Add(5 * time.Minute),
					GeneratorURL: "http://example.com/prometheus",
				},
				UpdatedAt: now,
				Timeout:   false,
			},
		}
		require.NoError(t, am.alerts.Put(inputAlerts...))
	}

	// Give it some time, as alerts are sent to dispatcher asynchronously.
	test.Poll(t, 3*time.Second, nil, func() interface{} {
		return testutil.GatherAndCompare(reg, strings.NewReader(fmt.Sprintf(`
		# HELP alertmanager_dispatcher_aggregation_group_limit_reached_total Number of times when dispatcher failed to create new aggregation group due to limit.
		# TYPE alertmanager_dispatcher_aggregation_group_limit_reached_total counter
		alertmanager_dispatcher_aggregation_group_limit_reached_total %d
	`, expectedFailures)), "alertmanager_dispatcher_aggregation_group_limit_reached_total")
	})
}

func TestDispatcherLoggerInsightKey(t *testing.T) {
	var buf concurrency.SyncBuffer
	logger := log.NewLogfmtLogger(&buf)

	user := "test"
	reg := prometheus.NewPedanticRegistry()
	am, err := New(&Config{
		UserID:            user,
		Logger:            logger,
		Limits:            &mockAlertManagerLimits{maxDispatcherAggregationGroups: 10},
		Features:          featurecontrol.NoopFlags{},
		TenantDataDir:     t.TempDir(),
		ExternalURL:       &url.URL{Path: "/am"},
		ShardingEnabled:   true,
		Store:             prepareInMemoryAlertStore(),
		Replicator:        &stubReplicator{},
		ReplicationFactor: 1,
		PersisterConfig:   PersisterConfig{Interval: time.Hour},
	}, reg)
	require.NoError(t, err)
	defer am.StopAndWait()

	cfgRaw := `receivers:
- name: 'prod'

route:
  group_by: ['alertname']
  group_wait: 10ms
  group_interval: 10ms
  receiver: 'prod'`

	cfg, err := definition.LoadCompat([]byte(cfgRaw))
	require.NoError(t, err)
<<<<<<< HEAD
	require.NoError(t, am.ApplyConfig(cfg, cfgRaw))
=======
	require.NoError(t, am.ApplyConfig(cfg, cfgRaw, &url.URL{}))
>>>>>>> d4297883

	now := time.Now()
	inputAlerts := []*types.Alert{
		{
			Alert: model.Alert{
				Labels: model.LabelSet{
					"alertname": model.LabelValue("Alert-1"),
					"a":         "b",
				},
				Annotations:  model.LabelSet{"foo": "bar"},
				StartsAt:     now,
				EndsAt:       now.Add(5 * time.Minute),
				GeneratorURL: "http://example.com/prometheus",
			},
			UpdatedAt: now,
			Timeout:   false,
		},
	}
	require.NoError(t, am.alerts.Put(inputAlerts...))

	test.Poll(t, 3*time.Second, true, func() interface{} {
		logs := buf.String()
		return strings.Contains(logs, "insight=true")
		// Ensure that the dispatcher component emits logs with a "true" insight key,
		// identifying these logs to be exposed to end users via the usage insights system.
	})
}

var (
	alert1 = model.Alert{
		Labels:       model.LabelSet{"alert": "first"},
		Annotations:  model.LabelSet{"job": "test"},
		StartsAt:     time.Now(),
		EndsAt:       time.Now(),
		GeneratorURL: "some URL",
	}
	alert1Size = alertSize(alert1)

	alert2 = model.Alert{
		Labels:       model.LabelSet{"alert": "second"},
		Annotations:  model.LabelSet{"job": "test", "cluster": "prod"},
		StartsAt:     time.Now(),
		EndsAt:       time.Now(),
		GeneratorURL: "some URL",
	}
	alert2Size = alertSize(alert2)
)

type callbackOp struct {
	alert               *types.Alert
	existing            bool
	delete              bool // true=delete, false=insert.
	expectedInsertError error

	// expected values after operation.
	expectedCount     int
	expectedTotalSize int
}

func TestAlertsLimiterWithNoLimits(t *testing.T) {
	ops := []callbackOp{
		{alert: &types.Alert{Alert: alert1}, existing: false, expectedCount: 1, expectedTotalSize: alert1Size},
		{alert: &types.Alert{Alert: alert2}, existing: false, expectedCount: 2, expectedTotalSize: alert1Size + alert2Size},
		{alert: &types.Alert{Alert: alert2}, delete: true, expectedCount: 1, expectedTotalSize: alert1Size},
		{alert: &types.Alert{Alert: alert1}, delete: true, expectedCount: 0, expectedTotalSize: 0},
	}

	testLimiter(t, &mockAlertManagerLimits{}, ops)
}

func TestAlertsLimiterWithCountLimit(t *testing.T) {
	alert2WithMoreAnnotations := alert2
	alert2WithMoreAnnotations.Annotations = model.LabelSet{"job": "test", "cluster": "prod", "new": "super-long-annotation"}
	alert2WithMoreAnnotationsSize := alertSize(alert2WithMoreAnnotations)

	ops := []callbackOp{
		{alert: &types.Alert{Alert: alert1}, existing: false, expectedCount: 1, expectedTotalSize: alert1Size},
		{alert: &types.Alert{Alert: alert2}, existing: false, expectedInsertError: fmt.Errorf(errTooManyAlerts, 1), expectedCount: 1, expectedTotalSize: alert1Size},
		{alert: &types.Alert{Alert: alert1}, delete: true, expectedCount: 0, expectedTotalSize: 0},

		{alert: &types.Alert{Alert: alert2}, existing: false, expectedCount: 1, expectedTotalSize: alert2Size},
		// Update of existing alert works -- doesn't change count.
		{alert: &types.Alert{Alert: alert2WithMoreAnnotations}, existing: true, expectedCount: 1, expectedTotalSize: alert2WithMoreAnnotationsSize},
		{alert: &types.Alert{Alert: alert2}, delete: true, expectedCount: 0, expectedTotalSize: 0},
	}

	testLimiter(t, &mockAlertManagerLimits{maxAlertsCount: 1}, ops)
}

func TestAlertsLimiterWithSizeLimit(t *testing.T) {
	alert2WithMoreAnnotations := alert2
	alert2WithMoreAnnotations.Annotations = model.LabelSet{"job": "test", "cluster": "prod", "new": "super-long-annotation"}

	ops := []callbackOp{
		{alert: &types.Alert{Alert: alert1}, existing: false, expectedCount: 1, expectedTotalSize: alert1Size},
		{alert: &types.Alert{Alert: alert2}, existing: false, expectedInsertError: fmt.Errorf(errAlertsTooBig, alert2Size), expectedCount: 1, expectedTotalSize: alert1Size},
		{alert: &types.Alert{Alert: alert2WithMoreAnnotations}, existing: false, expectedInsertError: fmt.Errorf(errAlertsTooBig, alert2Size), expectedCount: 1, expectedTotalSize: alert1Size},
		{alert: &types.Alert{Alert: alert1}, delete: true, expectedCount: 0, expectedTotalSize: 0},

		{alert: &types.Alert{Alert: alert2}, existing: false, expectedCount: 1, expectedTotalSize: alert2Size},
		{alert: &types.Alert{Alert: alert2}, delete: true, expectedCount: 0, expectedTotalSize: 0},
	}

	// Prerequisite for this test. We set size limit to alert2Size, but inserting alert1 first will prevent insertion of alert2.
	require.True(t, alert2Size > alert1Size)

	testLimiter(t, &mockAlertManagerLimits{maxAlertsSizeBytes: alert2Size}, ops)
}

func TestAlertsLimiterWithSizeLimitAndAnnotationUpdate(t *testing.T) {
	alert2WithMoreAnnotations := alert2
	alert2WithMoreAnnotations.Annotations = model.LabelSet{"job": "test", "cluster": "prod", "new": "super-long-annotation"}
	alert2WithMoreAnnotationsSize := alertSize(alert2WithMoreAnnotations)

	// Updating alert with larger annotation that goes over the size limit fails.
	testLimiter(t, &mockAlertManagerLimits{maxAlertsSizeBytes: alert2Size}, []callbackOp{
		{alert: &types.Alert{Alert: alert2}, existing: false, expectedCount: 1, expectedTotalSize: alert2Size},
		{alert: &types.Alert{Alert: alert2WithMoreAnnotations}, existing: true, expectedInsertError: fmt.Errorf(errAlertsTooBig, alert2Size), expectedCount: 1, expectedTotalSize: alert2Size},
	})

	// Updating alert with larger annotations in the limit works fine.
	testLimiter(t, &mockAlertManagerLimits{maxAlertsSizeBytes: alert2WithMoreAnnotationsSize}, []callbackOp{
		{alert: &types.Alert{Alert: alert2}, existing: false, expectedCount: 1, expectedTotalSize: alert2Size},
		{alert: &types.Alert{Alert: alert2WithMoreAnnotations}, existing: true, expectedCount: 1, expectedTotalSize: alert2WithMoreAnnotationsSize},
		{alert: &types.Alert{Alert: alert2}, existing: true, expectedCount: 1, expectedTotalSize: alert2Size},
	})
}

// testLimiter sends sequence of alerts to limiter, and checks if limiter updated reacted correctly.
func testLimiter(t *testing.T, limits Limits, ops []callbackOp) {
	reg := prometheus.NewPedanticRegistry()

	limiter := newAlertsLimiter("test", limits, reg)

	for ix, op := range ops {
		if op.delete {
			limiter.PostDelete(op.alert)
		} else {
			err := limiter.PreStore(op.alert, op.existing)
			require.Equal(t, op.expectedInsertError, err, "op %d", ix)
			if err == nil {
				limiter.PostStore(op.alert, op.existing)
			}
		}

		count, totalSize := limiter.currentStats()

		assert.Equal(t, op.expectedCount, count, "wrong count, op %d", ix)
		assert.Equal(t, op.expectedTotalSize, totalSize, "wrong total size, op %d", ix)
	}
}

func TestSilenceLimits(t *testing.T) {
	user := "test"

	r := prometheus.NewPedanticRegistry()
	am, err := New(&Config{
		UserID: user,
		Logger: log.NewNopLogger(),
		Limits: &mockAlertManagerLimits{
			maxSilencesCount:    1,
			maxSilenceSizeBytes: 2 << 11, // 4KB,
		},
		Features:          featurecontrol.NoopFlags{},
		TenantDataDir:     t.TempDir(),
		ExternalURL:       &url.URL{Path: "/am"},
		ShardingEnabled:   true,
		Store:             prepareInMemoryAlertStore(),
		Replicator:        &stubReplicator{},
		ReplicationFactor: 1,
		// We have set this to 1 hour, but we don't use it in this
		// test as we override the broadcast function with SetBroadcast.
		PersisterConfig: PersisterConfig{Interval: time.Hour},
	}, r)
	require.NoError(t, err)
	defer am.StopAndWait()

	// Override SetBroadcast as we just want to test limits.
	am.silences.SetBroadcast(func(_ []byte) {})

	// Insert sil1 should succeed without error.
	sil1 := &silencepb.Silence{
		Matchers: []*silencepb.Matcher{{Name: "a", Pattern: "b"}},
		StartsAt: time.Now(),
		EndsAt:   time.Now().Add(5 * time.Minute),
	}
	id1, err := am.silences.Set(sil1)
	require.NoError(t, err)
	require.NotEqual(t, "", id1)

	// Insert sil2 should fail because maximum number of silences
	// has been exceeded.
	sil2 := &silencepb.Silence{
		Matchers: []*silencepb.Matcher{{Name: "a", Pattern: "b"}},
		StartsAt: time.Now(),
		EndsAt:   time.Now().Add(5 * time.Minute),
	}
	id2, err := am.silences.Set(sil2)
	require.EqualError(t, err, "exceeded maximum number of silences: 1 (limit: 1)")
	require.Equal(t, "", id2)

	// Expire sil1 and run the GC. This should allow sil2 to be
	// inserted.
	require.NoError(t, am.silences.Expire(id1))
	n, err := am.silences.GC()
	require.NoError(t, err)
	require.Equal(t, 1, n)

	id2, err = am.silences.Set(sil2)
	require.NoError(t, err)
	require.NotEqual(t, "", id2)

	// Should be able to update sil2 without hitting the limit.
	_, err = am.silences.Set(sil2)
	require.NoError(t, err)

	// Expire sil2.
	require.NoError(t, am.silences.Expire(id2))
	n, err = am.silences.GC()
	require.NoError(t, err)
	require.Equal(t, 1, n)

	// Insert sil3 should fail because it exceeds maximum size.
	sil3 := &silencepb.Silence{
		Matchers: []*silencepb.Matcher{
			{
				Name:    strings.Repeat("a", 2<<9),
				Pattern: strings.Repeat("b", 2<<9),
			},
			{
				Name:    strings.Repeat("c", 2<<9),
				Pattern: strings.Repeat("d", 2<<9),
			},
		},
		CreatedBy: strings.Repeat("e", 2<<9),
		Comment:   strings.Repeat("f", 2<<9),
		StartsAt:  time.Now(),
		EndsAt:    time.Now().Add(5 * time.Minute),
	}
	id3, err := am.silences.Set(sil3)
	require.Error(t, err)
	// Do not check the exact size as it can change between consecutive runs
	// due to padding.
	require.Contains(t, err.Error(), "silence exceeded maximum size")
	require.Equal(t, "", id3)
}

func TestExperimentalReceiversAPI(t *testing.T) {
	var buf concurrency.SyncBuffer
	logger := log.NewLogfmtLogger(&buf)

	user := "test"
	reg := prometheus.NewPedanticRegistry()
	am, err := New(&Config{
		UserID:            user,
		Logger:            logger,
		Limits:            &mockAlertManagerLimits{maxDispatcherAggregationGroups: 10},
		Features:          featurecontrol.NoopFlags{},
		TenantDataDir:     t.TempDir(),
		ExternalURL:       &url.URL{Path: "/am"},
		ShardingEnabled:   true,
		Store:             prepareInMemoryAlertStore(),
		Replicator:        &stubReplicator{},
		ReplicationFactor: 1,
		PersisterConfig:   PersisterConfig{Interval: time.Hour},
	}, reg)
	require.NoError(t, err)
	defer am.StopAndWait()

	cfgRaw := `receivers:
- name: 'recv-1'
  webhook_configs:
  - url: http://example.com/
    send_resolved: true

- name: 'recv-2'
  webhook_configs:
  - url: http://example.com/
    send_resolved: false

route:
  group_by: ['alertname']
  group_wait: 10ms
  group_interval: 10ms
  receiver: 'recv-1'`

	cfg, err := definition.LoadCompat([]byte(cfgRaw))
	require.NoError(t, err)
<<<<<<< HEAD
	require.NoError(t, am.ApplyConfig(cfg, cfgRaw))
=======
	require.NoError(t, am.ApplyConfig(cfg, cfgRaw, &url.URL{}))
>>>>>>> d4297883

	doGetReceivers := func() []alertingmodels.Receiver {
		rr := httptest.NewRecorder()
		am.GetReceiversHandler(rr, nil)
		require.Equal(t, http.StatusOK, rr.Code)
		result := []alertingmodels.Receiver{}
		err = json.Unmarshal(rr.Body.Bytes(), &result)
		assert.NoError(t, err)
		sort.Slice(result, func(i, j int) bool {
			return result[i].Name < result[j].Name
		})
		return result
	}

	// Check the API returns all receivers but without any notification status.

	result := doGetReceivers()
	assert.Equal(t, []alertingmodels.Receiver{
		{
			Name:   "recv-1",
			Active: true,
			Integrations: []alertingmodels.Integration{
				{
					Name:                      "webhook",
					LastNotifyAttemptDuration: "0s",
					SendResolved:              true,
				},
			},
		},
		{
			Name: "recv-2",
			// Receiver not used in a route.
			Active: false,
			Integrations: []alertingmodels.Integration{
				{
					Name:                      "webhook",
					LastNotifyAttemptDuration: "0s",
					// We configure send_resolved to false.
					SendResolved: false,
				},
			},
		},
	}, result)

	// Send an alert to cause a notification attempt.

	now := time.Now()
	inputAlerts := []*types.Alert{
		{
			Alert: model.Alert{
				Labels: model.LabelSet{
					"alertname": model.LabelValue("Alert-1"),
					"a":         "b",
				},
				Annotations:  model.LabelSet{"foo": "bar"},
				StartsAt:     now,
				EndsAt:       now.Add(5 * time.Minute),
				GeneratorURL: "http://example.com/prometheus",
			},
			UpdatedAt: now,
			Timeout:   false,
		},
	}
	require.NoError(t, am.alerts.Put(inputAlerts...))

	// Wait for the API to tell us there was a notification attempt.

	result = []alertingmodels.Receiver{}
	require.Eventually(t, func() bool {
		result = doGetReceivers()
		return len(result) == 2 &&
			len(result[0].Integrations) == 1 &&
			len(result[1].Integrations) == 1 &&
			!result[0].Integrations[0].LastNotifyAttempt.IsZero()
	}, 5*time.Second, 100*time.Millisecond)

	assert.Equal(t, "webhook", result[0].Integrations[0].Name)
	assert.NotZero(t, result[0].Integrations[0].LastNotifyAttempt)
	assert.Equal(t, errRateLimited.Error(), result[0].Integrations[0].LastNotifyAttemptError)

	// Check the status of the other integration is not changed.

	assert.Equal(t, "webhook", result[1].Integrations[0].Name)
	assert.Zero(t, result[1].Integrations[0].LastNotifyAttempt)
	assert.Equal(t, "", result[1].Integrations[0].LastNotifyAttemptError)
}<|MERGE_RESOLUTION|>--- conflicted
+++ resolved
@@ -93,11 +93,7 @@
 
 	cfg, err := definition.LoadCompat([]byte(cfgRaw))
 	require.NoError(t, err)
-<<<<<<< HEAD
-	require.NoError(t, am.ApplyConfig(cfg, cfgRaw))
-=======
 	require.NoError(t, am.ApplyConfig(cfg, cfgRaw, &url.URL{}))
->>>>>>> d4297883
 
 	now := time.Now()
 
@@ -181,11 +177,7 @@
 
 	cfg, err := definition.LoadCompat([]byte(cfgRaw))
 	require.NoError(t, err)
-<<<<<<< HEAD
-	require.NoError(t, am.ApplyConfig(cfg, cfgRaw))
-=======
 	require.NoError(t, am.ApplyConfig(cfg, cfgRaw, &url.URL{}))
->>>>>>> d4297883
 
 	now := time.Now()
 	inputAlerts := []*types.Alert{
@@ -474,11 +466,7 @@
 
 	cfg, err := definition.LoadCompat([]byte(cfgRaw))
 	require.NoError(t, err)
-<<<<<<< HEAD
-	require.NoError(t, am.ApplyConfig(cfg, cfgRaw))
-=======
 	require.NoError(t, am.ApplyConfig(cfg, cfgRaw, &url.URL{}))
->>>>>>> d4297883
 
 	doGetReceivers := func() []alertingmodels.Receiver {
 		rr := httptest.NewRecorder()
