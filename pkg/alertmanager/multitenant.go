// SPDX-License-Identifier: AGPL-3.0-only
// Provenance-includes-location: https://github.com/cortexproject/cortex/blob/master/pkg/alertmanager/multitenant.go
// Provenance-includes-license: Apache-2.0
// Provenance-includes-copyright: The Cortex Authors.

package alertmanager

import (
	"context"
	"flag"
	"fmt"
	"io"
	"net/http"
	"net/url"
	"os"
	"path/filepath"
	"strings"
	"sync"
	"time"

	"github.com/go-kit/log"
	"github.com/go-kit/log/level"
	"github.com/grafana/alerting/definition"
	"github.com/grafana/dskit/concurrency"
	"github.com/grafana/dskit/flagext"
	"github.com/grafana/dskit/httpgrpc"
	"github.com/grafana/dskit/httpgrpc/server"
	"github.com/grafana/dskit/kv"
	"github.com/grafana/dskit/ring"
	"github.com/grafana/dskit/ring/client"
	"github.com/grafana/dskit/services"
	"github.com/grafana/dskit/tenant"
	"github.com/grafana/dskit/user"
	"github.com/pkg/errors"
	"github.com/prometheus/alertmanager/cluster/clusterpb"
	amconfig "github.com/prometheus/alertmanager/config"
	"github.com/prometheus/alertmanager/featurecontrol"
	"github.com/prometheus/client_golang/prometheus"
	"github.com/prometheus/client_golang/prometheus/promauto"
	"golang.org/x/time/rate"
	"gopkg.in/yaml.v3"

	"github.com/grafana/mimir/pkg/alertmanager/alertmanagerpb"
	"github.com/grafana/mimir/pkg/alertmanager/alertspb"
	"github.com/grafana/mimir/pkg/alertmanager/alertstore"
	"github.com/grafana/mimir/pkg/util"
)

const (
	// Reasons for (re)syncing alertmanager configurations from object storage.
	reasonPeriodic   = "periodic"
	reasonInitial    = "initial"
	reasonRingChange = "ring-change"

	// ringAutoForgetUnhealthyPeriods is how many consecutive timeout periods an unhealthy instance
	// in the ring will be automatically removed.
	ringAutoForgetUnhealthyPeriods = 5
)

var (
	errEmptyExternalURL                    = errors.New("-alertmanager.web.external-url cannot be empty")
	errInvalidExternalURLEndingSlash       = errors.New("the configured external URL is invalid: should not end with /")
	errInvalidExternalURLMissingScheme     = errors.New("the configured external URL is invalid because it's missing the scheme (e.g. https://)")
	errInvalidExternalURLMissingHostname   = errors.New("the configured external URL is invalid because it's missing the hostname")
	errZoneAwarenessEnabledWithoutZoneInfo = errors.New("the configured alertmanager has zone awareness enabled but zone is not set")
	errNotUploadingFallback                = errors.New("not uploading fallback configuration")
)

// MultitenantAlertmanagerConfig is the configuration for a multitenant Alertmanager.
type MultitenantAlertmanagerConfig struct {
	DataDir        string           `yaml:"data_dir"`
	Retention      time.Duration    `yaml:"retention" category:"advanced"`
	ExternalURL    flagext.URLValue `yaml:"external_url"`
	PollInterval   time.Duration    `yaml:"poll_interval" category:"advanced"`
	MaxRecvMsgSize int64            `yaml:"max_recv_msg_size" category:"advanced"`

	// Sharding confiuration for the Alertmanager
	ShardingRing RingConfig `yaml:"sharding_ring"`

	FallbackConfigFile string `yaml:"fallback_config_file"`

	PeerTimeout time.Duration `yaml:"peer_timeout" category:"advanced"`

	EnableAPI                               bool `yaml:"enable_api" category:"advanced"`
	GrafanaAlertmanagerCompatibilityEnabled bool `yaml:"grafana_alertmanager_compatibility_enabled" category:"experimental"`

	MaxConcurrentGetRequestsPerTenant int `yaml:"max_concurrent_get_requests_per_tenant" category:"advanced"`

	// For distributor.
	AlertmanagerClient ClientConfig `yaml:"alertmanager_client"`

	// For the state persister.
	Persister PersisterConfig `yaml:",inline"`

	// Allow disabling of full_state object cleanup.
	EnableStateCleanup bool `yaml:"enable_state_cleanup" category:"advanced"`

	// Enable UTF-8 strict mode. This means Alertmanager uses the matchers/parse parser
	// to parse configurations and API requests, instead of pkg/labels. Use this mode
	// once you are confident that your configuration is forwards compatible.
	UTF8StrictMode bool `yaml:"utf8_strict_mode" category:"experimental"`
}

const (
	defaultPeerTimeout = 15 * time.Second
)

// RegisterFlags adds the features required to config this to the given FlagSet.
func (cfg *MultitenantAlertmanagerConfig) RegisterFlags(f *flag.FlagSet, logger log.Logger) {
	f.StringVar(&cfg.DataDir, "alertmanager.storage.path", "./data-alertmanager/", "Directory to store Alertmanager state and temporarily configuration files. The content of this directory is not required to be persisted between restarts unless Alertmanager replication has been disabled.")
	f.DurationVar(&cfg.Retention, "alertmanager.storage.retention", 5*24*time.Hour, "How long should we store stateful data (notification logs and silences). For notification log entries, refers to how long should we keep entries before they expire and are deleted. For silences, refers to how long should tenants view silences after they expire and are deleted.")
	f.Int64Var(&cfg.MaxRecvMsgSize, "alertmanager.max-recv-msg-size", 100<<20, "Maximum size (bytes) of an accepted HTTP request body.")

	_ = cfg.ExternalURL.Set("http://localhost:8080/alertmanager") // set the default
	f.Var(&cfg.ExternalURL, "alertmanager.web.external-url", "The URL under which Alertmanager is externally reachable (eg. could be different than -http.alertmanager-http-prefix in case Alertmanager is served via a reverse proxy). This setting is used both to configure the internal requests router and to generate links in alert templates. If the external URL has a path portion, it will be used to prefix all HTTP endpoints served by Alertmanager, both the UI and API.")

	f.StringVar(&cfg.FallbackConfigFile, "alertmanager.configs.fallback", "", "Filename of fallback config to use if none specified for instance.")
	f.DurationVar(&cfg.PollInterval, "alertmanager.configs.poll-interval", 15*time.Second, "How frequently to poll Alertmanager configs.")

	f.BoolVar(&cfg.EnableAPI, "alertmanager.enable-api", true, "Enable the alertmanager config API.")
	f.BoolVar(&cfg.GrafanaAlertmanagerCompatibilityEnabled, "alertmanager.grafana-alertmanager-compatibility-enabled", false, "Enable routes to support the migration and operation of the Grafana Alertmanager.")
	f.IntVar(&cfg.MaxConcurrentGetRequestsPerTenant, "alertmanager.max-concurrent-get-requests-per-tenant", 0, "Maximum number of concurrent GET requests allowed per tenant. The zero value (and negative values) result in a limit of GOMAXPROCS or 8, whichever is larger. Status code 503 is served for GET requests that would exceed the concurrency limit.")

	f.BoolVar(&cfg.EnableStateCleanup, "alertmanager.enable-state-cleanup", true, "Enables periodic cleanup of alertmanager stateful data (notification logs and silences) from object storage. When enabled, data is removed for any tenant that does not have a configuration.")

	cfg.AlertmanagerClient.RegisterFlagsWithPrefix("alertmanager.alertmanager-client", f)
	cfg.Persister.RegisterFlagsWithPrefix("alertmanager", f)
	cfg.ShardingRing.RegisterFlags(f, logger)

	f.DurationVar(&cfg.PeerTimeout, "alertmanager.peer-timeout", defaultPeerTimeout, "Time to wait between peers to send notifications.")

	f.BoolVar(&cfg.UTF8StrictMode, "alertmanager.utf8-strict-mode-enabled", false, "Enable UTF-8 strict mode. Allows UTF-8 characters in the matchers for routes and inhibition rules, in silences, and in the labels for alerts. It is recommended that all tenants run the `migrate-utf8` command in mimirtool before enabling this mode. Otherwise, some tenant configurations might fail to load. To identify tenants with incompatible configurations, search Mimir server logs for lines containing `Alertmanager is moving to a new parser for labels and matchers, and this input is incompatible`. To find tenant configurations that are valid but contain ambiguous matchers, search for log lines containing `Matchers input has disagreement`. Each log line includes the invalid input, a suggestion on how to fix the input (excluding ambiguous matchers, as these require manual correction), and the ID of the affected tenant. You must run Mimir with debug-level logging enabled. Otherwise, these lines aren't logged. For more information, refer to https://prometheus.io/docs/alerting/latest/configuration/#label-matchers.")
}

// Validate config and returns error on failure
func (cfg *MultitenantAlertmanagerConfig) Validate() error {
	if cfg.ExternalURL.String() == "" {
		return errEmptyExternalURL
	}

	// Either the configured URL is clearly a path (starting with /) or it must be a full URL.
	if !strings.HasPrefix(cfg.ExternalURL.String(), "/") {
		if cfg.ExternalURL.Scheme == "" {
			return errInvalidExternalURLMissingScheme
		}

		if cfg.ExternalURL.Host == "" {
			return errInvalidExternalURLMissingHostname
		}
	}

	if strings.HasSuffix(cfg.ExternalURL.Path, "/") {
		return errInvalidExternalURLEndingSlash
	}

	if err := cfg.Persister.Validate(); err != nil {
		return err
	}

	if cfg.ShardingRing.ZoneAwarenessEnabled && cfg.ShardingRing.InstanceZone == "" {
		return errZoneAwarenessEnabledWithoutZoneInfo
	}

	return nil
}

func (cfg *MultitenantAlertmanagerConfig) CheckExternalURL(alertmanagerHTTPPrefix string, logger log.Logger) {
	if cfg.ExternalURL.Path != alertmanagerHTTPPrefix {
		level.Warn(logger).Log("msg", fmt.Sprintf(""+
			"The configured Alertmanager HTTP prefix '%s' is different than the path specified in the external URL '%s': "+
			"the Alertmanager UI and API may not work as expected unless you have a reverse proxy exposing the Alertmanager endpoints under '%s' prefix",
			alertmanagerHTTPPrefix, cfg.ExternalURL.String(), alertmanagerHTTPPrefix))
	}
}

type multitenantAlertmanagerMetrics struct {
	lastReloadSuccessful          *prometheus.GaugeVec
	lastReloadSuccessfulTimestamp *prometheus.GaugeVec
}

func newMultitenantAlertmanagerMetrics(reg prometheus.Registerer) *multitenantAlertmanagerMetrics {
	m := &multitenantAlertmanagerMetrics{}

	m.lastReloadSuccessful = promauto.With(reg).NewGaugeVec(prometheus.GaugeOpts{
		Namespace: "cortex",
		Name:      "alertmanager_config_last_reload_successful",
		Help:      "Boolean set to 1 whenever the last configuration reload attempt was successful.",
	}, []string{"user"})

	m.lastReloadSuccessfulTimestamp = promauto.With(reg).NewGaugeVec(prometheus.GaugeOpts{
		Namespace: "cortex",
		Name:      "alertmanager_config_last_reload_successful_seconds",
		Help:      "Timestamp of the last successful configuration reload.",
	}, []string{"user"})

	return m
}

// Limits defines limits used by Alertmanager.
type Limits interface {
	// AlertmanagerReceiversBlockCIDRNetworks returns the list of network CIDRs that should be blocked
	// in the Alertmanager receivers for the given user.
	AlertmanagerReceiversBlockCIDRNetworks(user string) []flagext.CIDR

	// AlertmanagerReceiversBlockPrivateAddresses returns true if private addresses should be blocked
	// in the Alertmanager receivers for the given user.
	AlertmanagerReceiversBlockPrivateAddresses(user string) bool

	// NotificationRateLimit methods return limit used by rate-limiter for given integration.
	// If set to 0, no notifications are allowed.
	// rate.Inf = all notifications are allowed.
	//
	// Note that when negative or zero values specified by user are translated to rate.Limit by Overrides,
	// and may have different meaning there.
	NotificationRateLimit(tenant string, integration string) rate.Limit

	// NotificationBurstSize returns burst-size for rate limiter for given integration type. If 0, no notifications are allowed except
	// when limit == rate.Inf.
	NotificationBurstSize(tenant string, integration string) int

	// AlertmanagerMaxConfigSize returns max size of configuration file that user is allowed to upload. If 0, there is no limit.
	AlertmanagerMaxConfigSize(tenant string) int

	// AlertmanagerMaxSilencesCount returns the max number of silences, including expired silences. If negative or 0, there is no limit.
	AlertmanagerMaxSilencesCount(tenant string) int

	// AlertmanagerMaxSilenceSizeBytes returns the max silence size in bytes. If negative or 0, there is no limit.
	AlertmanagerMaxSilenceSizeBytes(tenant string) int

	// AlertmanagerMaxTemplatesCount returns max number of templates that tenant can use in the configuration. 0 = no limit.
	AlertmanagerMaxTemplatesCount(tenant string) int

	// AlertmanagerMaxTemplateSize returns max size of individual template. 0 = no limit.
	AlertmanagerMaxTemplateSize(tenant string) int

	// AlertmanagerMaxDispatcherAggregationGroups returns maximum number of aggregation groups in Alertmanager's dispatcher that a tenant can have.
	// Each aggregation group consumes single goroutine. 0 = unlimited.
	AlertmanagerMaxDispatcherAggregationGroups(t string) int

	// AlertmanagerMaxAlertsCount returns max number of alerts that tenant can have active at the same time. 0 = no limit.
	AlertmanagerMaxAlertsCount(tenant string) int

	// AlertmanagerMaxAlertsSizeBytes returns total max size of alerts that tenant can have active at the same time. 0 = no limit.
	// Size of the alert is computed from alert labels, annotations and generator URL.
	AlertmanagerMaxAlertsSizeBytes(tenant string) int
}

// A MultitenantAlertmanager manages Alertmanager instances for multiple
// organizations.
type MultitenantAlertmanager struct {
	services.Service

	cfg *MultitenantAlertmanagerConfig

	// Ring used for sharding alertmanager instances.
	// When sharding is disabled, the flow is:
	//   ServeHTTP() -> serveRequest()
	// When sharding is enabled:
	//   ServeHTTP() -> distributor.DistributeRequest() -> (sends to other AM or even the current)
	//     -> HandleRequest() (gRPC call) -> grpcServer() -> handlerForGRPCServer.ServeHTTP() -> serveRequest().
	ringLifecycler *ring.BasicLifecycler
	ring           *ring.Ring
	distributor    *Distributor
	grpcServer     *server.Server

	// Last ring state. This variable is not protected with a mutex because it's always
	// accessed by a single goroutine at a time.
	ringLastState ring.ReplicationSet

	// Subservices manager (ring, lifecycler)
	subservices        *services.Manager
	subservicesWatcher *services.FailureWatcher

	store alertstore.AlertStore

	// The fallback config is stored as a string and parsed every time it's needed
	// because we mutate the parsed results and don't want those changes to take
	// effect here.
	fallbackConfig string

	alertmanagersMtx sync.Mutex
	alertmanagers    map[string]*Alertmanager
	// Stores the current set of configurations we're running in each tenant's Alertmanager.
	// Used for comparing configurations as we synchronize them.
	cfgs map[string]alertspb.AlertConfigDesc

	logger              log.Logger
	alertmanagerMetrics *alertmanagerMetrics
	multitenantMetrics  *multitenantAlertmanagerMetrics

	alertmanagerClientsPool ClientsPool

	limits   Limits
	features featurecontrol.Flagger

	registry          prometheus.Registerer
	ringCheckErrors   prometheus.Counter
	tenantsOwned      prometheus.Gauge
	tenantsDiscovered prometheus.Gauge
	syncTotal         *prometheus.CounterVec
	syncFailures      *prometheus.CounterVec
}

// NewMultitenantAlertmanager creates a new MultitenantAlertmanager.
func NewMultitenantAlertmanager(cfg *MultitenantAlertmanagerConfig, store alertstore.AlertStore, limits Limits, features featurecontrol.Flagger, logger log.Logger, registerer prometheus.Registerer) (*MultitenantAlertmanager, error) {
	err := os.MkdirAll(cfg.DataDir, 0777)
	if err != nil {
		return nil, fmt.Errorf("unable to create Alertmanager data directory %q: %s", cfg.DataDir, err)
	}

	fallbackConfig, err := ComputeFallbackConfig(cfg.FallbackConfigFile)
	if err != nil {
		return nil, err
	}

	ringStore, err := kv.NewClient(
		cfg.ShardingRing.Common.KVStore,
		ring.GetCodec(),
		kv.RegistererWithKVName(prometheus.WrapRegistererWithPrefix("cortex_", registerer), "alertmanager"),
		logger,
	)
	if err != nil {
		return nil, errors.Wrap(err, "create KV store client")
	}

	return createMultitenantAlertmanager(cfg, fallbackConfig, store, ringStore, limits, features, logger, registerer)
}

// ComputeFallbackConfig will load, validate and return the provided fallbackConfigFile
// or return an valid empty default configuration if none is provided.
func ComputeFallbackConfig(fallbackConfigFile string) ([]byte, error) {
	if fallbackConfigFile != "" {
		fallbackConfig, err := os.ReadFile(fallbackConfigFile)
		if err != nil {
			return nil, fmt.Errorf("unable to read fallback config %q: %s", fallbackConfigFile, err)
		}
		_, err = amconfig.LoadFile(fallbackConfigFile)
		if err != nil {
			return nil, fmt.Errorf("unable to load fallback config %q: %s", fallbackConfigFile, err)
		}
		return fallbackConfig, nil
	}
	globalConfig := amconfig.DefaultGlobalConfig()
	defaultConfig := amconfig.Config{
		Global: &globalConfig,
		Route: &amconfig.Route{
			Receiver: "empty-receiver",
		},
		Receivers: []amconfig.Receiver{
			{
				Name: "empty-receiver",
			},
		},
	}
	fallbackConfig, err := yaml.Marshal(defaultConfig)
	if err != nil {
		return nil, fmt.Errorf("unable to marshal default fallback config: %s", err)
	}
	return fallbackConfig, nil
}

func createMultitenantAlertmanager(cfg *MultitenantAlertmanagerConfig, fallbackConfig []byte, store alertstore.AlertStore, ringStore kv.Client, limits Limits, features featurecontrol.Flagger, logger log.Logger, registerer prometheus.Registerer) (*MultitenantAlertmanager, error) {
	am := &MultitenantAlertmanager{
		cfg:                 cfg,
		fallbackConfig:      string(fallbackConfig),
		cfgs:                map[string]alertspb.AlertConfigDesc{},
		alertmanagers:       map[string]*Alertmanager{},
		alertmanagerMetrics: newAlertmanagerMetrics(logger),
		multitenantMetrics:  newMultitenantAlertmanagerMetrics(registerer),
		store:               store,
		logger:              log.With(logger, "component", "MultiTenantAlertmanager"),
		registry:            registerer,
		limits:              limits,
		features:            features,
		ringCheckErrors: promauto.With(registerer).NewCounter(prometheus.CounterOpts{
			Name: "cortex_alertmanager_ring_check_errors_total",
			Help: "Number of errors that have occurred when checking the ring for ownership.",
		}),
		syncTotal: promauto.With(registerer).NewCounterVec(prometheus.CounterOpts{
			Name: "cortex_alertmanager_sync_configs_total",
			Help: "Total number of times the alertmanager sync operation triggered.",
		}, []string{"reason"}),
		syncFailures: promauto.With(registerer).NewCounterVec(prometheus.CounterOpts{
			Name: "cortex_alertmanager_sync_configs_failed_total",
			Help: "Total number of times the alertmanager sync operation failed.",
		}, []string{"reason"}),
		tenantsDiscovered: promauto.With(registerer).NewGauge(prometheus.GaugeOpts{
			Name: "cortex_alertmanager_tenants_discovered",
			Help: "Number of tenants with an Alertmanager configuration discovered.",
		}),
		tenantsOwned: promauto.With(registerer).NewGauge(prometheus.GaugeOpts{
			Name: "cortex_alertmanager_tenants_owned",
			Help: "Current number of tenants owned by the Alertmanager instance.",
		}),
	}

	// Initialize the top-level metrics.
	for _, r := range []string{reasonInitial, reasonPeriodic, reasonRingChange} {
		am.syncTotal.WithLabelValues(r)
		am.syncFailures.WithLabelValues(r)
	}

	lifecyclerCfg, err := am.cfg.ShardingRing.ToLifecyclerConfig(am.logger)
	if err != nil {
		return nil, errors.Wrap(err, "failed to initialize Alertmanager's lifecycler config")
	}

	// Define lifecycler delegates in reverse order (last to be called defined first because they're
	// chained via "next delegate").
	delegate := ring.BasicLifecyclerDelegate(ring.NewInstanceRegisterDelegate(ring.JOINING, RingNumTokens))
	delegate = ring.NewLeaveOnStoppingDelegate(delegate, am.logger)
	delegate = ring.NewAutoForgetDelegate(am.cfg.ShardingRing.Common.HeartbeatTimeout*ringAutoForgetUnhealthyPeriods, delegate, am.logger)

	am.ringLifecycler, err = ring.NewBasicLifecycler(lifecyclerCfg, RingNameForServer, RingKey, ringStore, delegate, am.logger, prometheus.WrapRegistererWithPrefix("cortex_", am.registry))
	if err != nil {
		return nil, errors.Wrap(err, "failed to initialize Alertmanager's lifecycler")
	}

	am.ring, err = ring.NewWithStoreClientAndStrategy(am.cfg.ShardingRing.toRingConfig(), RingNameForServer, RingKey, ringStore, ring.NewIgnoreUnhealthyInstancesReplicationStrategy(), prometheus.WrapRegistererWithPrefix("cortex_", am.registry), am.logger)
	if err != nil {
		return nil, errors.Wrap(err, "failed to initialize Alertmanager's ring")
	}

	am.grpcServer = server.NewServer(&handlerForGRPCServer{am: am}, server.WithReturn4XXErrors)

	am.alertmanagerClientsPool = newAlertmanagerClientsPool(client.NewRingServiceDiscovery(am.ring), cfg.AlertmanagerClient, logger, am.registry)
	am.distributor, err = NewDistributor(cfg.AlertmanagerClient, cfg.MaxRecvMsgSize, am.ring, am.alertmanagerClientsPool, log.With(logger, "component", "AlertmanagerDistributor"), am.registry)
	if err != nil {
		return nil, errors.Wrap(err, "create distributor")
	}

	if registerer != nil {
		registerer.MustRegister(am.alertmanagerMetrics)
	}

	am.Service = services.NewBasicService(am.starting, am.run, am.stopping)

	return am, nil
}

// handlerForGRPCServer acts as a handler for gRPC server to serve
// the serveRequest() via the standard ServeHTTP.
type handlerForGRPCServer struct {
	am *MultitenantAlertmanager
}

func (h *handlerForGRPCServer) ServeHTTP(w http.ResponseWriter, req *http.Request) {
	h.am.serveRequest(w, req)
}

func (am *MultitenantAlertmanager) starting(ctx context.Context) (err error) {
	defer func() {
		if err == nil || am.subservices == nil {
			return
		}

		if stopErr := services.StopManagerAndAwaitStopped(context.Background(), am.subservices); stopErr != nil {
			level.Error(am.logger).Log("msg", "failed to gracefully stop alertmanager dependencies", "err", stopErr)
		}
	}()

	if am.subservices, err = services.NewManager(am.ringLifecycler, am.ring, am.distributor); err != nil {
		return errors.Wrap(err, "failed to start alertmanager's subservices")
	}

	if err = services.StartManagerAndAwaitHealthy(ctx, am.subservices); err != nil {
		return errors.Wrap(err, "failed to start alertmanager's subservices")
	}

	am.subservicesWatcher = services.NewFailureWatcher()
	am.subservicesWatcher.WatchManager(am.subservices)

	// We wait until the instance is in the JOINING state, once it does we know that tokens are assigned to this instance and we'll be ready to perform an initial sync of configs.
	level.Info(am.logger).Log("msg", "waiting until alertmanager is JOINING in the ring")
	if err = ring.WaitInstanceState(ctx, am.ring, am.ringLifecycler.GetInstanceID(), ring.JOINING); err != nil {
		return err
	}
	level.Info(am.logger).Log("msg", "alertmanager is JOINING in the ring")

	// At this point, if sharding is enabled, the instance is registered with some tokens
	// and we can run the initial iteration to sync configs.
	if err := am.loadAndSyncConfigs(ctx, reasonInitial); err != nil {
		return err
	}

	// Store the ring state after the initial Alertmanager configs sync has been done and before we do change
	// our state in the ring.
	am.ringLastState, _ = am.ring.GetAllHealthy(RingOp)

	// Make sure that all the alertmanagers we were initially configured with have
	// fetched state from the replicas, before advertising as ACTIVE. This will
	// reduce the possibility that we lose state when new instances join/leave.
	level.Info(am.logger).Log("msg", "waiting until initial state sync is complete for all users")
	if err := am.waitInitialStateSync(ctx); err != nil {
		return errors.Wrap(err, "failed to wait for initial state sync")
	}
	level.Info(am.logger).Log("msg", "initial state sync is complete")

	// With the initial sync now completed, we should have loaded all assigned alertmanager configurations to this instance. We can switch it to ACTIVE and start serving requests.
	if err := am.ringLifecycler.ChangeState(ctx, ring.ACTIVE); err != nil {
		return errors.Wrapf(err, "switch instance to %s in the ring", ring.ACTIVE)
	}

	// Wait until the ring client detected this instance in the ACTIVE state.
	level.Info(am.logger).Log("msg", "waiting until alertmanager is ACTIVE in the ring")
	if err := ring.WaitInstanceState(ctx, am.ring, am.ringLifecycler.GetInstanceID(), ring.ACTIVE); err != nil {
		return err
	}
	level.Info(am.logger).Log("msg", "alertmanager is ACTIVE in the ring")

	return nil
}

func (am *MultitenantAlertmanager) run(ctx context.Context) error {
	tick := time.NewTicker(am.cfg.PollInterval)
	defer tick.Stop()

	ringTicker := time.NewTicker(util.DurationWithJitter(am.cfg.ShardingRing.RingCheckPeriod, 0.2))
	defer ringTicker.Stop()

	for {
		select {
		case <-ctx.Done():
			return nil
		case err := <-am.subservicesWatcher.Chan():
			return errors.Wrap(err, "alertmanager subservices failed")
		case <-tick.C:
			// We don't want to halt execution here but instead just log what happened.
			if err := am.loadAndSyncConfigs(ctx, reasonPeriodic); err != nil {
				level.Warn(am.logger).Log("msg", "error while synchronizing alertmanager configs", "err", err)
			}
		case <-ringTicker.C:
			// We ignore the error because in case of error it will return an empty
			// replication set which we use to compare with the previous state.
			currRingState, _ := am.ring.GetAllHealthy(RingOp)

			if ring.HasReplicationSetChanged(am.ringLastState, currRingState) {
				am.ringLastState = currRingState
				if err := am.loadAndSyncConfigs(ctx, reasonRingChange); err != nil {
					level.Warn(am.logger).Log("msg", "error while synchronizing alertmanager configs", "err", err)
				}
			}
		}
	}
}

func (am *MultitenantAlertmanager) loadAndSyncConfigs(ctx context.Context, syncReason string) error {
	level.Info(am.logger).Log("msg", "synchronizing alertmanager configs for users")
	am.syncTotal.WithLabelValues(syncReason).Inc()

	allUsers, cfgs, err := am.loadAlertmanagerConfigs(ctx)
	if err != nil {
		am.syncFailures.WithLabelValues(syncReason).Inc()
		return err
	}

	am.syncConfigs(cfgs)
	am.deleteUnusedLocalUserState()

	// Note when cleaning up remote state, remember that the user may not necessarily be configured
	// in this instance. Therefore, pass the list of _all_ configured users to filter by.
	if am.cfg.EnableStateCleanup {
		am.deleteUnusedRemoteUserState(ctx, allUsers)
	}

	return nil
}

func (am *MultitenantAlertmanager) waitInitialStateSync(ctx context.Context) error {
	am.alertmanagersMtx.Lock()
	ams := make([]*Alertmanager, 0, len(am.alertmanagers))
	for _, userAM := range am.alertmanagers {
		ams = append(ams, userAM)
	}
	am.alertmanagersMtx.Unlock()

	for _, userAM := range ams {
		if err := userAM.WaitInitialStateSync(ctx); err != nil {
			return err
		}
	}

	return nil
}

// stopping runs when MultitenantAlertmanager transitions to Stopping state.
func (am *MultitenantAlertmanager) stopping(_ error) error {
	am.alertmanagersMtx.Lock()
	for _, am := range am.alertmanagers {
		am.StopAndWait()
	}
	am.alertmanagersMtx.Unlock()

	if am.subservices != nil {
		// subservices manages ring and lifecycler.
		_ = services.StopManagerAndAwaitStopped(context.Background(), am.subservices)
	}
	return nil
}

// loadAlertmanagerConfigs Loads (and filters) the alertmanagers configuration from object storage, taking into consideration the sharding strategy. Returns:
// - The list of discovered users (all users with a configuration in storage)
// - The configurations of users owned by this instance.
func (am *MultitenantAlertmanager) loadAlertmanagerConfigs(ctx context.Context) ([]string, map[string]alertspb.AlertConfigDescs, error) {
	// Find all users with an alertmanager config.
	allUserIDs, err := am.store.ListAllUsers(ctx)
	if err != nil {
		return nil, nil, errors.Wrap(err, "failed to list users with alertmanager configuration")
	}
	numUsersDiscovered := len(allUserIDs)
	ownedUserIDs := make([]string, 0, len(allUserIDs))

	// Filter out users not owned by this shard.
	for _, userID := range allUserIDs {
		if am.isUserOwned(userID) {
			ownedUserIDs = append(ownedUserIDs, userID)
		}
	}
	numUsersOwned := len(ownedUserIDs)

	// Load the configs for the owned users.
	configs, err := am.store.GetAlertConfigs(ctx, ownedUserIDs)
	if err != nil {
		return nil, nil, errors.Wrapf(err, "failed to load alertmanager configurations for owned users")
	}

	am.tenantsDiscovered.Set(float64(numUsersDiscovered))
	am.tenantsOwned.Set(float64(numUsersOwned))
	return allUserIDs, configs, nil
}

func (am *MultitenantAlertmanager) isUserOwned(userID string) bool {
	alertmanagers, err := am.ring.Get(shardByUser(userID), SyncRingOp, nil, nil, nil)
	if err != nil {
		am.ringCheckErrors.Inc()
		level.Error(am.logger).Log("msg", "failed to load alertmanager configuration", "user", userID, "err", err)
		return false
	}

	return alertmanagers.Includes(am.ringLifecycler.GetInstanceAddr())
}

func (am *MultitenantAlertmanager) syncConfigs(cfgMap map[string]alertspb.AlertConfigDescs) {
	level.Debug(am.logger).Log("msg", "adding configurations", "num_configs", len(cfgMap))
	for user, cfgs := range cfgMap {
		cfg, externalURL, err := am.computeConfig(cfgs)
		if err != nil {
			am.multitenantMetrics.lastReloadSuccessful.WithLabelValues(user).Set(float64(0))
			level.Warn(am.logger).Log("msg", "error computing config", "err", err)
			continue
		}
		c := amConfig{
			AlertConfigDesc: cfg,
			tmplExternalURL: externalURL,
		}
		if err := am.setConfig(c); err != nil {
			am.multitenantMetrics.lastReloadSuccessful.WithLabelValues(user).Set(float64(0))
			level.Warn(am.logger).Log("msg", "error applying config", "err", err)
			continue
		}

		am.multitenantMetrics.lastReloadSuccessful.WithLabelValues(user).Set(float64(1))
		am.multitenantMetrics.lastReloadSuccessfulTimestamp.WithLabelValues(user).SetToCurrentTime()
	}

	userAlertmanagersToStop := map[string]*Alertmanager{}

	am.alertmanagersMtx.Lock()
	for userID, userAM := range am.alertmanagers {
		if _, exists := cfgMap[userID]; !exists {
			userAlertmanagersToStop[userID] = userAM
			delete(am.alertmanagers, userID)
			delete(am.cfgs, userID)
			am.multitenantMetrics.lastReloadSuccessful.DeleteLabelValues(userID)
			am.multitenantMetrics.lastReloadSuccessfulTimestamp.DeleteLabelValues(userID)
			am.alertmanagerMetrics.removeUserRegistry(userID)
		}
	}
	am.alertmanagersMtx.Unlock()

	// Now stop alertmanagers and wait until they are really stopped, without holding lock.
	for userID, userAM := range userAlertmanagersToStop {
		level.Info(am.logger).Log("msg", "deactivating per-tenant alertmanager", "user", userID)
		userAM.StopAndWait()
		level.Info(am.logger).Log("msg", "deactivated per-tenant alertmanager", "user", userID)
	}
}

// computeConfig takes an AlertConfigDescs struct containing Mimir and Grafana configurations.
// It returns the final configuration and external URL the Alertmanager will use.
func (am *MultitenantAlertmanager) computeConfig(cfgs alertspb.AlertConfigDescs) (alertspb.AlertConfigDesc, *url.URL, error) {
	var cfg alertspb.AlertConfigDesc
	var externalURL *url.URL
	var err error

	switch {
	// Mimir configuration.
	case !cfgs.Grafana.Promoted:
		level.Debug(am.logger).Log("msg", "grafana configuration not promoted, using mimir config", "user", cfgs.Mimir.User)
		return cfgs.Mimir, am.cfg.ExternalURL.URL, nil
	case cfgs.Grafana.Default:
		level.Debug(am.logger).Log("msg", "grafana configuration is default, using mimir config", "user", cfgs.Mimir.User)
		return cfgs.Mimir, am.cfg.ExternalURL.URL, nil
	case cfgs.Grafana.RawConfig == "":
		level.Debug(am.logger).Log("msg", "grafana configuration is empty, using mimir config", "user", cfgs.Mimir.User)
		return cfgs.Mimir, am.cfg.ExternalURL.URL, nil

	// Grafana configuration.
	case cfgs.Mimir.RawConfig == am.fallbackConfig:
<<<<<<< HEAD
		level.Debug(am.logger).Log("msg", "mimir configuration is default, using grafana config", "user", cfgs.Mimir.User)
		cfg, err = parseGrafanaConfig(cfgs.Grafana, &cfgs.Mimir)
=======
		level.Debug(am.logger).Log("msg", "mimir configuration is default, using grafana config with the default globals", "user", cfgs.Mimir.User)
		cfg, err = createUsableGrafanaConfig(cfgs.Grafana, &cfgs.Mimir)
>>>>>>> 6d8bdcf6
		if err != nil {
			return cfg, nil, err
		}
		externalURL, err = url.Parse(cfgs.Grafana.ExternalUrl)
	case cfgs.Mimir.RawConfig == "":
		level.Debug(am.logger).Log("msg", "mimir configuration is empty, using grafana config", "user", cfgs.Grafana.User)
<<<<<<< HEAD
		cfg, err = parseGrafanaConfig(cfgs.Grafana, nil)
=======
		cfg, err = createUsableGrafanaConfig(cfgs.Grafana, nil)
>>>>>>> 6d8bdcf6
		if err != nil {
			return cfg, nil, err
		}
		externalURL, err = url.Parse(cfgs.Grafana.ExternalUrl)

	// Both configurations.
	// TODO: merge configurations.
	default:
		level.Warn(am.logger).Log("msg", "merging configurations not implemented, using mimir config", "user", cfgs.Mimir.User)
		return cfgs.Mimir, am.cfg.ExternalURL.URL, nil
	}

	return cfg, externalURL, err
}

type amConfig struct {
	alertspb.AlertConfigDesc
	tmplExternalURL *url.URL
}

// setConfig applies the given configuration to the alertmanager for `userID`,
// creating an alertmanager if it doesn't already exist.
func (am *MultitenantAlertmanager) setConfig(cfg amConfig) error {
	// Instead of using "config" as the origin, as in Prometheus Alertmanager, we use "tenant".
	// The reason for this that the config.Load function uses the origin "config",
	// which is correct, but Mimir uses config.Load to validate both API requests and tenant
	// configurations. This means metrics from API requests are confused with metrics from
	// tenant configurations. To avoid this confusion, we use a different origin.
	validateMatchersInConfigDesc(am.logger, "tenant", cfg.AlertConfigDesc)

	level.Debug(am.logger).Log("msg", "setting config", "user", cfg.User)

	am.alertmanagersMtx.Lock()
	defer am.alertmanagersMtx.Unlock()

	existing, hasExisting := am.alertmanagers[cfg.User]

	rawCfg := cfg.RawConfig
	var userAmConfig *definition.PostableApiAlertingConfig
	var err error
	if cfg.RawConfig == "" {
		if am.fallbackConfig == "" {
			return fmt.Errorf("blank Alertmanager configuration for %v", cfg.User)
		}
		level.Debug(am.logger).Log("msg", "blank Alertmanager configuration; using fallback", "user", cfg.User)
		userAmConfig, err = definition.LoadCompat([]byte(am.fallbackConfig))
		if err != nil {
			return fmt.Errorf("unable to load fallback configuration for %v: %v", cfg.User, err)
		}
		rawCfg = am.fallbackConfig
	} else {
		userAmConfig, err = definition.LoadCompat([]byte(cfg.RawConfig))
		if err != nil && hasExisting {
			// This means that if a user has a working config and
			// they submit a broken one, the Manager will keep running the last known
			// working configuration.
			return fmt.Errorf("invalid Alertmanager configuration for %v: %v", cfg.User, err)
		}
	}

	// We can have an empty configuration here if:
	// 1) the user had a previous alertmanager
	// 2) then, submitted a non-working configuration (and we kept running the prev working config)
	// 3) finally, the cortex AM instance is restarted and the running version is no longer present
	if userAmConfig == nil {
		return fmt.Errorf("no usable Alertmanager configuration for %v", cfg.User)
	}

	templates := make([]io.Reader, 0, len(cfg.Templates))
	for _, tmpl := range cfg.Templates {
		templates = append(templates, strings.NewReader(tmpl.Body))
	}

	// If no Alertmanager instance exists for this user yet, start one.
	if !hasExisting {
		level.Debug(am.logger).Log("msg", "initializing new per-tenant alertmanager", "user", cfg.User)
		newAM, err := am.newAlertmanager(cfg.User, userAmConfig, templates, rawCfg, cfg.tmplExternalURL)
		if err != nil {
			return err
		}
		am.alertmanagers[cfg.User] = newAM
	} else if configChanged(am.cfgs[cfg.User], cfg.AlertConfigDesc) {
		level.Info(am.logger).Log("msg", "updating new per-tenant alertmanager", "user", cfg.User)
		// If the config changed, apply the new one.
		err := existing.ApplyConfig(userAmConfig, templates, rawCfg, cfg.tmplExternalURL)
		if err != nil {
			return fmt.Errorf("unable to apply Alertmanager config for user %v: %v", cfg.User, err)
		}
	}

	am.cfgs[cfg.User] = cfg.AlertConfigDesc
	return nil
}

func (am *MultitenantAlertmanager) getTenantDirectory(userID string) string {
	return filepath.Join(am.cfg.DataDir, userID)
}

func (am *MultitenantAlertmanager) newAlertmanager(userID string, amConfig *definition.PostableApiAlertingConfig, templates []io.Reader, rawCfg string, tmplExternalURL *url.URL) (*Alertmanager, error) {
	reg := prometheus.NewRegistry()

	tenantDir := am.getTenantDirectory(userID)
	err := os.MkdirAll(tenantDir, 0777)
	if err != nil {
		return nil, errors.Wrapf(err, "failed to create per-tenant directory %v", tenantDir)
	}

	newAM, err := New(&Config{
		UserID:                            userID,
		TenantDataDir:                     tenantDir,
		Logger:                            am.logger,
		PeerTimeout:                       am.cfg.PeerTimeout,
		Retention:                         am.cfg.Retention,
		MaxConcurrentGetRequestsPerTenant: am.cfg.MaxConcurrentGetRequestsPerTenant,
		ExternalURL:                       am.cfg.ExternalURL.URL,
		Replicator:                        am,
		ReplicationFactor:                 am.cfg.ShardingRing.ReplicationFactor,
		Store:                             am.store,
		PersisterConfig:                   am.cfg.Persister,
		Limits:                            am.limits,
		Features:                          am.features,
		GrafanaAlertmanagerCompatibility:  am.cfg.GrafanaAlertmanagerCompatibilityEnabled,
	}, reg)
	if err != nil {
		return nil, fmt.Errorf("unable to start Alertmanager for user %v: %v", userID, err)
	}

	if err := newAM.ApplyConfig(amConfig, templates, rawCfg, tmplExternalURL); err != nil {
		return nil, fmt.Errorf("unable to apply initial config for user %v: %v", userID, err)
	}

	am.alertmanagerMetrics.addUserRegistry(userID, reg)
	return newAM, nil
}

// GetPositionForUser returns the position this Alertmanager instance holds in the ring related to its other replicas for an specific user.
func (am *MultitenantAlertmanager) GetPositionForUser(userID string) int {
	// If we have a replication factor of 1 or less we don't need to do any work and can immediately return.
	if am.ring == nil || am.ring.ReplicationFactor() <= 1 {
		return 0
	}

	set, err := am.ring.Get(shardByUser(userID), RingOp, nil, nil, nil)
	if err != nil {
		level.Error(am.logger).Log("msg", "unable to read the ring while trying to determine the alertmanager position", "err", err)
		// If we're  unable to determine the position, we don't want a tenant to miss out on the notification - instead,
		// just assume we're the first in line and run the risk of a double notification.
		return 0
	}

	var position int
	for i, instance := range set.Instances {
		if instance.Addr == am.ringLifecycler.GetInstanceAddr() {
			position = i
			break
		}
	}

	return position
}

// ServeHTTP serves the Alertmanager's web UI and API.
func (am *MultitenantAlertmanager) ServeHTTP(w http.ResponseWriter, req *http.Request) {
	if am.State() != services.Running {
		http.Error(w, "Alertmanager not ready", http.StatusServiceUnavailable)
		return
	}

	am.distributor.DistributeRequest(w, req)
}

// HandleRequest implements gRPC Alertmanager service, which receives request from AlertManager-Distributor.
func (am *MultitenantAlertmanager) HandleRequest(ctx context.Context, in *httpgrpc.HTTPRequest) (*httpgrpc.HTTPResponse, error) {
	return am.grpcServer.Handle(ctx, in)
}

// serveRequest serves the Alertmanager's web UI and API.
func (am *MultitenantAlertmanager) serveRequest(w http.ResponseWriter, req *http.Request) {
	userID, err := tenant.TenantID(req.Context())
	if err != nil {
		http.Error(w, err.Error(), http.StatusUnauthorized)
		return
	}
	am.alertmanagersMtx.Lock()
	userAM, ok := am.alertmanagers[userID]
	am.alertmanagersMtx.Unlock()

	if ok {
		userAM.mux.ServeHTTP(w, req)
		return
	}

	if am.fallbackConfig != "" {
		userAM, err = am.alertmanagerFromFallbackConfig(req.Context(), userID)
		if errors.Is(err, errNotUploadingFallback) {
			level.Warn(am.logger).Log("msg", "not initializing Alertmanager", "user", userID, "err", err)
			http.Error(w, "Not initializing the Alertmanager", http.StatusNotAcceptable)
			return
		} else if err != nil {
			level.Error(am.logger).Log("msg", "unable to initialize the Alertmanager with a fallback configuration", "user", userID, "err", err)
			http.Error(w, "Failed to initialize the Alertmanager", http.StatusInternalServerError)
			return
		}

		userAM.mux.ServeHTTP(w, req)
		return
	}

	level.Info(am.logger).Log("msg", "the Alertmanager has no configuration and no fallback specified", "user", userID)
	http.Error(w, "the Alertmanager is not configured", http.StatusPreconditionFailed)
}

func (am *MultitenantAlertmanager) alertmanagerFromFallbackConfig(ctx context.Context, userID string) (*Alertmanager, error) {
	// Make sure we never create fallback instances for a user not owned by this instance.
	// This check is not strictly necessary as the configuration polling loop will deactivate
	// any tenants which are not meant to be in an instance, but it is confusing and potentially
	// wasteful to have them start-up when they are not needed.
	if !am.isUserOwned(userID) {
		return nil, errors.Wrap(errNotUploadingFallback, "user not owned by this instance")
	}

	// We should be careful never to replace an existing configuration with the fallback.
	// There is a small window of time between the check and upload where a user could
	// have uploaded a configuration, but this only applies to the first ever request made.
	_, err := am.store.GetAlertConfig(ctx, userID)
	if err == nil {
		// If there is a configuration, then the polling cycle should pick it up.
		return nil, errors.Wrap(errNotUploadingFallback, "user has a configuration")
	}
	if !errors.Is(err, alertspb.ErrNotFound) {
		return nil, errors.Wrap(err, "failed to check for existing configuration")
	}

	level.Warn(am.logger).Log("msg", "no configuration exists for user; uploading fallback configuration", "user", userID)

	// Upload an empty config so that the Alertmanager is no de-activated in the next poll
	cfgDesc := alertspb.ToProto("", nil, userID)
	err = am.store.SetAlertConfig(ctx, cfgDesc)
	if err != nil {
		return nil, err
	}

	// Calling setConfig with an empty configuration will use the fallback config.
	amConfig := amConfig{
		AlertConfigDesc: cfgDesc,
		tmplExternalURL: am.cfg.ExternalURL.URL,
	}
	err = am.setConfig(amConfig)
	if err != nil {
		return nil, err
	}

	am.alertmanagersMtx.Lock()
	defer am.alertmanagersMtx.Unlock()
	return am.alertmanagers[userID], nil
}

// ReplicateStateForUser attempts to replicate a partial state sent by an alertmanager to its other replicas through the ring.
func (am *MultitenantAlertmanager) ReplicateStateForUser(ctx context.Context, userID string, part *clusterpb.Part) error {
	level.Debug(am.logger).Log("msg", "message received for replication", "user", userID, "key", part.Key)

	selfAddress := am.ringLifecycler.GetInstanceAddr()
	err := ring.DoBatchWithOptions(ctx, RingOp, am.ring, []uint32{shardByUser(userID)}, func(desc ring.InstanceDesc, _ []int) error {
		if desc.GetAddr() == selfAddress {
			return nil
		}

		c, err := am.alertmanagerClientsPool.GetClientFor(desc.GetAddr())
		if err != nil {
			return err
		}

		resp, err := c.UpdateState(user.InjectOrgID(ctx, userID), part)
		if err != nil {
			return err
		}

		switch resp.Status {
		case alertmanagerpb.MERGE_ERROR:
			level.Error(am.logger).Log("msg", "state replication failed", "user", userID, "key", part.Key, "err", resp.Error)
		case alertmanagerpb.USER_NOT_FOUND:
			level.Debug(am.logger).Log("msg", "user not found while trying to replicate state", "user", userID, "key", part.Key)
		}
		return nil
	}, ring.DoBatchOptions{})

	return err
}

// ReadFullStateForUser attempts to read the full state from each replica for user. Note that it will try to obtain and return
// state from all replicas, but will consider it a success if state is obtained from at least one replica.
func (am *MultitenantAlertmanager) ReadFullStateForUser(ctx context.Context, userID string) ([]*clusterpb.FullState, error) {
	// Only get the set of replicas which contain the specified user.
	key := shardByUser(userID)
	replicationSet, err := am.ring.Get(key, RingOp, nil, nil, nil)
	if err != nil {
		return nil, err
	}

	// We should only query state from other replicas, and not our own state.
	addrs := replicationSet.GetAddressesWithout(am.ringLifecycler.GetInstanceAddr())

	var (
		resultsMtx sync.Mutex
		results    []*clusterpb.FullState
		notFound   int
	)

	// Note that the jobs swallow the errors - this is because we want to give each replica a chance to respond.
	err = concurrency.ForEachJob(ctx, len(addrs), len(addrs), func(ctx context.Context, idx int) error {
		addr := addrs[idx]
		level.Debug(am.logger).Log("msg", "contacting replica for full state", "user", userID, "addr", addr)

		c, err := am.alertmanagerClientsPool.GetClientFor(addr)
		if err != nil {
			level.Error(am.logger).Log("msg", "failed to get rpc client", "err", err)
			return nil
		}

		resp, err := c.ReadState(user.InjectOrgID(ctx, userID), &alertmanagerpb.ReadStateRequest{})
		if err != nil {
			level.Error(am.logger).Log("msg", "rpc reading state from replica failed", "addr", addr, "user", userID, "err", err)
			return nil
		}

		switch resp.Status {
		case alertmanagerpb.READ_OK:
			resultsMtx.Lock()
			results = append(results, resp.State)
			resultsMtx.Unlock()
		case alertmanagerpb.READ_ERROR:
			level.Error(am.logger).Log("msg", "error trying to read state", "addr", addr, "user", userID, "err", resp.Error)
		case alertmanagerpb.READ_USER_NOT_FOUND:
			level.Debug(am.logger).Log("msg", "user not found while trying to read state", "addr", addr, "user", userID)
			resultsMtx.Lock()
			notFound++
			resultsMtx.Unlock()
		default:
			level.Error(am.logger).Log("msg", "unknown response trying to read state", "addr", addr, "user", userID)
		}
		return nil
	})
	if err != nil {
		return nil, err
	}

	// If all replicas do not know the user, propagate that outcome for the client to decide what to do.
	if notFound == len(addrs) {
		return nil, errAllReplicasUserNotFound
	}

	// We only require the state from a single replica, though we return as many as we were able to obtain.
	if len(results) == 0 {
		return nil, fmt.Errorf("failed to read state from any replica")
	}

	return results, nil
}

// UpdateState implements the Alertmanager service.
func (am *MultitenantAlertmanager) UpdateState(ctx context.Context, part *clusterpb.Part) (*alertmanagerpb.UpdateStateResponse, error) {
	userID, err := tenant.TenantID(ctx)
	if err != nil {
		return nil, err
	}

	am.alertmanagersMtx.Lock()
	userAM, ok := am.alertmanagers[userID]
	am.alertmanagersMtx.Unlock()

	if !ok {
		// We can end up trying to replicate state to an alertmanager that is no longer available due to e.g. a ring topology change.
		level.Debug(am.logger).Log("msg", "user does not have an alertmanager in this instance", "user", userID)
		return &alertmanagerpb.UpdateStateResponse{
			Status: alertmanagerpb.USER_NOT_FOUND,
			Error:  "alertmanager for this user does not exists",
		}, nil
	}

	if err = userAM.mergePartialExternalState(part); err != nil {
		return &alertmanagerpb.UpdateStateResponse{
			Status: alertmanagerpb.MERGE_ERROR,
			Error:  err.Error(),
		}, nil
	}

	return &alertmanagerpb.UpdateStateResponse{Status: alertmanagerpb.OK}, nil
}

// deleteUnusedRemoteUserState deletes state objects in remote storage for users that are no longer configured.
func (am *MultitenantAlertmanager) deleteUnusedRemoteUserState(ctx context.Context, allUsers []string) {

	users := make(map[string]struct{}, len(allUsers))
	for _, userID := range allUsers {
		users[userID] = struct{}{}
	}

	usersWithState, err := am.store.ListUsersWithFullState(ctx)
	if err != nil {
		level.Warn(am.logger).Log("msg", "failed to list users with state", "err", err)
		return
	}

	for _, userID := range usersWithState {
		if _, ok := users[userID]; ok {
			continue
		}

		err := am.store.DeleteFullState(ctx, userID)
		if err != nil {
			level.Warn(am.logger).Log("msg", "failed to delete remote state for user", "user", userID, "err", err)
		} else {
			level.Info(am.logger).Log("msg", "deleted remote state for user", "user", userID)
		}
	}
}

// deleteUnusedLocalUserState deletes local files for users that we no longer need.
func (am *MultitenantAlertmanager) deleteUnusedLocalUserState() {
	userDirs := am.getPerUserDirectories()

	// And delete remaining files.
	for userID, dir := range userDirs {
		am.alertmanagersMtx.Lock()
		userAM := am.alertmanagers[userID]
		am.alertmanagersMtx.Unlock()

		// Don't delete directory if AM for user still exists.
		if userAM != nil {
			continue
		}

		err := os.RemoveAll(dir)
		if err != nil {
			level.Warn(am.logger).Log("msg", "failed to delete directory for user", "dir", dir, "user", userID, "err", err)
		} else {
			level.Info(am.logger).Log("msg", "deleted local directory for user", "dir", dir, "user", userID)
		}
	}
}

// getPerUserDirectories returns map of users to their directories (full path). Only users with local
// directory are returned.
func (am *MultitenantAlertmanager) getPerUserDirectories() map[string]string {
	files, err := os.ReadDir(am.cfg.DataDir)
	if err != nil {
		level.Warn(am.logger).Log("msg", "failed to list local dir", "dir", am.cfg.DataDir, "err", err)
		return nil
	}

	result := map[string]string{}

	for _, f := range files {
		fullPath := filepath.Join(am.cfg.DataDir, f.Name())

		if !f.IsDir() {
			level.Warn(am.logger).Log("msg", "ignoring unexpected file while scanning local alertmanager configs", "file", fullPath)
			continue
		}

		result[f.Name()] = fullPath
	}
	return result
}

// ReadState implements the Alertmanager service.
func (am *MultitenantAlertmanager) ReadState(ctx context.Context, _ *alertmanagerpb.ReadStateRequest) (*alertmanagerpb.ReadStateResponse, error) {
	userID, err := tenant.TenantID(ctx)
	if err != nil {
		return nil, err
	}

	am.alertmanagersMtx.Lock()
	userAM, ok := am.alertmanagers[userID]
	am.alertmanagersMtx.Unlock()

	if !ok {
		level.Debug(am.logger).Log("msg", "user does not have an alertmanager in this instance", "user", userID)
		return &alertmanagerpb.ReadStateResponse{
			Status: alertmanagerpb.READ_USER_NOT_FOUND,
			Error:  "alertmanager for this user does not exists",
		}, nil
	}

	state, err := userAM.getFullState()
	if err != nil {
		return &alertmanagerpb.ReadStateResponse{
			Status: alertmanagerpb.READ_ERROR,
			Error:  err.Error(),
		}, nil
	}

	return &alertmanagerpb.ReadStateResponse{
		Status: alertmanagerpb.READ_OK,
		State:  state,
	}, nil
}

// validateTemplateFilename validated the template filename and returns error if it's not valid.
// The validation done in this function is a first fence to avoid having a tenant submitting
// a config which may escape the per-tenant data directory on disk.
func validateTemplateFilename(filename string) error {
	if filepath.Base(filename) != filename {
		return fmt.Errorf("invalid template name %q: the template name cannot contain any path", filename)
	}

	// Further enforce no path in the template name.
	if filepath.Dir(filepath.Clean(filename)) != "." {
		return fmt.Errorf("invalid template name %q: the template name cannot contain any path", filename)
	}

	return nil
}

// safeTemplateFilepath builds and return the template filepath within the provided dir.
// This function also performs a security check to make sure the provided templateName
// doesn't contain a relative path escaping the provided dir.
func safeTemplateFilepath(dir, templateName string) (string, error) {
	// We expect all template files to be stored and referenced within the provided directory.
	containerDir, err := filepath.Abs(dir)
	if err != nil {
		return "", err
	}

	// Build the actual path of the template.
	actualPath, err := filepath.Abs(filepath.Join(containerDir, templateName))
	if err != nil {
		return "", err
	}

	// If actualPath is same as containerDir, it's likely that actualPath was empty, or just ".".
	if containerDir == actualPath {
		return "", fmt.Errorf("invalid template name %q", templateName)
	}

	if !strings.HasSuffix(containerDir, string(os.PathSeparator)) {
		containerDir = containerDir + string(os.PathSeparator)
	}

	// Ensure the actual path of the template is within the expected directory.
	// This check is a counter-measure to make sure the tenant is not trying to
	// escape its own directory on disk.
	if !strings.HasPrefix(actualPath, containerDir) {
		return "", fmt.Errorf("invalid template name %q: the template filepath is escaping the per-tenant local directory", templateName)
	}

	return actualPath, nil
}

// storeTemplateFile stores template file at the given templateFilepath.
// Returns true, if file content has changed (new or updated file), false if file with the same name
// and content was already stored locally.
func storeTemplateFile(templateFilepath, content string) (bool, error) {
	// Make sure the directory exists.
	dir := filepath.Dir(templateFilepath)
	err := os.MkdirAll(dir, 0755)
	if err != nil {
		return false, fmt.Errorf("unable to create Alertmanager templates directory %q: %s", dir, err)
	}

	// Check if the template file already exists and if it has changed
	if tmpl, err := os.ReadFile(templateFilepath); err == nil && string(tmpl) == content {
		return false, nil
	} else if err != nil && !os.IsNotExist(err) {
		return false, err
	}

	if err := os.WriteFile(templateFilepath, []byte(content), 0644); err != nil {
		return false, fmt.Errorf("unable to create Alertmanager template file %q: %s", templateFilepath, err)
	}

	return true, nil
}

func configChanged(left, right alertspb.AlertConfigDesc) bool {
	if left.User != right.User {
		return true
	}
	if left.RawConfig != right.RawConfig {
		return true
	}

	existing := make(map[string]string)
	for _, tm := range left.Templates {
		existing[tm.Filename] = tm.Body
	}

	for _, tm := range right.Templates {
		corresponding, ok := existing[tm.Filename]
		if !ok {
			return true // Right has a template that left does not.
		}
		if corresponding != tm.Body {
			return true // The template content is different.
		}
		delete(existing, tm.Filename)
	}

	return len(existing) != 0 // Left has a template that right does not.
}<|MERGE_RESOLUTION|>--- conflicted
+++ resolved
@@ -707,24 +707,15 @@
 
 	// Grafana configuration.
 	case cfgs.Mimir.RawConfig == am.fallbackConfig:
-<<<<<<< HEAD
-		level.Debug(am.logger).Log("msg", "mimir configuration is default, using grafana config", "user", cfgs.Mimir.User)
-		cfg, err = parseGrafanaConfig(cfgs.Grafana, &cfgs.Mimir)
-=======
 		level.Debug(am.logger).Log("msg", "mimir configuration is default, using grafana config with the default globals", "user", cfgs.Mimir.User)
 		cfg, err = createUsableGrafanaConfig(cfgs.Grafana, &cfgs.Mimir)
->>>>>>> 6d8bdcf6
 		if err != nil {
 			return cfg, nil, err
 		}
 		externalURL, err = url.Parse(cfgs.Grafana.ExternalUrl)
 	case cfgs.Mimir.RawConfig == "":
 		level.Debug(am.logger).Log("msg", "mimir configuration is empty, using grafana config", "user", cfgs.Grafana.User)
-<<<<<<< HEAD
-		cfg, err = parseGrafanaConfig(cfgs.Grafana, nil)
-=======
 		cfg, err = createUsableGrafanaConfig(cfgs.Grafana, nil)
->>>>>>> 6d8bdcf6
 		if err != nil {
 			return cfg, nil, err
 		}
