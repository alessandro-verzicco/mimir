package blockbuilder

import (
	"context"
	"errors"
	"flag"
	"fmt"
<<<<<<< HEAD
	"net"
	"net/http"
	"strconv"
=======
	"slices"
	"sync"
>>>>>>> 01c1765d
	"time"

	"github.com/go-kit/log"
	"github.com/go-kit/log/level"
	"github.com/grafana/dskit/backoff"
	"github.com/grafana/dskit/services"
	"github.com/prometheus/client_golang/prometheus"
	"github.com/twmb/franz-go/pkg/kadm"
	"github.com/twmb/franz-go/pkg/kgo"
	"github.com/twmb/franz-go/plugin/kprom"

	mimir_tsdb "github.com/grafana/mimir/pkg/storage/tsdb"
<<<<<<< HEAD
	"github.com/grafana/mimir/pkg/util"
=======
>>>>>>> 01c1765d
	"github.com/grafana/mimir/pkg/util/validation"
)

type BlockBuilder struct {
	services.Service

	cfg         Config
	logger      log.Logger
	register    prometheus.Registerer
	limits      *validation.Overrides
	kafkaClient *kgo.Client

	assignmentMu sync.Mutex
	assignment   map[string][]int32
}

func NewBlockBuilder(
	cfg Config,
	logger log.Logger,
	reg prometheus.Registerer,
	limits *validation.Overrides,
) (_ *BlockBuilder, err error) {
	b := &BlockBuilder{
		cfg:      cfg,
		logger:   logger,
		register: reg,
		limits:   limits,
	}

	b.Service = services.NewBasicService(b.starting, b.running, b.stopping)

	return b, nil
}

func (b *BlockBuilder) starting(ctx context.Context) (err error) {
	const fetchMaxBytes = 100_000_000

	opts := []kgo.Opt{
		kgo.ClientID(b.cfg.Kafka.ClientID),
		kgo.SeedBrokers(b.cfg.Kafka.Address),
		kgo.DialTimeout(b.cfg.Kafka.DialTimeout),

		kgo.ConsumeTopics(b.cfg.Kafka.Topic),
		kgo.ConsumerGroup(b.cfg.Kafka.ConsumerGroup),
		kgo.DisableAutoCommit(),
		kgo.Balancers(kgo.RoundRobinBalancer()), // TODO(v): figure out the best strategy to assign partitions and handle rebalancing
		kgo.BlockRebalanceOnPoll(),
		kgo.OnPartitionsAssigned(b.handlePartitionsAssigned),
		kgo.OnPartitionsRevoked(b.handlePartitionsLost),
		kgo.OnPartitionsLost(b.handlePartitionsLost),

		kgo.FetchMinBytes(1),
		kgo.FetchMaxBytes(fetchMaxBytes),
		kgo.FetchMaxWait(5 * time.Second),
		kgo.FetchMaxPartitionBytes(50_000_000),

		kgo.MetadataMinAge(10 * time.Second),
		kgo.MetadataMaxAge(10 * time.Second),

		// BrokerMaxReadBytes sets the maximum response size that can be read from
		// Kafka. This is a safety measure to avoid OOMing on invalid responses.
		// franz-go recommendation is to set it 2x FetchMaxBytes.
		kgo.BrokerMaxReadBytes(2 * fetchMaxBytes),
	}

	metrics := kprom.NewMetrics(
		"cortex_blockbuilder_kafka",
		kprom.Registerer(b.register),
		kprom.FetchAndProduceDetail(kprom.ByNode, kprom.Batches, kprom.Records, kprom.CompressedBytes, kprom.UncompressedBytes),
	)
	opts = append(opts,
		kgo.WithLogger(newKafkaLogger(b.logger)),
		kgo.WithHooks(metrics),
	)
	b.kafkaClient, err = kgo.NewClient(opts...)
	if err != nil {
		return fmt.Errorf("creating kafka client: %w", err)
	}

	level.Info(b.logger).Log("msg", "waiting until kafka brokers are reachable")
	if err := b.waitKafka(ctx); err != nil {
		return err
	}

	return nil
}

func (b *BlockBuilder) handlePartitionsAssigned(_ context.Context, _ *kgo.Client, assignment map[string][]int32) {
	level.Info(b.logger).Log("msg", "partition assigned", "assignment", fmt.Sprintf("%+v", assignment))

	// Pause fetching for all assigned partitions. We manage the order and the pace of the consumption ourself.
	assignment = b.kafkaClient.PauseFetchPartitions(assignment)

	b.assignmentMu.Lock()
	b.assignment = assignment
	b.assignmentMu.Unlock()
}

func (b *BlockBuilder) handlePartitionsLost(_ context.Context, _ *kgo.Client, lostAssignment map[string][]int32) {
	level.Info(b.logger).Log("msg", "partition lost", "lost", fmt.Sprintf("%+v", lostAssignment))

	// Unpause fetching of all previously assigned partitions. After rebalance gets completed,
	// the instance will receive a new assignment, and will start managing the set's consumption.
	b.kafkaClient.ResumeFetchPartitions(lostAssignment)
}

func (b *BlockBuilder) waitKafka(ctx context.Context) error {
	boff := backoff.New(ctx, backoff.Config{
		MinBackoff: 100 * time.Millisecond,
		MaxBackoff: time.Second,
		MaxRetries: 0,
	})
	var pinged bool
	for boff.Ongoing() {
		if !pinged {
			err := b.kafkaClient.Ping(ctx)
			if err == nil {
				pinged = true
				boff.Reset()
			}
		}

		b.assignmentMu.Lock()
		assignment := b.assignment
		b.assignmentMu.Unlock()
		if assignment != nil {
			return nil
		}

		level.Error(b.logger).Log(
			"msg", "waiting for group assignment",
			"num_retries", boff.NumRetries(),
		)
		boff.Wait()
	}
	return boff.Err()
}

func (b *BlockBuilder) stopping(_ error) error {
	if b.kafkaClient != nil {
		b.kafkaClient.Close()
	}
	return nil
}

func (b *BlockBuilder) running(ctx context.Context) error {
	// Do initial consumption on start using current time as the point up to which we are consuming.
	err := b.nextConsumeCycle(ctx, time.Now())
	if err != nil {
		return err
	}

	// TODO(v): configure consumption interval
	// TODO(codesome): validate the consumption interval. Must be <=2h and .
	blockRange := time.Hour
	nextBlockTime := time.Now().Truncate(blockRange).Add(blockRange + (15 * time.Minute))
	waitTime := time.Until(nextBlockTime)

	for {
		select {
		case mark := <-time.After(waitTime):
			_ = b.nextConsumeCycle(ctx, mark.Add(-time.Second))
			// If we took more than blockRange time to consume the records, this
			// will immediately start the next consumption.
			nextBlockTime = nextBlockTime.Add(blockRange)
			waitTime = time.Until(nextBlockTime)
			if waitTime < 0 {
				// TODO(codesome): track "-waitTime", which is the time we ran over.
				// This probably needs to be alerted if it goes beyond a certain point consistently.
			}
		case <-ctx.Done():
			return nil
		}
	}
}

// nextConsumeCycle manages consumption of currently assigned partitions.
// The mark argument indicates the timestamp (relative to Kafka records) up until which to consume from partitions
// in this cycle. That is, Kafka records produced after the mark will be consumed in the next cycle.
func (b *BlockBuilder) nextConsumeCycle(ctx context.Context, mark time.Time) error {
	b.assignmentMu.Lock()
	assignment := b.assignment
	b.assignmentMu.Unlock()

	assignmentParts, ok := assignment[b.cfg.Kafka.Topic]
	if !ok || len(assignmentParts) == 0 {
		return fmt.Errorf("no partitions assigned (%+v): topic %s", assignmentParts, b.cfg.Kafka.Topic)
	}

	lags, err := kadm.NewClient(b.kafkaClient).Lag(ctx, b.cfg.Kafka.ConsumerGroup)
	if err != nil {
		return fmt.Errorf("get consumer group lag: %w", err)
	} else if err := lags.Error(); err != nil {
		return fmt.Errorf("get consumer group lag: %w", err)
	}

	lag := lags[b.cfg.Kafka.ConsumerGroup].Lag
	parts := make([]int32, 0, len(assignmentParts))
	for _, part := range assignmentParts {
		pl, ok := lag.Lookup(b.cfg.Kafka.Topic, part)
		if !ok {
			continue
		}
		if pl.Lag > 0 {
			parts = append(parts, part)
		} else {
			level.Info(b.logger).Log(
				"msg", "nothing to consume in partition",
				"part", part,
				"offset", pl.Commit.At,
				"end_offset", pl.End.Offset,
				"lag", pl.Lag,
			)
		}
	}

	if len(parts) == 0 {
		level.Warn(b.logger).Log("msg", "nothing to consume in this cycle", "assignment", fmt.Sprintf("%+v", assignmentParts))
		return nil
	}

	slices.Sort(parts)

	// TODO(v): rebalancing can happen in-between the calls to consumePartitions; if that happens, the instace may loose
	// the ownership of some of its partitions
	for _, part := range parts {
		err := b.consumePartitions(ctx, part, mark)
		if err != nil {
			level.Error(b.logger).Log("msg", "failed to consume partition", "part", part)
		}
	}

	return nil
}

<<<<<<< HEAD
	builder := newTSDBBuilder(b.logger, "", b.limits, b.cfg.BlocksStorageConfig)
=======
func (b *BlockBuilder) consumePartitions(ctx context.Context, part int32, mark time.Time) error {
	// Keep an instance of a builder per partition.
	builder := newTSDBBuilder(b.logger, b.limits, b.cfg.BlocksStorageConfig)
>>>>>>> 01c1765d
	checkpointOffset := int64(-1)

	// TopicPartition to resume consuming on this iteration.
	tp := map[string][]int32{b.cfg.Kafka.Topic: {part}}

	b.kafkaClient.ResumeFetchPartitions(tp)
	defer b.kafkaClient.PauseFetchPartitions(tp)

	level.Info(b.logger).Log(
		"msg", "consume partition",
		"part", part,
	)

	defer func(t time.Time) {
		level.Info(b.logger).Log(
			"msg", "done consuming partition",
			"part", part,
			"dur", time.Since(t),
		)
	}(time.Now())

	var lastOffset int64

	// TODO(v): signal to bail out from the consume loop, otherwise a busy partition will starve the consumer
	var done bool
	for !done {
		// Limit the time the client waits for new batch of records, otherwise, it will hang when landed to a inactive partition.
		// TODO(v): configure fetch timeout
		ctx1, cancel := context.WithTimeout(ctx, 10*time.Second)
		fetches := b.kafkaClient.PollFetches(ctx1)
		cancel()

		if fetches.IsClientClosed() {
			return nil
		}

		fetches.EachError(func(_ string, part int32, err error) {
			if !errors.Is(err, context.DeadlineExceeded) {
				level.Error(b.logger).Log("msg", "failed to fetch records", "part", part, "err", err)
			}
		})

		if fetches.Empty() {
			done = true
		}

		fetches.EachPartition(func(ftp kgo.FetchTopicPartition) {
			level.Info(b.logger).Log("msg", "consumed", "part", ftp.Partition, "hi", ftp.HighWatermark, "lo", ftp.LogStartOffset, "batch_size", len(ftp.Records))

			for _, rec := range ftp.Records {
				allSamplesProcessed, err := builder.process(ctx, rec, 0, 0, false)
				if !allSamplesProcessed && checkpointOffset < 0 {
					checkpointOffset = rec.Offset
				}
				if err != nil {
					level.Error(b.logger).Log("msg", "failed to process record", "part", part, "key", string(rec.Key), "err", err)
					// TODO(codesome): do we just ignore this? What if it was Mimir's issue and this leading to data loss?
				}

				lastOffset = rec.Offset

				// Stop consuming after we reached the marker.
				// NOTE: the timestamp of the record is when the record was produced relative to distributor's time.
				if rec.Timestamp.After(mark) {
					done = true
				}
			}
		})

		// After the rebalance, if another instance took over the partition, the next poll
		// will return empty fetches, and the loop will bail out.
		b.kafkaClient.AllowRebalance()
	}

	if err := builder.compactAndCloseDBs(ctx); err != nil {
		return err
	}

	// TODO(codesome): create kafka checkpoint for checkpointOffset
	// TODO(codesome): store the lastOffset as a metadata in the checkpoint
	_ = lastOffset // temporary to avoid unused variable error

	return nil
}

type Config struct {
	Kafka               KafkaConfig                    `yaml:"kafka"`
	BlocksStorageConfig mimir_tsdb.BlocksStorageConfig `yaml:"-"` // TODO(codesome): check how this is passed. Copied over form ingester.
}

// RegisterFlags registers the MultitenantCompactor flags.
func (cfg *Config) RegisterFlags(f *flag.FlagSet, logger log.Logger) {
	cfg.Kafka.RegisterFlags(f, logger)
}

func (cfg *Config) Validate(logger log.Logger) error {
	if err := cfg.Kafka.Validate(); err != nil {
		return err
	}
	return nil
}

// KafkaConfig holds the generic config for the Kafka backend.
type KafkaConfig struct {
	Address     string        `yaml:"address"`
	Topic       string        `yaml:"topic"`
	ClientID    string        `yaml:"client_id"`
	DialTimeout time.Duration `yaml:"dial_timeout"`

	ConsumerGroup                     string        `yaml:"consumer_group"`
	ConsumerGroupOffsetCommitInterval time.Duration `yaml:"consumer_group_offset_commit_interval"`

	ConsumeFromPositionAtStartup string `yaml:"consume_from_position_at_startup"`
}

func (cfg *KafkaConfig) RegisterFlags(f *flag.FlagSet, logger log.Logger) {
	cfg.RegisterFlagsWithPrefix("block-builder.kafka", f)
}

func (cfg *KafkaConfig) RegisterFlagsWithPrefix(prefix string, f *flag.FlagSet) {
	f.StringVar(&cfg.Address, prefix+".address", "", "The Kafka seed broker address.")
	f.StringVar(&cfg.Topic, prefix+".topic", "", "The Kafka topic name.")
	f.StringVar(&cfg.ClientID, prefix+".client-id", "", "The Kafka client ID.")
	f.DurationVar(&cfg.DialTimeout, prefix+".dial-timeout", 2*time.Second, "The maximum time allowed to open a connection to a Kafka broker.")
	f.StringVar(&cfg.ConsumerGroup, prefix+".consumer-group", "", "The consumer group used by the consumer to track the last consumed offset.")
}

func (cfg *KafkaConfig) Validate() error {
	// TODO(v): validate kafka config
	return nil
}

type kafkaLogger struct {
	logger log.Logger
}

func newKafkaLogger(logger log.Logger) *kafkaLogger {
	return &kafkaLogger{
		logger: log.With(logger, "component", "kafka_client"),
	}
}

func (l *kafkaLogger) Level() kgo.LogLevel {
	// The Kafka client calls Level() to check whether debug level is enabled or not.
	// To keep it simple, we always return Info, so the Kafka client will never try
	// to log expensive debug messages.
	return kgo.LogLevelInfo
}

func (l *kafkaLogger) Log(lev kgo.LogLevel, msg string, keyvals ...any) {
	if lev == kgo.LogLevelNone {
		return
	}
	keyvals = append([]any{"msg", msg}, keyvals...)
	switch lev {
	case kgo.LogLevelDebug:
		level.Debug(l.logger).Log(keyvals...)
	case kgo.LogLevelInfo:
		level.Info(l.logger).Log(keyvals...)
	case kgo.LogLevelWarn:
		level.Warn(l.logger).Log(keyvals...)
	case kgo.LogLevelError:
		level.Error(l.logger).Log(keyvals...)
	}
}<|MERGE_RESOLUTION|>--- conflicted
+++ resolved
@@ -5,14 +5,8 @@
 	"errors"
 	"flag"
 	"fmt"
-<<<<<<< HEAD
-	"net"
-	"net/http"
-	"strconv"
-=======
 	"slices"
 	"sync"
->>>>>>> 01c1765d
 	"time"
 
 	"github.com/go-kit/log"
@@ -25,10 +19,6 @@
 	"github.com/twmb/franz-go/plugin/kprom"
 
 	mimir_tsdb "github.com/grafana/mimir/pkg/storage/tsdb"
-<<<<<<< HEAD
-	"github.com/grafana/mimir/pkg/util"
-=======
->>>>>>> 01c1765d
 	"github.com/grafana/mimir/pkg/util/validation"
 )
 
@@ -264,13 +254,9 @@
 	return nil
 }
 
-<<<<<<< HEAD
-	builder := newTSDBBuilder(b.logger, "", b.limits, b.cfg.BlocksStorageConfig)
-=======
 func (b *BlockBuilder) consumePartitions(ctx context.Context, part int32, mark time.Time) error {
 	// Keep an instance of a builder per partition.
-	builder := newTSDBBuilder(b.logger, b.limits, b.cfg.BlocksStorageConfig)
->>>>>>> 01c1765d
+	builder := newTSDBBuilder(b.logger, "", b.limits, b.cfg.BlocksStorageConfig)
 	checkpointOffset := int64(-1)
 
 	// TopicPartition to resume consuming on this iteration.
