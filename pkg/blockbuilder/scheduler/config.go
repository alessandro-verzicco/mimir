// SPDX-License-Identifier: AGPL-3.0-only

package scheduler

import (
	"flag"
	"fmt"
	"time"

	"github.com/grafana/mimir/pkg/storage/ingest"
)

type Config struct {
<<<<<<< HEAD
	BuilderConsumerGroup string        `yaml:"builder_consumer_group"`
	SchedulingInterval   time.Duration `yaml:"kafka_monitor_interval"`
	ConsumeInterval      time.Duration `yaml:"consume_interval"`
	StartupObserveTime   time.Duration `yaml:"startup_observe_time"`
	JobLeaseTime         time.Duration `yaml:"job_lease_time"`
	UpdateJobInterval    time.Duration `yaml:"update_job_interval"`
=======
	ConsumerGroup      string        `yaml:"consumer_group"`
	SchedulingInterval time.Duration `yaml:"kafka_monitor_interval"`
	ConsumeInterval    time.Duration `yaml:"consume_interval"`
	StartupObserveTime time.Duration `yaml:"startup_observe_time"`
	JobLeaseExpiry     time.Duration `yaml:"job_lease_expiry"`
>>>>>>> 588c3261

	// Config parameters defined outside the block-builder-scheduler config and are injected dynamically.
	Kafka ingest.KafkaConfig `yaml:"-"`
}

func (cfg *Config) RegisterFlags(f *flag.FlagSet) {
<<<<<<< HEAD
	f.StringVar(&cfg.BuilderConsumerGroup, "block-builder-scheduler.builder-consumer-group", "block-builder", "The Kafka consumer group used for getting/setting commmitted offsets.")
	f.DurationVar(&cfg.SchedulingInterval, "block-builder-scheduler.scheduling-interval", 20*time.Second, "How frequently to recompute the schedule.")
	f.DurationVar(&cfg.ConsumeInterval, "block-builder-scheduler.consume-interval", 1*time.Hour, "Interval between consumption cycles.")
	f.DurationVar(&cfg.StartupObserveTime, "block-builder-scheduler.startup-observe-time", 25*time.Second, "How long to observe worker state before scheduling jobs.")
	f.DurationVar(&cfg.JobLeaseTime, "block-builder-scheduler.job-lease-time", 2*time.Minute, "How long a job lease will live for before expiring.")
	f.DurationVar(&cfg.UpdateJobInterval, "block-builder-scheduler.update-job-interval", 8*time.Second, "How often clients should send job updates.")
=======
	f.StringVar(&cfg.ConsumerGroup, "block-builder-scheduler.consumer-group", "block-builder", "The Kafka consumer group used for getting/setting commmitted offsets.")
	f.DurationVar(&cfg.SchedulingInterval, "block-builder-scheduler.scheduling-interval", 20*time.Second, "How frequently to recompute the schedule.")
	f.DurationVar(&cfg.ConsumeInterval, "block-builder-scheduler.consume-interval", 1*time.Hour, "Interval between consumption cycles.")
	f.DurationVar(&cfg.StartupObserveTime, "block-builder-scheduler.startup-observe-time", 25*time.Second, "How long to observe worker state before scheduling jobs.")
	f.DurationVar(&cfg.JobLeaseExpiry, "block-builder-scheduler.job-lease-expiry", 2*time.Minute, "How long a job lease will live for before expiring.")
>>>>>>> 588c3261
}

func (cfg *Config) Validate() error {
	if err := cfg.Kafka.Validate(); err != nil {
		return err
	}
	if cfg.ConsumerGroup == "" {
		return fmt.Errorf("consumer group cannot be empty")
	}
	if cfg.SchedulingInterval <= 0 {
		return fmt.Errorf("scheduling interval (%d) must be positive", cfg.SchedulingInterval)
	}
	if cfg.ConsumeInterval <= 0 {
		return fmt.Errorf("consume interval (%d) must be positive", cfg.ConsumeInterval)
	}
	if cfg.StartupObserveTime <= 0 {
		return fmt.Errorf("startup observe time (%d) must be positive", cfg.StartupObserveTime)
	}
<<<<<<< HEAD
	if cfg.JobLeaseTime <= 0 {
		return fmt.Errorf("job lease time (%d) must be positive", cfg.JobLeaseTime)
	}
	if cfg.UpdateJobInterval <= 0 {
		return fmt.Errorf("update job interval (%d) must be positive", cfg.UpdateJobInterval)
=======
	if cfg.JobLeaseExpiry <= 0 {
		return fmt.Errorf("job lease expiry (%d) must be positive", cfg.JobLeaseExpiry)
>>>>>>> 588c3261
	}
	return nil
}<|MERGE_RESOLUTION|>--- conflicted
+++ resolved
@@ -11,40 +11,22 @@
 )
 
 type Config struct {
-<<<<<<< HEAD
-	BuilderConsumerGroup string        `yaml:"builder_consumer_group"`
-	SchedulingInterval   time.Duration `yaml:"kafka_monitor_interval"`
-	ConsumeInterval      time.Duration `yaml:"consume_interval"`
-	StartupObserveTime   time.Duration `yaml:"startup_observe_time"`
-	JobLeaseTime         time.Duration `yaml:"job_lease_time"`
-	UpdateJobInterval    time.Duration `yaml:"update_job_interval"`
-=======
 	ConsumerGroup      string        `yaml:"consumer_group"`
 	SchedulingInterval time.Duration `yaml:"kafka_monitor_interval"`
 	ConsumeInterval    time.Duration `yaml:"consume_interval"`
 	StartupObserveTime time.Duration `yaml:"startup_observe_time"`
 	JobLeaseExpiry     time.Duration `yaml:"job_lease_expiry"`
->>>>>>> 588c3261
 
 	// Config parameters defined outside the block-builder-scheduler config and are injected dynamically.
 	Kafka ingest.KafkaConfig `yaml:"-"`
 }
 
 func (cfg *Config) RegisterFlags(f *flag.FlagSet) {
-<<<<<<< HEAD
-	f.StringVar(&cfg.BuilderConsumerGroup, "block-builder-scheduler.builder-consumer-group", "block-builder", "The Kafka consumer group used for getting/setting commmitted offsets.")
-	f.DurationVar(&cfg.SchedulingInterval, "block-builder-scheduler.scheduling-interval", 20*time.Second, "How frequently to recompute the schedule.")
-	f.DurationVar(&cfg.ConsumeInterval, "block-builder-scheduler.consume-interval", 1*time.Hour, "Interval between consumption cycles.")
-	f.DurationVar(&cfg.StartupObserveTime, "block-builder-scheduler.startup-observe-time", 25*time.Second, "How long to observe worker state before scheduling jobs.")
-	f.DurationVar(&cfg.JobLeaseTime, "block-builder-scheduler.job-lease-time", 2*time.Minute, "How long a job lease will live for before expiring.")
-	f.DurationVar(&cfg.UpdateJobInterval, "block-builder-scheduler.update-job-interval", 8*time.Second, "How often clients should send job updates.")
-=======
 	f.StringVar(&cfg.ConsumerGroup, "block-builder-scheduler.consumer-group", "block-builder", "The Kafka consumer group used for getting/setting commmitted offsets.")
 	f.DurationVar(&cfg.SchedulingInterval, "block-builder-scheduler.scheduling-interval", 20*time.Second, "How frequently to recompute the schedule.")
 	f.DurationVar(&cfg.ConsumeInterval, "block-builder-scheduler.consume-interval", 1*time.Hour, "Interval between consumption cycles.")
 	f.DurationVar(&cfg.StartupObserveTime, "block-builder-scheduler.startup-observe-time", 25*time.Second, "How long to observe worker state before scheduling jobs.")
 	f.DurationVar(&cfg.JobLeaseExpiry, "block-builder-scheduler.job-lease-expiry", 2*time.Minute, "How long a job lease will live for before expiring.")
->>>>>>> 588c3261
 }
 
 func (cfg *Config) Validate() error {
@@ -63,16 +45,8 @@
 	if cfg.StartupObserveTime <= 0 {
 		return fmt.Errorf("startup observe time (%d) must be positive", cfg.StartupObserveTime)
 	}
-<<<<<<< HEAD
-	if cfg.JobLeaseTime <= 0 {
-		return fmt.Errorf("job lease time (%d) must be positive", cfg.JobLeaseTime)
-	}
-	if cfg.UpdateJobInterval <= 0 {
-		return fmt.Errorf("update job interval (%d) must be positive", cfg.UpdateJobInterval)
-=======
 	if cfg.JobLeaseExpiry <= 0 {
 		return fmt.Errorf("job lease expiry (%d) must be positive", cfg.JobLeaseExpiry)
->>>>>>> 588c3261
 	}
 	return nil
 }