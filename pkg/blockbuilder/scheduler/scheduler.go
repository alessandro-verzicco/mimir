// SPDX-License-Identifier: AGPL-3.0-only

package scheduler

import (
	"context"
	"errors"
	"fmt"
	"sync"
	"time"

	"github.com/go-kit/log"
	"github.com/go-kit/log/level"
	"github.com/gogo/status"
	"github.com/grafana/dskit/backoff"
	"github.com/grafana/dskit/services"
	"github.com/prometheus/client_golang/prometheus"
	"github.com/twmb/franz-go/pkg/kadm"
	"google.golang.org/grpc/codes"

	"github.com/grafana/mimir/pkg/blockbuilder"
	"github.com/grafana/mimir/pkg/storage/ingest"
)

type BlockBuilderScheduler struct {
	services.Service

	adminClient *kadm.Client
	jobs        *jobQueue
	cfg         Config
	logger      log.Logger
	register    prometheus.Registerer
	metrics     schedulerMetrics

<<<<<<< HEAD
	mu sync.Mutex
	// committed is our local notion of the committed offsets.
	// It is learned from Kafka at startup, but only updated by the completion of jobs.
=======
	mu                  sync.Mutex
>>>>>>> bf3d4203
	committed           kadm.Offsets
	observations        obsMap
	observationComplete bool
}

func New(
	cfg Config,
	logger log.Logger,
	reg prometheus.Registerer,
) (*BlockBuilderScheduler, error) {
	s := &BlockBuilderScheduler{
		jobs:     nil,
		cfg:      cfg,
		logger:   logger,
		register: reg,
		metrics:  newSchedulerMetrics(reg),

		committed:    make(kadm.Offsets),
		observations: make(obsMap),
	}
	s.Service = services.NewBasicService(s.starting, s.running, s.stopping)
	return s, nil
}

func (s *BlockBuilderScheduler) starting(ctx context.Context) error {
	kc, err := ingest.NewKafkaReaderClient(
		s.cfg.Kafka,
		ingest.NewKafkaReaderClientMetrics("block-builder-scheduler", s.register),
		s.logger,
	)
	if err != nil {
		return fmt.Errorf("creating kafka reader: %w", err)
	}

	s.adminClient = kadm.NewClient(kc)

	// The startup process for block-builder-scheduler entails learning the state of the world:
	//  1. obtain an initial set of offset info from Kafka
	//  2. listen to worker updates for a while to learn what the previous scheduler knew
	// When both of those are complete, we transition from observation mode to normal operation.

	var wg sync.WaitGroup
	wg.Add(2)

	go func() {
		defer wg.Done()
		lag, err := s.fetchLag(ctx)
		if err != nil {
			panic(err)
		}
		s.committed = commitOffsetsFromLag(lag)
	}()
	go func() {
		defer wg.Done()
		select {
		case <-time.After(s.cfg.StartupObserveTime):
		case <-ctx.Done():
		}
	}()

	wg.Wait()

	if err := ctx.Err(); err != nil {
		return err
	}

	s.completeObservationMode()
	return nil
}

func (s *BlockBuilderScheduler) stopping(_ error) error {
	s.adminClient.Close()
	return nil
}

func (s *BlockBuilderScheduler) running(ctx context.Context) error {
	// The first thing we do when starting up is to complete the startup process where we:
	//  1. obtain an initial set of offset info from Kafka
	//  2. listen to worker updates for a while to learn the state of the world
	// When both of those are complete, we transition from observation mode to normal operation.

	var wg sync.WaitGroup
	wg.Add(2)

	go func() {
		defer wg.Done()
		lag, err := s.fetchLag(ctx)
		if err != nil {
			panic(err)
		}
		s.committed = commitOffsetsFromLag(lag)
	}()
	go func() {
		defer wg.Done()
		time.Sleep(s.cfg.StartupObserveTime)
	}()

	wg.Wait()

	if err := ctx.Err(); err != nil {
		return err
	}

	s.completeObservationMode()

	// Now that that's done, we can start the main loop.

	updateTick := time.NewTicker(s.cfg.SchedulingInterval)
	defer updateTick.Stop()
	for {
		select {
		case <-updateTick.C:
			s.jobs.clearExpiredLeases()
			s.updateSchedule(ctx)
		case <-ctx.Done():
			return nil
		}
	}
}

func (s *BlockBuilderScheduler) completeObservationMode() {
	s.mu.Lock()
	defer s.mu.Unlock()

	if s.observationComplete {
		return
	}

	s.jobs = newJobQueue(s.cfg.JobLeaseExpiry, s.logger)
<<<<<<< HEAD

	if err := s.finalizeObservations(); err != nil {
		level.Warn(s.logger).Log("msg", "failed to compute state from observations", "err", err)
		// (what to do here?)
	}

=======
	s.finalizeObservations()
>>>>>>> bf3d4203
	s.observations = nil
	s.observationComplete = true
}

func (s *BlockBuilderScheduler) updateSchedule(ctx context.Context) {
	startTime := time.Now()
	defer func() {
		s.metrics.updateScheduleDuration.Observe(time.Since(startTime).Seconds())
	}()

	lag, err := blockbuilder.GetGroupLag(ctx, s.adminClient, s.cfg.Kafka.Topic, s.cfg.ConsumerGroup, 0)
	if err != nil {
		level.Warn(s.logger).Log("msg", "failed to get group lag", "err", err)
		return
	}

	if ps, ok := lag[s.cfg.Kafka.Topic]; ok {
		for part, gl := range ps {
			partStr := fmt.Sprint(part)
			s.metrics.partitionStartOffset.WithLabelValues(partStr).Set(float64(gl.Start.Offset))
			s.metrics.partitionEndOffset.WithLabelValues(partStr).Set(float64(gl.End.Offset))
			s.metrics.partitionCommittedOffset.WithLabelValues(partStr).Set(float64(gl.Commit.At))
		}
	}

	oldTime := time.Now().Add(-s.cfg.ConsumeInterval)
	oldOffsets, err := s.adminClient.ListOffsetsAfterMilli(ctx, oldTime.UnixMilli(), s.cfg.Kafka.Topic)
	if err != nil {
		level.Warn(s.logger).Log("msg", "failed to obtain old offsets", "err", err)
		return
	}

	// See if the group-committed offset per partition is behind our "old" offsets.

	oldOffsets.Each(func(o kadm.ListedOffset) {
		if o.Err != nil {
			level.Warn(s.logger).Log("msg", "failed to get old offset", "partition", o.Partition, "err", o.Err)
			return
		}
		if l, ok := lag.Lookup(o.Topic, o.Partition); ok {
			if l.Commit.At < o.Offset {
				level.Info(s.logger).Log("msg", "partition ready", "p", o.Partition)

				// The job is uniquely identified by {topic, partition, consumption start offset}.
				jobID := fmt.Sprintf("%s/%d/%d", o.Topic, o.Partition, l.Commit.At)
				partState := blockbuilder.PartitionStateFromLag(s.logger, l, 0)
				s.jobs.addOrUpdate(jobID, jobSpec{
					topic:          o.Topic,
					partition:      o.Partition,
					startOffset:    l.Commit.At,
					endOffset:      l.End.Offset,
					commitRecTs:    partState.CommitRecordTimestamp,
					lastSeenOffset: partState.LastSeenOffset,
					lastBlockEndTs: partState.LastBlockEnd,
				})
			}
		}
	})
}

func (s *BlockBuilderScheduler) fetchLag(ctx context.Context) (kadm.GroupLag, error) {
	boff := backoff.New(ctx, backoff.Config{
		MinBackoff: 100 * time.Millisecond,
		MaxBackoff: time.Second,
		MaxRetries: 10,
	})
	var lastErr error
	for boff.Ongoing() {
		groupLag, err := blockbuilder.GetGroupLag(ctx, s.adminClient, s.cfg.Kafka.Topic, s.cfg.ConsumerGroup, 0)
		if err != nil {
			lastErr = fmt.Errorf("lag: %w", err)
			boff.Wait()
			continue
		}

		return groupLag, nil
	}

	return kadm.GroupLag{}, lastErr
}

// commitOffsetsFromLag computes the committed offset info from the given lag.
func commitOffsetsFromLag(lag kadm.GroupLag) kadm.Offsets {
	offsets := make(kadm.Offsets)
	for _, ps := range lag {
		for _, gl := range ps {
			offsets.Add(gl.Commit)
		}
	}
	return offsets
}

// assignJob returns an assigned job for the given workerID.
// (This is a temporary method for unit tests until we have RPCs.)
func (s *BlockBuilderScheduler) assignJob(workerID string) (jobKey, jobSpec, error) {
	s.mu.Lock()
	doneObserving := s.observationComplete
	s.mu.Unlock()

	if !doneObserving {
		return jobKey{}, jobSpec{}, status.Error(codes.Unavailable, "observation period not complete")
	}

	return s.jobs.assign(workerID)
}

// updateJob takes a job update from the client and records it, if necessary.
// (This is a temporary method for unit tests until we have RPCs.)
func (s *BlockBuilderScheduler) updateJob(key jobKey, workerID string, complete bool, j jobSpec) error {
	s.mu.Lock()
	defer s.mu.Unlock()

	if !s.observationComplete {
		if err := s.updateObservation(key, workerID, complete, j); err != nil {
			return fmt.Errorf("observe update: %w", err)
		}

		s.logger.Log("msg", "recovered job", "key", key, "worker", workerID)
		return nil
	}

	if c, ok := s.committed.Lookup(s.cfg.Kafka.Topic, j.partition); ok {
		if j.startOffset <= c.At {
			// Update of a completed/committed job. Ignore.
			s.logger.Log("msg", "ignored historical job", "key", key, "worker", workerID)
			return nil
		}
	}

	if complete {
		if err := s.jobs.completeJob(key, workerID); err != nil {
			// job not found is fine, as clients will be re-informing us.
			if !errors.Is(err, errJobNotFound) {
				return fmt.Errorf("complete job: %w", err)
			}
		}

		// TODO: Push forward the local notion of the committed offset.

		s.logger.Log("msg", "completed job", "key", key, "worker", workerID)
	} else {
		// It's an in-progress job whose lease we need to renew.
		if err := s.jobs.renewLease(key, workerID); err != nil {
			return fmt.Errorf("renew lease: %w", err)
		}
		s.logger.Log("msg", "renewed lease", "key", key, "worker", workerID)
<<<<<<< HEAD
=======
	}
	return nil
}

func (s *BlockBuilderScheduler) updateObservation(key jobKey, workerID string, complete bool, j jobSpec) error {
	rj, ok := s.observations[key.id]
	if !ok {
		s.observations[key.id] = &observation{
			key:      key,
			spec:     j,
			workerID: workerID,
			complete: complete,
		}
		return nil
	}

	// Otherwise, we've seen it before. Higher epochs win, and cause earlier ones to fail.

	if key.epoch < rj.key.epoch {
		return errBadEpoch
>>>>>>> bf3d4203
	}

	rj.key = key
	rj.spec = j
	rj.workerID = workerID
	rj.complete = complete
	return nil
}

<<<<<<< HEAD
func (s *BlockBuilderScheduler) updateObservation(key jobKey, workerID string, complete bool, j jobSpec) error {
	rj, ok := s.observations[key.id]
	if !ok {
		s.observations[key.id] = &observation{
			key:      key,
			spec:     j,
			workerID: workerID,
			complete: complete,
		}
		return nil
	}

	// Otherwise, we've seen it before. Higher epochs win, and cause earlier ones to fail.

	if key.epoch < rj.key.epoch {
		return errBadEpoch
	}

	rj.key = key
	rj.spec = j
	rj.workerID = workerID
	rj.complete = complete
	return nil
}

// finalizeObservations considers the observations and offsets from Kafka, rectifying them into
// the starting state of the scheduler's normal operation.
func (s *BlockBuilderScheduler) finalizeObservations() error {
=======
// finalizeObservations considers the observations and offsets from Kafka, rectifying them into
// the starting state of the scheduler's normal operation.
func (s *BlockBuilderScheduler) finalizeObservations() {
>>>>>>> bf3d4203
	for _, rj := range s.observations {
		if rj.complete {
			// Completed.
			if o, ok := s.committed.Lookup(rj.spec.topic, rj.spec.partition); ok {
				if rj.spec.endOffset > o.At {
					// Completed jobs can push forward the offsets we've learned from Kafka.
					o.At = rj.spec.endOffset
					o.Metadata = "{}" // TODO: take the new meta from the completion message.
					s.committed[rj.spec.topic][rj.spec.partition] = o
				}
			} else {
				s.committed.Add(kadm.Offset{
					Topic:     rj.spec.topic,
					Partition: rj.spec.partition,
					At:        rj.spec.endOffset,
					Metadata:  "{}", // TODO: take the new meta from the completion message.
				})
			}
		} else {
			// An in-progress job.
			// These don't affect offsets (yet), they just get added to the job queue.
			if err := s.jobs.importJob(rj.key, rj.workerID, rj.spec); err != nil {
<<<<<<< HEAD
				return fmt.Errorf("import job: %w", err)
			}
		}
	}

	return nil
=======
				level.Warn(s.logger).Log("msg", "failed to import job", "key", rj.key, "worker", rj.workerID, "err", err)
			}
		}
	}
>>>>>>> bf3d4203
}

type obsMap map[string]*observation

type observation struct {
	key      jobKey
	spec     jobSpec
	workerID string
	complete bool
}<|MERGE_RESOLUTION|>--- conflicted
+++ resolved
@@ -32,13 +32,9 @@
 	register    prometheus.Registerer
 	metrics     schedulerMetrics
 
-<<<<<<< HEAD
 	mu sync.Mutex
 	// committed is our local notion of the committed offsets.
 	// It is learned from Kafka at startup, but only updated by the completion of jobs.
-=======
-	mu                  sync.Mutex
->>>>>>> bf3d4203
 	committed           kadm.Offsets
 	observations        obsMap
 	observationComplete bool
@@ -168,16 +164,7 @@
 	}
 
 	s.jobs = newJobQueue(s.cfg.JobLeaseExpiry, s.logger)
-<<<<<<< HEAD
-
-	if err := s.finalizeObservations(); err != nil {
-		level.Warn(s.logger).Log("msg", "failed to compute state from observations", "err", err)
-		// (what to do here?)
-	}
-
-=======
 	s.finalizeObservations()
->>>>>>> bf3d4203
 	s.observations = nil
 	s.observationComplete = true
 }
@@ -324,8 +311,6 @@
 			return fmt.Errorf("renew lease: %w", err)
 		}
 		s.logger.Log("msg", "renewed lease", "key", key, "worker", workerID)
-<<<<<<< HEAD
-=======
 	}
 	return nil
 }
@@ -346,7 +331,6 @@
 
 	if key.epoch < rj.key.epoch {
 		return errBadEpoch
->>>>>>> bf3d4203
 	}
 
 	rj.key = key
@@ -356,40 +340,9 @@
 	return nil
 }
 
-<<<<<<< HEAD
-func (s *BlockBuilderScheduler) updateObservation(key jobKey, workerID string, complete bool, j jobSpec) error {
-	rj, ok := s.observations[key.id]
-	if !ok {
-		s.observations[key.id] = &observation{
-			key:      key,
-			spec:     j,
-			workerID: workerID,
-			complete: complete,
-		}
-		return nil
-	}
-
-	// Otherwise, we've seen it before. Higher epochs win, and cause earlier ones to fail.
-
-	if key.epoch < rj.key.epoch {
-		return errBadEpoch
-	}
-
-	rj.key = key
-	rj.spec = j
-	rj.workerID = workerID
-	rj.complete = complete
-	return nil
-}
-
-// finalizeObservations considers the observations and offsets from Kafka, rectifying them into
-// the starting state of the scheduler's normal operation.
-func (s *BlockBuilderScheduler) finalizeObservations() error {
-=======
 // finalizeObservations considers the observations and offsets from Kafka, rectifying them into
 // the starting state of the scheduler's normal operation.
 func (s *BlockBuilderScheduler) finalizeObservations() {
->>>>>>> bf3d4203
 	for _, rj := range s.observations {
 		if rj.complete {
 			// Completed.
@@ -412,19 +365,10 @@
 			// An in-progress job.
 			// These don't affect offsets (yet), they just get added to the job queue.
 			if err := s.jobs.importJob(rj.key, rj.workerID, rj.spec); err != nil {
-<<<<<<< HEAD
-				return fmt.Errorf("import job: %w", err)
-			}
-		}
-	}
-
-	return nil
-=======
 				level.Warn(s.logger).Log("msg", "failed to import job", "key", rj.key, "worker", rj.workerID, "err", err)
 			}
 		}
 	}
->>>>>>> bf3d4203
 }
 
 type obsMap map[string]*observation
