// SPDX-License-Identifier: AGPL-3.0-only

package ingest

import (
	"errors"
	"flag"
	"fmt"
<<<<<<< HEAD
	"os"
=======
	"math"
>>>>>>> 3162b5e8
	"slices"
	"strconv"
	"strings"
	"time"
)

const (
	consumeFromLastOffset = "last-offset"
	consumeFromStart      = "start"
	consumeFromEnd        = "end"
	consumeFromTimestamp  = "timestamp"

	kafkaConfigFlagPrefix          = "ingest-storage.kafka"
	targetConsumerLagAtStartupFlag = kafkaConfigFlagPrefix + ".target-consumer-lag-at-startup"
	maxConsumerLagAtStartupFlag    = kafkaConfigFlagPrefix + ".max-consumer-lag-at-startup"

<<<<<<< HEAD
	KafkaSASLPlainUserEnvVar = "KAFKA_SASL_PLAIN_USER"
	KafkaSASLPlainPassEnvVar = "KAFKA_SASL_PLAIN_PASS"
=======
	maxConsumerFetchMaxBytes          = math.MaxInt32 / 2
	maxConsumerFetchMaxPartitionBytes = math.MaxInt32
>>>>>>> 3162b5e8
)

var (
	ErrMissingKafkaAddress                   = errors.New("the Kafka address has not been configured")
	ErrMissingKafkaTopic                     = errors.New("the Kafka topic has not been configured")
	ErrInvalidWriteClients                   = errors.New("the configured number of write clients is invalid (must be greater than 0)")
	ErrInvalidConsumePosition                = errors.New("the configured consume position is invalid")
	ErrInvalidProducerMaxRecordSizeBytes     = fmt.Errorf("the configured producer max record size bytes must be a value between %d and %d", minProducerRecordDataBytesLimit, maxProducerRecordDataBytesLimit)
	ErrInconsistentConsumerLagAtStartup      = fmt.Errorf("the target and max consumer lag at startup must be either both set to 0 or to a value greater than 0")
	ErrInvalidMaxConsumerLagAtStartup        = fmt.Errorf("the configured max consumer lag at startup must greater or equal than the configured target consumer lag")
	ErrInvalidConsumerFetchMaxBytes          = fmt.Errorf("the configured consumer max bytes must be a value less than or equal to %d", maxConsumerFetchMaxBytes)
	ErrInvalidConsumerFetchMaxPartitionBytes = fmt.Errorf("the configured consumer max partition bytes must be a value less than or equal to %d", maxConsumerFetchMaxPartitionBytes)

	consumeFromPositionOptions = []string{consumeFromLastOffset, consumeFromStart, consumeFromEnd, consumeFromTimestamp}
)

type Config struct {
	Enabled     bool            `yaml:"enabled"`
	KafkaConfig KafkaConfig     `yaml:"kafka"`
	Migration   MigrationConfig `yaml:"migration"`
}

func (cfg *Config) RegisterFlags(f *flag.FlagSet) {
	f.BoolVar(&cfg.Enabled, "ingest-storage.enabled", false, "True to enable the ingestion via object storage.")

	cfg.KafkaConfig.RegisterFlagsWithPrefix(kafkaConfigFlagPrefix, f)
	cfg.Migration.RegisterFlagsWithPrefix("ingest-storage.migration", f)
}

// Validate the config.
func (cfg *Config) Validate() error {
	// Skip validation if disabled.
	if !cfg.Enabled {
		return nil
	}

	if err := cfg.KafkaConfig.Validate(); err != nil {
		return err
	}

	return nil
}

// KafkaConfig holds the generic config for the Kafka backend.
type KafkaConfig struct {
	Address      string        `yaml:"address"`
	Topic        string        `yaml:"topic"`
	ClientID     string        `yaml:"client_id"`
	DialTimeout  time.Duration `yaml:"dial_timeout"`
	WriteTimeout time.Duration `yaml:"write_timeout"`
	WriteClients int           `yaml:"write_clients"`

	SASLPlainUser string `yaml:"sasl_plain_user"`
	SASLPlainPass string `yaml:"sasl_plain_pass"`

	ConsumerGroup                     string        `yaml:"consumer_group"`
	ConsumerGroupOffsetCommitInterval time.Duration `yaml:"consumer_group_offset_commit_interval"`

	LastProducedOffsetPollInterval time.Duration `yaml:"last_produced_offset_poll_interval"`
	LastProducedOffsetRetryTimeout time.Duration `yaml:"last_produced_offset_retry_timeout"`

	ConsumeFromPositionAtStartup  string        `yaml:"consume_from_position_at_startup"`
	ConsumeFromTimestampAtStartup int64         `yaml:"consume_from_timestamp_at_startup"`
	TargetConsumerLagAtStartup    time.Duration `yaml:"target_consumer_lag_at_startup"`
	MaxConsumerLagAtStartup       time.Duration `yaml:"max_consumer_lag_at_startup"`

	AutoCreateTopicEnabled           bool `yaml:"auto_create_topic_enabled"`
	AutoCreateTopicDefaultPartitions int  `yaml:"auto_create_topic_default_partitions"`

	ProducerMaxRecordSizeBytes int   `yaml:"producer_max_record_size_bytes"`
	ProducerMaxBufferedBytes   int64 `yaml:"producer_max_buffered_bytes"`

	ConsumerFetchMaxBytes          int `yaml:"consumer_fetch_max_bytes"`
	ConsumerFetchMaxPartitionBytes int `yaml:"consumer_fetch_max_partition_bytes"`

	WaitStrongReadConsistencyTimeout time.Duration `yaml:"wait_strong_read_consistency_timeout"`

	// Used when logging unsampled client errors. Set from ingester's ErrorSampleRate.
	FallbackClientErrorSampleRate int64 `yaml:"-"`
}

func (cfg *KafkaConfig) RegisterFlags(f *flag.FlagSet) {
	cfg.RegisterFlagsWithPrefix("", f)
}

func (cfg *KafkaConfig) RegisterFlagsWithPrefix(prefix string, f *flag.FlagSet) {
	f.StringVar(&cfg.Address, prefix+".address", "", "The Kafka backend address.")
	f.StringVar(&cfg.Topic, prefix+".topic", "", "The Kafka topic name.")
	f.StringVar(&cfg.ClientID, prefix+".client-id", "", "The Kafka client ID.")
	f.DurationVar(&cfg.DialTimeout, prefix+".dial-timeout", 2*time.Second, "The maximum time allowed to open a connection to a Kafka broker.")
	f.DurationVar(&cfg.WriteTimeout, prefix+".write-timeout", 10*time.Second, "How long to wait for an incoming write request to be successfully committed to the Kafka backend.")
	f.IntVar(&cfg.WriteClients, prefix+".write-clients", 1, "The number of Kafka clients used by producers. When the configured number of clients is greater than 1, partitions are sharded among Kafka clients. A higher number of clients may provide higher write throughput at the cost of additional Metadata requests pressure to Kafka.")

	f.StringVar(&cfg.SASLPlainUser, prefix+".sasl-plain-user", os.Getenv(KafkaSASLPlainUserEnvVar), fmt.Sprintf("Username to use when authenticating with the Kafka backend using SASL/PLAIN. Can alternatively be set by using the %s environment variable.", KafkaSASLPlainUserEnvVar))
	f.StringVar(&cfg.SASLPlainPass, prefix+".sasl-plain-pass", os.Getenv(KafkaSASLPlainPassEnvVar), fmt.Sprintf("Password to use when authenticating with the Kafka backend using SASL/PLAIN. Can alternatively be set by using the %s environment variable.", KafkaSASLPlainPassEnvVar))

	f.StringVar(&cfg.ConsumerGroup, prefix+".consumer-group", "", "The consumer group used by the consumer to track the last consumed offset. The consumer group must be different for each ingester. If the configured consumer group contains the '<partition>' placeholder, it is replaced with the actual partition ID owned by the ingester. When empty (recommended), Mimir uses the ingester instance ID to guarantee uniqueness.")
	f.DurationVar(&cfg.ConsumerGroupOffsetCommitInterval, prefix+".consumer-group-offset-commit-interval", time.Second, "How frequently a consumer should commit the consumed offset to Kafka. The last committed offset is used at startup to continue the consumption from where it was left.")

	f.DurationVar(&cfg.LastProducedOffsetPollInterval, prefix+".last-produced-offset-poll-interval", time.Second, "How frequently to poll the last produced offset, used to enforce strong read consistency.")
	f.DurationVar(&cfg.LastProducedOffsetRetryTimeout, prefix+".last-produced-offset-retry-timeout", 10*time.Second, "How long to retry a failed request to get the last produced offset.")

	f.StringVar(&cfg.ConsumeFromPositionAtStartup, prefix+".consume-from-position-at-startup", consumeFromLastOffset, fmt.Sprintf("From which position to start consuming the partition at startup. Supported options: %s.", strings.Join(consumeFromPositionOptions, ", ")))
	f.Int64Var(&cfg.ConsumeFromTimestampAtStartup, prefix+".consume-from-timestamp-at-startup", 0, fmt.Sprintf("Milliseconds timestamp after which the consumption of the partition starts at startup. Only applies when consume-from-position-at-startup is %s", consumeFromTimestamp))

	howToDisableConsumerLagAtStartup := fmt.Sprintf("Set both -%s and -%s to 0 to disable waiting for maximum consumer lag being honored at startup.", targetConsumerLagAtStartupFlag, maxConsumerLagAtStartupFlag)
	f.DurationVar(&cfg.TargetConsumerLagAtStartup, targetConsumerLagAtStartupFlag, 2*time.Second, "The best-effort maximum lag a consumer tries to achieve at startup. "+howToDisableConsumerLagAtStartup)
	f.DurationVar(&cfg.MaxConsumerLagAtStartup, maxConsumerLagAtStartupFlag, 15*time.Second, "The guaranteed maximum lag before a consumer is considered to have caught up reading from a partition at startup, becomes ACTIVE in the hash ring and passes the readiness check. "+howToDisableConsumerLagAtStartup)

	f.BoolVar(&cfg.AutoCreateTopicEnabled, prefix+".auto-create-topic-enabled", true, "Enable auto-creation of Kafka topic if it doesn't exist.")
	f.IntVar(&cfg.AutoCreateTopicDefaultPartitions, prefix+".auto-create-topic-default-partitions", 0, "When auto-creation of Kafka topic is enabled and this value is positive, Kafka's num.partitions configuration option is set on Kafka brokers with this value when Mimir component that uses Kafka starts. This configuration option specifies the default number of partitions that the Kafka broker uses for auto-created topics. Note that this is a Kafka-cluster wide setting, and applies to any auto-created topic. If the setting of num.partitions fails, Mimir proceeds anyways, but auto-created topics could have an incorrect number of partitions.")

	f.IntVar(&cfg.ProducerMaxRecordSizeBytes, prefix+".producer-max-record-size-bytes", maxProducerRecordDataBytesLimit, "The maximum size of a Kafka record data that should be generated by the producer. An incoming write request larger than this size is split into multiple Kafka records. We strongly recommend to not change this setting unless for testing purposes.")
	f.Int64Var(&cfg.ProducerMaxBufferedBytes, prefix+".producer-max-buffered-bytes", 1024*1024*1024, "The maximum size of (uncompressed) buffered and unacknowledged produced records sent to Kafka. The produce request fails once this limit is reached. This limit is per Kafka client. 0 to disable the limit.")

	f.IntVar(&cfg.ConsumerFetchMaxBytes, prefix+".consumer-fetch-max-bytes", 100_000_000, "The maximum size a broker will send during a fetch.")
	f.IntVar(&cfg.ConsumerFetchMaxPartitionBytes, prefix+".consumer-fetch-max-partition-bytes", 50_000_000, "The maximum size that will be consumed from a single partition in a fetch request.")

	f.DurationVar(&cfg.WaitStrongReadConsistencyTimeout, prefix+".wait-strong-read-consistency-timeout", 20*time.Second, "The maximum allowed for a read requests processed by an ingester to wait until strong read consistency is enforced. 0 to disable the timeout.")
}

func (cfg *KafkaConfig) Validate() error {
	if cfg.Address == "" {
		return ErrMissingKafkaAddress
	}
	if cfg.Topic == "" {
		return ErrMissingKafkaTopic
	}
	if cfg.WriteClients < 1 {
		return ErrInvalidWriteClients
	}
	if !slices.Contains(consumeFromPositionOptions, cfg.ConsumeFromPositionAtStartup) {
		return ErrInvalidConsumePosition
	}
	if cfg.ConsumeFromPositionAtStartup == consumeFromTimestamp {
		// We only do a simple soundness check for the value be a millisecond precision timestamp.
		if cfg.ConsumeFromTimestampAtStartup < 1e12 {
			return fmt.Errorf("%w: configured timestamp must be a millisecond timestamp", ErrInvalidConsumePosition)
		}
	} else {
		if cfg.ConsumeFromTimestampAtStartup > 0 {
			return fmt.Errorf("%w: configured consume position must be set to %q", ErrInvalidConsumePosition, consumeFromTimestamp)
		}
	}
	if cfg.ProducerMaxRecordSizeBytes < minProducerRecordDataBytesLimit || cfg.ProducerMaxRecordSizeBytes > maxProducerRecordDataBytesLimit {
		return ErrInvalidProducerMaxRecordSizeBytes
	}
	if (cfg.TargetConsumerLagAtStartup != 0) != (cfg.MaxConsumerLagAtStartup != 0) {
		return ErrInconsistentConsumerLagAtStartup
	}
	if cfg.MaxConsumerLagAtStartup < cfg.TargetConsumerLagAtStartup {
		return ErrInvalidMaxConsumerLagAtStartup
	}
	if cfg.ConsumerFetchMaxBytes > maxConsumerFetchMaxBytes {
		// We check that this value is greater than math.MaxInt32/2 because we use it to
		// set BrokerMaxReadBytes, which is also an int32.
		return ErrInvalidConsumerFetchMaxBytes
	}
	if cfg.ConsumerFetchMaxPartitionBytes > maxConsumerFetchMaxPartitionBytes {
		return ErrInvalidConsumerFetchMaxPartitionBytes
	}

	return nil
}

// GetConsumerGroup returns the consumer group to use for the given instanceID and partitionID.
func (cfg *KafkaConfig) GetConsumerGroup(instanceID string, partitionID int32) string {
	if cfg.ConsumerGroup == "" {
		return instanceID
	}

	return strings.ReplaceAll(cfg.ConsumerGroup, "<partition>", strconv.Itoa(int(partitionID)))
}

// MigrationConfig holds the configuration used to migrate Mimir to ingest storage. This config shouldn't be
// set for any other reason.
type MigrationConfig struct {
	DistributorSendToIngestersEnabled bool `yaml:"distributor_send_to_ingesters_enabled"`
}

func (cfg *MigrationConfig) RegisterFlags(f *flag.FlagSet) {
	cfg.RegisterFlagsWithPrefix("", f)
}

func (cfg *MigrationConfig) RegisterFlagsWithPrefix(prefix string, f *flag.FlagSet) {
	f.BoolVar(&cfg.DistributorSendToIngestersEnabled, prefix+".distributor-send-to-ingesters-enabled", false, "When both this option and ingest storage are enabled, distributors write to both Kafka and ingesters. A write request is considered successful only when written to both backends.")
}<|MERGE_RESOLUTION|>--- conflicted
+++ resolved
@@ -6,11 +6,8 @@
 	"errors"
 	"flag"
 	"fmt"
-<<<<<<< HEAD
+	"math"
 	"os"
-=======
-	"math"
->>>>>>> 3162b5e8
 	"slices"
 	"strconv"
 	"strings"
@@ -27,13 +24,11 @@
 	targetConsumerLagAtStartupFlag = kafkaConfigFlagPrefix + ".target-consumer-lag-at-startup"
 	maxConsumerLagAtStartupFlag    = kafkaConfigFlagPrefix + ".max-consumer-lag-at-startup"
 
-<<<<<<< HEAD
+	maxConsumerFetchMaxBytes          = math.MaxInt32 / 2
+	maxConsumerFetchMaxPartitionBytes = math.MaxInt32
+
 	KafkaSASLPlainUserEnvVar = "KAFKA_SASL_PLAIN_USER"
 	KafkaSASLPlainPassEnvVar = "KAFKA_SASL_PLAIN_PASS"
-=======
-	maxConsumerFetchMaxBytes          = math.MaxInt32 / 2
-	maxConsumerFetchMaxPartitionBytes = math.MaxInt32
->>>>>>> 3162b5e8
 )
 
 var (
