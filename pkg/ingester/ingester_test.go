package ingester

import (
	"context"
	"fmt"
	"math"
	"net/http"
	"sort"
	"strconv"
	"sync"
	"testing"
	"time"

	"github.com/stretchr/testify/assert"
	"github.com/stretchr/testify/require"
	net_context "golang.org/x/net/context"
	"google.golang.org/grpc"

	"github.com/prometheus/common/model"
	"github.com/prometheus/prometheus/pkg/labels"

	"github.com/cortexproject/cortex/pkg/chunk"
	"github.com/cortexproject/cortex/pkg/ingester/client"
	"github.com/cortexproject/cortex/pkg/util"
	"github.com/cortexproject/cortex/pkg/util/chunkcompat"
	"github.com/cortexproject/cortex/pkg/util/validation"
	"github.com/weaveworks/common/httpgrpc"
	"github.com/weaveworks/common/user"
)

type testStore struct {
	mtx sync.Mutex
	// Chunks keyed by userID.
	chunks map[string][]chunk.Chunk
}

func newTestStore(t require.TestingT, cfg Config, clientConfig client.Config, limits validation.Limits) (*testStore, *Ingester) {
	store := &testStore{
		chunks: map[string][]chunk.Chunk{},
	}
	overrides, err := validation.NewOverrides(limits)
	require.NoError(t, err)

	ing, err := New(cfg, clientConfig, overrides, store, nil)
	require.NoError(t, err)

	return store, ing
}

func newDefaultTestStore(t require.TestingT) (*testStore, *Ingester) {
	return newTestStore(t,
		defaultIngesterTestConfig(),
		defaultClientTestConfig(),
		defaultLimitsTestConfig())
}

func (s *testStore) Put(ctx context.Context, chunks []chunk.Chunk) error {
	s.mtx.Lock()
	defer s.mtx.Unlock()

	userID, err := user.ExtractOrgID(ctx)
	if err != nil {
		return err
	}
	for _, chunk := range chunks {
		for _, v := range chunk.Metric {
			if v.Value == "" {
				return fmt.Errorf("Chunk has blank label %q", v.Name)
			}
		}
	}
	s.chunks[userID] = append(s.chunks[userID], chunks...)
	return nil
}

func (s *testStore) Stop() {}

// check that the store is holding data equivalent to what we expect
func (s *testStore) checkData(t *testing.T, userIDs []string, testData map[string]model.Matrix) {
	s.mtx.Lock()
	defer s.mtx.Unlock()
	for _, userID := range userIDs {
		res, err := chunk.ChunksToMatrix(context.Background(), s.chunks[userID], model.Time(0), model.Time(math.MaxInt64))
		require.NoError(t, err)
		sort.Sort(res)
		assert.Equal(t, testData[userID], res)
	}
}

func buildTestMatrix(numSeries int, samplesPerSeries int, offset int) model.Matrix {
	m := make(model.Matrix, 0, numSeries)
	for i := 0; i < numSeries; i++ {
		ss := model.SampleStream{
			Metric: model.Metric{
				model.MetricNameLabel: model.LabelValue(fmt.Sprintf("testmetric_%d", i)),
				model.JobLabel:        model.LabelValue(fmt.Sprintf("testjob%d", i%2)),
			},
			Values: make([]model.SamplePair, 0, samplesPerSeries),
		}
		for j := 0; j < samplesPerSeries; j++ {
			ss.Values = append(ss.Values, model.SamplePair{
				Timestamp: model.Time(i + j + offset),
				Value:     model.SampleValue(i + j + offset),
			})
		}
		m = append(m, &ss)
	}
	sort.Sort(m)
	return m
}

func matrixToSamples(m model.Matrix) []model.Sample {
	var samples []model.Sample
	for _, ss := range m {
		for _, sp := range ss.Values {
			samples = append(samples, model.Sample{
				Metric:    ss.Metric,
				Timestamp: sp.Timestamp,
				Value:     sp.Value,
			})
		}
	}
	return samples
}

func runTestQuery(ctx context.Context, t *testing.T, ing *Ingester, ty labels.MatchType, n, v string) (model.Matrix, *client.QueryRequest, error) {
	return runTestQueryTimes(ctx, t, ing, ty, n, v, model.Earliest, model.Latest)
}

func runTestQueryTimes(ctx context.Context, t *testing.T, ing *Ingester, ty labels.MatchType, n, v string, start, end model.Time) (model.Matrix, *client.QueryRequest, error) {
	matcher, err := labels.NewMatcher(ty, n, v)
	if err != nil {
		return nil, nil, err
	}
	req, err := client.ToQueryRequest(start, end, []*labels.Matcher{matcher})
	if err != nil {
		return nil, nil, err
	}
	resp, err := ing.Query(ctx, req)
	if err != nil {
		return nil, nil, err
	}
	res := client.FromQueryResponse(resp)
	sort.Sort(res)
	return res, req, nil
}

func pushTestSamples(t *testing.T, ing *Ingester, numSeries, samplesPerSeries, offset int) ([]string, map[string]model.Matrix) {
	userIDs := []string{"1", "2", "3"}

	// Create test samples.
	testData := map[string]model.Matrix{}
	for i, userID := range userIDs {
		testData[userID] = buildTestMatrix(numSeries, samplesPerSeries, i+offset)
	}

	// Append samples.
	for _, userID := range userIDs {
		ctx := user.InjectOrgID(context.Background(), userID)
		_, err := ing.Push(ctx, client.ToWriteRequest(matrixToSamples(testData[userID]), client.API))
		require.NoError(t, err)
	}

	return userIDs, testData
}

<<<<<<< HEAD
func retrieveTestSamples(t *testing.T, ing *Ingester, userIDs []string, testData map[string]model.Matrix) {
=======
func TestIngesterAppend(t *testing.T) {
	store, ing := newDefaultTestStore(t)
	userIDs, testData := pushTestSamples(t, ing, 10, 1000, 0)

>>>>>>> 6beeeb2d
	// Read samples back via ingester queries.
	for _, userID := range userIDs {
		ctx := user.InjectOrgID(context.Background(), userID)
		res, req, err := runTestQuery(ctx, t, ing, labels.MatchRegexp, model.JobLabel, ".+")
		require.NoError(t, err)
		assert.Equal(t, testData[userID], res)

		s := stream{
			ctx: ctx,
		}
		err = ing.QueryStream(req, &s)
		require.NoError(t, err)

		res, err = chunkcompat.StreamsToMatrix(model.Earliest, model.Latest, s.responses)
		require.NoError(t, err)
		assert.Equal(t, testData[userID].String(), res.String())
	}
}

func TestIngesterAppend(t *testing.T) {
	store, ing := newDefaultTestStore(t)
	userIDs, testData := pushTestSamples(t, ing, 10, 1000)
	retrieveTestSamples(t, ing, userIDs, testData)

	// Read samples back via chunk store.
	ing.Shutdown()
	store.checkData(t, userIDs, testData)
}

func TestIngesterSendsOnlySeriesWithData(t *testing.T) {
	_, ing := newDefaultTestStore(t)

	userIDs, _ := pushTestSamples(t, ing, 10, 1000, 0)

	// Read samples back via ingester queries.
	for _, userID := range userIDs {
		ctx := user.InjectOrgID(context.Background(), userID)
		_, req, err := runTestQueryTimes(ctx, t, ing, labels.MatchRegexp, model.JobLabel, ".+", model.Latest.Add(-15*time.Second), model.Latest)
		require.NoError(t, err)

		s := stream{
			ctx: ctx,
		}
		err = ing.QueryStream(req, &s)
		require.NoError(t, err)

		// Nothing should be selected.
		require.Equal(t, 0, len(s.responses))
	}

	// Read samples back via chunk store.
	ing.Shutdown()
}

func TestIngesterIdleFlush(t *testing.T) {
	// Create test ingester with short flush cycle
	cfg := defaultIngesterTestConfig()
	cfg.FlushCheckPeriod = 20 * time.Millisecond
	cfg.MaxChunkIdle = 100 * time.Millisecond
	cfg.RetainPeriod = 500 * time.Millisecond
	store, ing := newTestStore(t, cfg, defaultClientTestConfig(), defaultLimitsTestConfig())

	userIDs, testData := pushTestSamples(t, ing, 4, 100, 0)

	// wait beyond idle time so samples flush
	time.Sleep(cfg.MaxChunkIdle * 2)

	store.checkData(t, userIDs, testData)

	// Check data is still retained by ingester
	for _, userID := range userIDs {
		ctx := user.InjectOrgID(context.Background(), userID)
		res, _, err := runTestQuery(ctx, t, ing, labels.MatchRegexp, model.JobLabel, ".+")
		require.NoError(t, err)
		assert.Equal(t, testData[userID], res)
	}

	// now wait beyond retain time so chunks are removed from memory
	time.Sleep(cfg.RetainPeriod)

	// Check data has gone from ingester
	for _, userID := range userIDs {
		ctx := user.InjectOrgID(context.Background(), userID)
		res, _, err := runTestQuery(ctx, t, ing, labels.MatchRegexp, model.JobLabel, ".+")
		require.NoError(t, err)
		assert.Equal(t, model.Matrix{}, res)
	}
}

func TestIngesterSpreadFlush(t *testing.T) {
	// Create test ingester with short flush cycle
	cfg := defaultIngesterTestConfig()
	cfg.SpreadFlushes = true
	cfg.FlushCheckPeriod = 20 * time.Millisecond
	store, ing := newTestStore(t, cfg, defaultClientTestConfig(), defaultLimitsTestConfig())

	userIDs, testData := pushTestSamples(t, ing, 4, 100, 0)

	// add another sample with timestamp at the end of the cycle to trigger
	// head closes and get an extra chunk so we will flush the first one
	_, _ = pushTestSamples(t, ing, 4, 1, int(cfg.MaxChunkAge.Seconds()-1)*1000)

	// wait beyond flush time so first set of samples should be sent to store
	time.Sleep(cfg.FlushCheckPeriod * 2)

	// check the first set of samples has been sent to the store
	store.checkData(t, userIDs, testData)
}

type stream struct {
	grpc.ServerStream
	ctx       context.Context
	responses []*client.QueryStreamResponse
}

func (s *stream) Context() net_context.Context {
	return s.ctx
}

func (s *stream) Send(response *client.QueryStreamResponse) error {
	s.responses = append(s.responses, response)
	return nil
}

func TestIngesterAppendOutOfOrderAndDuplicate(t *testing.T) {
	_, ing := newDefaultTestStore(t)
	defer ing.Shutdown()

	m := labelPairs{
		{Name: model.MetricNameLabel, Value: "testmetric"},
	}
	ctx := user.InjectOrgID(context.Background(), userID)
	err := ing.append(ctx, m, 1, 0, client.API, nil)
	require.NoError(t, err)

	// Two times exactly the same sample (noop).
	err = ing.append(ctx, m, 1, 0, client.API, nil)
	require.NoError(t, err)

	// Earlier sample than previous one.
	err = ing.append(ctx, m, 0, 0, client.API, nil)
	require.Contains(t, err.Error(), "sample timestamp out of order")
	errResp, ok := httpgrpc.HTTPResponseFromError(err)
	require.True(t, ok)
	require.Equal(t, errResp.Code, int32(400))

	// Same timestamp as previous sample, but different value.
	err = ing.append(ctx, m, 1, 1, client.API, nil)
	require.Contains(t, err.Error(), "sample with repeated timestamp but different value")
	errResp, ok = httpgrpc.HTTPResponseFromError(err)
	require.True(t, ok)
	require.Equal(t, errResp.Code, int32(400))
}

// Test that blank labels are removed by the ingester
func TestIngesterAppendBlankLabel(t *testing.T) {
	_, ing := newDefaultTestStore(t)
	defer ing.Shutdown()

	lp := labelPairs{
		{Name: model.MetricNameLabel, Value: "testmetric"},
		{Name: "foo", Value: ""},
		{Name: "bar", Value: ""},
	}
	ctx := user.InjectOrgID(context.Background(), userID)
	err := ing.append(ctx, lp, 1, 0, client.API, nil)
	require.NoError(t, err)

	res, _, err := runTestQuery(ctx, t, ing, labels.MatchEqual, model.MetricNameLabel, "testmetric")
	require.NoError(t, err)

	expected := model.Matrix{
		{
			Metric: model.Metric{model.MetricNameLabel: "testmetric"},
			Values: []model.SamplePair{
				{Timestamp: 1, Value: 0},
			},
		},
	}

	assert.Equal(t, expected, res)
}

func TestIngesterUserSeriesLimitExceeded(t *testing.T) {
	limits := defaultLimitsTestConfig()
	limits.MaxSeriesPerUser = 1

	_, ing := newTestStore(t, defaultIngesterTestConfig(), defaultClientTestConfig(), limits)
	defer ing.Shutdown()

	userID := "1"
	sample1 := model.Sample{
		Metric:    model.Metric{model.MetricNameLabel: "testmetric", "foo": "bar"},
		Timestamp: 0,
		Value:     1,
	}
	sample2 := model.Sample{
		Metric:    model.Metric{model.MetricNameLabel: "testmetric", "foo": "bar"},
		Timestamp: 1,
		Value:     2,
	}
	sample3 := model.Sample{
		Metric:    model.Metric{model.MetricNameLabel: "testmetric", "foo": "biz"},
		Timestamp: 1,
		Value:     3,
	}

	// Append only one series first, expect no error.
	ctx := user.InjectOrgID(context.Background(), userID)
	_, err := ing.Push(ctx, client.ToWriteRequest([]model.Sample{sample1}, client.API))
	require.NoError(t, err)

	// Append to two series, expect series-exceeded error.
	_, err = ing.Push(ctx, client.ToWriteRequest([]model.Sample{sample2, sample3}, client.API))
	if resp, ok := httpgrpc.HTTPResponseFromError(err); !ok || resp.Code != http.StatusTooManyRequests {
		t.Fatalf("expected error about exceeding metrics per user, got %v", err)
	}

	// Read samples back via ingester queries.
	res, _, err := runTestQuery(ctx, t, ing, labels.MatchEqual, model.MetricNameLabel, "testmetric")
	require.NoError(t, err)

	expected := model.Matrix{
		{
			Metric: sample1.Metric,
			Values: []model.SamplePair{
				{
					Timestamp: sample1.Timestamp,
					Value:     sample1.Value,
				},
				{
					Timestamp: sample2.Timestamp,
					Value:     sample2.Value,
				},
			},
		},
	}

	assert.Equal(t, expected, res)
}

func TestIngesterMetricSeriesLimitExceeded(t *testing.T) {
	limits := defaultLimitsTestConfig()
	limits.MaxSeriesPerMetric = 1

	_, ing := newTestStore(t, defaultIngesterTestConfig(), defaultClientTestConfig(), limits)
	defer ing.Shutdown()

	userID := "1"
	sample1 := model.Sample{
		Metric:    model.Metric{model.MetricNameLabel: "testmetric", "foo": "bar"},
		Timestamp: 0,
		Value:     1,
	}
	sample2 := model.Sample{
		Metric:    model.Metric{model.MetricNameLabel: "testmetric", "foo": "bar"},
		Timestamp: 1,
		Value:     2,
	}
	sample3 := model.Sample{
		Metric:    model.Metric{model.MetricNameLabel: "testmetric", "foo": "biz"},
		Timestamp: 1,
		Value:     3,
	}

	// Append only one series first, expect no error.
	ctx := user.InjectOrgID(context.Background(), userID)
	_, err := ing.Push(ctx, client.ToWriteRequest([]model.Sample{sample1}, client.API))
	require.NoError(t, err)

	// Append to two series, expect series-exceeded error.
	_, err = ing.Push(ctx, client.ToWriteRequest([]model.Sample{sample2, sample3}, client.API))
	if resp, ok := httpgrpc.HTTPResponseFromError(err); !ok || resp.Code != http.StatusTooManyRequests {
		t.Fatalf("expected error about exceeding series per metric, got %v", err)
	}

	// Read samples back via ingester queries.
	res, _, err := runTestQuery(ctx, t, ing, labels.MatchEqual, model.MetricNameLabel, "testmetric")
	require.NoError(t, err)

	expected := model.Matrix{
		{
			Metric: sample1.Metric,
			Values: []model.SamplePair{
				{
					Timestamp: sample1.Timestamp,
					Value:     sample1.Value,
				},
				{
					Timestamp: sample2.Timestamp,
					Value:     sample2.Value,
				},
			},
		},
	}

	assert.Equal(t, expected, res)
}

func BenchmarkIngesterSeriesCreationLocking(b *testing.B) {
	for i := 1; i <= 32; i++ {
		b.Run(strconv.Itoa(i), func(b *testing.B) {
			for n := 0; n < b.N; n++ {
				benchmarkIngesterSeriesCreationLocking(b, i)
			}
		})
	}
}

func benchmarkIngesterSeriesCreationLocking(b *testing.B, parallelism int) {
	_, ing := newDefaultTestStore(b)
	defer ing.Shutdown()

	var (
		wg     sync.WaitGroup
		series = int(1e4)
		ctx    = context.Background()
	)
	wg.Add(parallelism)
	ctx = user.InjectOrgID(ctx, "1")
	for i := 0; i < parallelism; i++ {
		seriesPerGoroutine := series / parallelism
		go func(from, through int) {
			defer wg.Done()

			for j := from; j < through; j++ {
				_, err := ing.Push(ctx, &client.WriteRequest{
					Timeseries: []client.PreallocTimeseries{
						{
							TimeSeries: client.TimeSeries{
								Labels: []client.LabelAdapter{
									{Name: model.MetricNameLabel, Value: fmt.Sprintf("metric_%d", j)},
								},
								Samples: []client.Sample{
									{TimestampMs: int64(j), Value: float64(j)},
								},
							},
						},
					},
				})
				require.NoError(b, err)
			}

		}(i*seriesPerGoroutine, (i+1)*seriesPerGoroutine)
	}

	wg.Wait()
}

func BenchmarkIngesterPush(b *testing.B) {
	cfg := defaultIngesterTestConfig()
	clientCfg := defaultClientTestConfig()
	limits := defaultLimitsTestConfig()

	const (
		series  = 100
		samples = 100
	)

	// Construct a set of realistic-looking samples, all with slightly different label sets
	labels := util.LabelsToMetric(chunk.BenchmarkLabels).Clone()
	ts := make([]client.PreallocTimeseries, 0, series)
	for j := 0; j < series; j++ {
		labels["cpu"] = model.LabelValue(fmt.Sprintf("cpu%02d", j))
		ts = append(ts, client.PreallocTimeseries{
			TimeSeries: client.TimeSeries{
				Labels: client.FromMetricsToLabelAdapters(labels),
				Samples: []client.Sample{
					{TimestampMs: 0, Value: float64(j)},
				},
			},
		})
	}
	ctx := user.InjectOrgID(context.Background(), "1")
	b.ResetTimer()
	for iter := 0; iter < b.N; iter++ {
		_, ing := newTestStore(b, cfg, clientCfg, limits)
		// Bump the timestamp on each of our test samples each time round the loop
		for j := 0; j < samples; j++ {
			for i := range ts {
				ts[i].TimeSeries.Samples[0].TimestampMs = int64(i)
			}
			_, err := ing.Push(ctx, &client.WriteRequest{
				Timeseries: ts,
			})
			require.NoError(b, err)
		}
		ing.Shutdown()
	}
}<|MERGE_RESOLUTION|>--- conflicted
+++ resolved
@@ -164,14 +164,7 @@
 	return userIDs, testData
 }
 
-<<<<<<< HEAD
 func retrieveTestSamples(t *testing.T, ing *Ingester, userIDs []string, testData map[string]model.Matrix) {
-=======
-func TestIngesterAppend(t *testing.T) {
-	store, ing := newDefaultTestStore(t)
-	userIDs, testData := pushTestSamples(t, ing, 10, 1000, 0)
-
->>>>>>> 6beeeb2d
 	// Read samples back via ingester queries.
 	for _, userID := range userIDs {
 		ctx := user.InjectOrgID(context.Background(), userID)
@@ -193,7 +186,7 @@
 
 func TestIngesterAppend(t *testing.T) {
 	store, ing := newDefaultTestStore(t)
-	userIDs, testData := pushTestSamples(t, ing, 10, 1000)
+	userIDs, testData := pushTestSamples(t, ing, 10, 1000, 0)
 	retrieveTestSamples(t, ing, userIDs, testData)
 
 	// Read samples back via chunk store.
