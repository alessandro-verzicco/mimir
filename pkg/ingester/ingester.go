package ingester

import (
	"context"
	"flag"
	"fmt"
	"net/http"
	"sync"
	"time"

	// Needed for gRPC compatibility.
	old_ctx "golang.org/x/net/context"
	"google.golang.org/grpc/codes"
	"google.golang.org/grpc/health/grpc_health_v1"

	"github.com/go-kit/kit/log/level"
	"github.com/gogo/status"
	"github.com/prometheus/client_golang/prometheus"
	"github.com/prometheus/common/model"
	"github.com/prometheus/prometheus/pkg/labels"

	cortex_chunk "github.com/cortexproject/cortex/pkg/chunk"
	"github.com/cortexproject/cortex/pkg/ingester/client"
	"github.com/cortexproject/cortex/pkg/ring"
	"github.com/cortexproject/cortex/pkg/util"
	"github.com/cortexproject/cortex/pkg/util/spanlogger"
	"github.com/cortexproject/cortex/pkg/util/validation"
	"github.com/weaveworks/common/httpgrpc"
	"github.com/weaveworks/common/user"
)

const (
	// Reasons to discard samples.
	outOfOrderTimestamp = "timestamp_out_of_order"
	duplicateSample     = "multiple_values_for_timestamp"

	// Number of timeseries to return in each batch of a QueryStream.
	queryStreamBatchSize = 128
)

type ingesterMetrics struct {
	flushQueueLength    prometheus.Gauge
	ingestedSamples     prometheus.Counter
	ingestedSamplesFail prometheus.Counter
	queries             prometheus.Counter
	queriedSamples      prometheus.Histogram
	queriedSeries       prometheus.Histogram
	queriedChunks       prometheus.Histogram
}

func newIngesterMetrics(r prometheus.Registerer) *ingesterMetrics {
	m := &ingesterMetrics{
		flushQueueLength: prometheus.NewGauge(prometheus.GaugeOpts{
			Name: "cortex_ingester_flush_queue_length",
			Help: "The total number of series pending in the flush queue.",
		}),
		ingestedSamples: prometheus.NewCounter(prometheus.CounterOpts{
			Name: "cortex_ingester_ingested_samples_total",
			Help: "The total number of samples ingested.",
		}),
		ingestedSamplesFail: prometheus.NewCounter(prometheus.CounterOpts{
			Name: "cortex_ingester_ingested_samples_failures_total",
			Help: "The total number of samples that errored on ingestion.",
		}),
		queries: prometheus.NewCounter(prometheus.CounterOpts{
			Name: "cortex_ingester_queries_total",
			Help: "The total number of queries the ingester has handled.",
		}),
		queriedSamples: prometheus.NewHistogram(prometheus.HistogramOpts{
			Name: "cortex_ingester_queried_samples",
			Help: "The total number of samples returned from queries.",
			// Could easily return 10m samples per query - 10*(8^(8-1)) = 20.9m.
			Buckets: prometheus.ExponentialBuckets(10, 8, 8),
		}),
		queriedSeries: prometheus.NewHistogram(prometheus.HistogramOpts{
			Name: "cortex_ingester_queried_series",
			Help: "The total number of series returned from queries.",
			// A reasonable upper bound is around 100k - 10*(8^(6-1)) = 327k.
			Buckets: prometheus.ExponentialBuckets(10, 8, 6),
		}),
		queriedChunks: prometheus.NewHistogram(prometheus.HistogramOpts{
			Name: "cortex_ingester_queried_chunks",
			Help: "The total number of chunks returned from queries.",
			// A small number of chunks per series - 10*(8^(7-1)) = 2.6m.
			Buckets: prometheus.ExponentialBuckets(10, 8, 7),
		}),
	}

	if r != nil {
		r.MustRegister(
			m.flushQueueLength,
			m.ingestedSamples,
			m.ingestedSamplesFail,
			m.queries,
			m.queriedSamples,
			m.queriedSeries,
			m.queriedChunks,
		)
	}

	return m
}

// Config for an Ingester.
type Config struct {
	WALConfig        WALConfig
	LifecyclerConfig ring.LifecyclerConfig `yaml:"lifecycler,omitempty"`

	// Config for transferring chunks.
	MaxTransferRetries int `yaml:"max_transfer_retries,omitempty"`

	// Config for chunk flushing.
	FlushCheckPeriod  time.Duration
	RetainPeriod      time.Duration
	MaxChunkIdle      time.Duration
	FlushOpTimeout    time.Duration
	MaxChunkAge       time.Duration
	ChunkAgeJitter    time.Duration
	ConcurrentFlushes int
	SpreadFlushes     bool

	RateUpdatePeriod time.Duration

	// For testing, you can override the address and ID of this ingester.
	ingesterClientFactory func(addr string, cfg client.Config) (client.HealthAndIngesterClient, error)
}

// RegisterFlags adds the flags required to config this to the given FlagSet
func (cfg *Config) RegisterFlags(f *flag.FlagSet) {
	cfg.LifecyclerConfig.RegisterFlags(f)
	cfg.WALConfig.RegisterFlags(f)

	f.IntVar(&cfg.MaxTransferRetries, "ingester.max-transfer-retries", 10, "Number of times to try and transfer chunks before falling back to flushing.")
	f.DurationVar(&cfg.FlushCheckPeriod, "ingester.flush-period", 1*time.Minute, "Period with which to attempt to flush chunks.")
	f.DurationVar(&cfg.RetainPeriod, "ingester.retain-period", 5*time.Minute, "Period chunks will remain in memory after flushing.")
	f.DurationVar(&cfg.FlushOpTimeout, "ingester.flush-op-timeout", 1*time.Minute, "Timeout for individual flush operations.")
	f.DurationVar(&cfg.MaxChunkIdle, "ingester.max-chunk-idle", 5*time.Minute, "Maximum chunk idle time before flushing.")
	f.DurationVar(&cfg.MaxChunkAge, "ingester.max-chunk-age", 12*time.Hour, "Maximum chunk age before flushing.")
	f.DurationVar(&cfg.ChunkAgeJitter, "ingester.chunk-age-jitter", 20*time.Minute, "Range of time to subtract from MaxChunkAge to spread out flushes")
	f.BoolVar(&cfg.SpreadFlushes, "ingester.spread-flushes", false, "If true, spread series flushes across the whole period of MaxChunkAge")
	f.IntVar(&cfg.ConcurrentFlushes, "ingester.concurrent-flushes", 50, "Number of concurrent goroutines flushing to dynamodb.")
	f.DurationVar(&cfg.RateUpdatePeriod, "ingester.rate-update-period", 15*time.Second, "Period with which to update the per-user ingestion rates.")
}

// Ingester deals with "in flight" chunks.  Based on Prometheus 1.x
// MemorySeriesStorage.
type Ingester struct {
	cfg          Config
	clientConfig client.Config

	metrics *ingesterMetrics

	chunkStore ChunkStore
	lifecycler *ring.Lifecycler
	limits     *validation.Overrides

	quit chan struct{}
	done sync.WaitGroup

	userStatesMtx sync.RWMutex // protects userStates and stopped
	userStates    *userStates
	stopped       bool // protected by userStatesMtx

	// One queue per flush thread.  Fingerprint is used to
	// pick a queue.
	flushQueues     []*util.PriorityQueue
	flushQueuesDone sync.WaitGroup

	wal WAL

	// Hook for injecting behaviour from tests.
	preFlushUserSeries func()
}

// ChunkStore is the interface we need to store chunks
type ChunkStore interface {
	Put(ctx context.Context, chunks []cortex_chunk.Chunk) error
}

// New constructs a new Ingester.
func New(cfg Config, clientConfig client.Config, limits *validation.Overrides, chunkStore ChunkStore, registerer prometheus.Registerer) (*Ingester, error) {
	if cfg.ingesterClientFactory == nil {
		cfg.ingesterClientFactory = client.MakeIngesterClient
	}

	i := &Ingester{
		cfg:          cfg,
		clientConfig: clientConfig,

		metrics: newIngesterMetrics(registerer),

		limits:     limits,
		chunkStore: chunkStore,
		userStates: newUserStates(limits, cfg),

		quit:        make(chan struct{}),
		flushQueues: make([]*util.PriorityQueue, cfg.ConcurrentFlushes, cfg.ConcurrentFlushes),
	}

	var err error

	i.wal, err = newWAL(cfg.WALConfig, i)
	if err != nil {
		return nil, err
	}

	i.lifecycler, err = ring.NewLifecycler(cfg.LifecyclerConfig, i, "ingester")

	if err != nil {
		return nil, err
	}

	i.flushQueuesDone.Add(cfg.ConcurrentFlushes)
	for j := 0; j < cfg.ConcurrentFlushes; j++ {
		i.flushQueues[j] = util.NewPriorityQueue(i.metrics.flushQueueLength)
		go i.flushLoop(j)
	}

	i.done.Add(1)
	go i.loop()

	return i, nil
}

func (i *Ingester) loop() {
	defer i.done.Done()

	flushTicker := time.NewTicker(i.cfg.FlushCheckPeriod)
	defer flushTicker.Stop()

	rateUpdateTicker := time.NewTicker(i.cfg.RateUpdatePeriod)
	defer rateUpdateTicker.Stop()

	for {
		select {
		case <-flushTicker.C:
			i.sweepUsers(false)

		case <-rateUpdateTicker.C:
			i.userStates.updateRates()

		case <-i.quit:
			return
		}
	}
}

// Shutdown beings the process to stop this ingester.
func (i *Ingester) Shutdown() {
	// First wait for our flush loop to stop.
	close(i.quit)
	i.done.Wait()

	i.wal.Stop()

	// Next initiate our graceful exit from the ring.
	i.lifecycler.Shutdown()
}

// StopIncomingRequests is called during the shutdown process.
func (i *Ingester) StopIncomingRequests() {
	i.userStatesMtx.Lock()
	defer i.userStatesMtx.Unlock()
	i.stopped = true
}

// Push implements client.IngesterServer
func (i *Ingester) Push(ctx old_ctx.Context, req *client.WriteRequest) (*client.WriteResponse, error) {
	userID, err := user.ExtractOrgID(ctx)
	if err != nil {
<<<<<<< HEAD
		return nil, err
	}

	var record *Record
	if i.cfg.WALConfig.enabled {
		record = &Record{
			UserId:  userID,
			Samples: make([]Sample, 0, len(req.Timeseries)),
		}
	}
=======
		return nil, fmt.Errorf("no user id")
	}
	var lastPartialErr error
>>>>>>> 7447f75e

	var lastPartialErr error
	for _, ts := range req.Timeseries {
		for _, s := range ts.Samples {
<<<<<<< HEAD
			err := i.append(ctx, ts.Labels, model.Time(s.TimestampMs), model.SampleValue(s.Value), req.Source, record)
=======
			err := i.append(ctx, userID, ts.Labels, model.Time(s.TimestampMs), model.SampleValue(s.Value), req.Source)
>>>>>>> 7447f75e
			if err == nil {
				continue
			}

			i.metrics.ingestedSamplesFail.Inc()
			if httpResp, ok := httpgrpc.HTTPResponseFromError(err); ok {
				switch httpResp.Code {
				case http.StatusBadRequest, http.StatusTooManyRequests:
					lastPartialErr = err
					continue
				}
			}

			return nil, err
		}
	}

	if err := i.wal.Log(record); err != nil {
		return nil, err
	}

	return &client.WriteResponse{}, lastPartialErr
}

<<<<<<< HEAD
func (i *Ingester) append(ctx context.Context, labels labelPairs, timestamp model.Time, value model.SampleValue, source client.WriteRequest_SourceEnum, record *Record) error {
=======
func (i *Ingester) append(ctx context.Context, userID string, labels labelPairs, timestamp model.Time, value model.SampleValue, source client.WriteRequest_SourceEnum) error {
>>>>>>> 7447f75e
	labels.removeBlanks()

	var (
		state *userState
		fp    model.Fingerprint
	)
	i.userStatesMtx.RLock()
	defer func() {
		i.userStatesMtx.RUnlock()
		if state != nil {
			state.fpLocker.Unlock(fp)
		}
	}()
	if i.stopped {
		return fmt.Errorf("ingester stopping")
	}
<<<<<<< HEAD

	i.userStatesMtx.RLock()
	defer i.userStatesMtx.RUnlock()
	state, fp, series, err := i.userStates.getOrCreateSeries(ctx, labels, record)
=======
	state, fp, series, err := i.userStates.getOrCreateSeries(ctx, userID, labels)
>>>>>>> 7447f75e
	if err != nil {
		state = nil // don't want to unlock the fp if there is an error
		return err
	}

	prevNumChunks := len(series.chunkDescs)
	if i.cfg.SpreadFlushes && prevNumChunks > 0 {
		// Map from the fingerprint hash to a point in the cycle of period MaxChunkAge
		startOfCycle := timestamp.Add(-(timestamp.Sub(model.Time(0)) % i.cfg.MaxChunkAge))
		slot := startOfCycle.Add(time.Duration(uint64(fp) % uint64(i.cfg.MaxChunkAge)))
		// If adding this sample means the head chunk will span that point in time, close so it will get flushed
		if series.head().FirstTime < slot && timestamp >= slot {
			series.closeHead()
		}
	}

	if err := series.add(model.SamplePair{
		Value:     value,
		Timestamp: timestamp,
	}); err != nil {
		if mse, ok := err.(*memorySeriesError); ok {
			state.discardedSamples.WithLabelValues(mse.errorType).Inc()
			if mse.noReport {
				return nil
			}
			// Use a dumb string template to avoid the message being parsed as a template
			err = httpgrpc.Errorf(http.StatusBadRequest, "%s", mse.message)
		}
		return err
	}

	if record != nil {
		record.Samples = append(record.Samples, Sample{
			Fingerprint: uint64(fp),
			Timestamp:   uint64(timestamp),
			Value:       float64(value),
		})
	}

	memoryChunks.Add(float64(len(series.chunkDescs) - prevNumChunks))
	i.metrics.ingestedSamples.Inc()
	switch source {
	case client.RULE:
		state.ingestedRuleSamples.inc()
	case client.API:
		fallthrough
	default:
		state.ingestedAPISamples.inc()
	}

	return err
}

// Query implements service.IngesterServer
func (i *Ingester) Query(ctx old_ctx.Context, req *client.QueryRequest) (*client.QueryResponse, error) {
	userID, err := user.ExtractOrgID(ctx)
	if err != nil {
		return nil, err
	}

	from, through, matchers, err := client.FromQueryRequest(req)
	if err != nil {
		return nil, err
	}

	i.metrics.queries.Inc()

	i.userStatesMtx.RLock()
	state, ok, err := i.userStates.getViaContext(ctx)
	i.userStatesMtx.RUnlock()
	if err != nil {
		return nil, err
	} else if !ok {
		return &client.QueryResponse{}, nil
	}

	result := &client.QueryResponse{}
	numSeries, numSamples := 0, 0
	maxSamplesPerQuery := i.limits.MaxSamplesPerQuery(userID)
	err = state.forSeriesMatching(ctx, matchers, func(ctx context.Context, _ model.Fingerprint, series *memorySeries) error {
		values, err := series.samplesForRange(from, through)
		if err != nil {
			return err
		}
		if len(values) == 0 {
			return nil
		}
		numSeries++

		numSamples += len(values)
		if numSamples > maxSamplesPerQuery {
			return httpgrpc.Errorf(http.StatusRequestEntityTooLarge, "exceeded maximum number of samples in a query (%d)", maxSamplesPerQuery)
		}

		ts := client.TimeSeries{
			Labels:  client.FromLabelsToLabelAdapters(series.metric),
			Samples: make([]client.Sample, 0, len(values)),
		}
		for _, s := range values {
			ts.Samples = append(ts.Samples, client.Sample{
				Value:       float64(s.Value),
				TimestampMs: int64(s.Timestamp),
			})
		}
		result.Timeseries = append(result.Timeseries, ts)
		return nil
	}, nil, 0)
	i.metrics.queriedSeries.Observe(float64(numSeries))
	i.metrics.queriedSamples.Observe(float64(numSamples))
	return result, err
}

// QueryStream implements service.IngesterServer
func (i *Ingester) QueryStream(req *client.QueryRequest, stream client.Ingester_QueryStreamServer) error {
	log, ctx := spanlogger.New(stream.Context(), "QueryStream")

	from, through, matchers, err := client.FromQueryRequest(req)
	if err != nil {
		return err
	}

	i.metrics.queries.Inc()

	i.userStatesMtx.RLock()
	state, ok, err := i.userStates.getViaContext(ctx)
	i.userStatesMtx.RUnlock()
	if err != nil {
		return err
	} else if !ok {
		return nil
	}

	numSeries, numChunks := 0, 0
	batch := make([]client.TimeSeriesChunk, 0, queryStreamBatchSize)
	// We'd really like to have series in label order, not FP order, so we
	// can iteratively merge them with entries coming from the chunk store.  But
	// that would involve locking all the series & sorting, so until we have
	// a better solution in the ingesters I'd rather take the hit in the queriers.
	err = state.forSeriesMatching(stream.Context(), matchers, func(ctx context.Context, _ model.Fingerprint, series *memorySeries) error {
		chunks := make([]*desc, 0, len(series.chunkDescs))
		for _, chunk := range series.chunkDescs {
			if !(chunk.FirstTime.After(through) || chunk.LastTime.Before(from)) {
				chunks = append(chunks, chunk.slice(from, through))
			}
		}

		if len(chunks) == 0 {
			return nil
		}

		numSeries++
		wireChunks, err := toWireChunks(chunks)
		if err != nil {
			return err
		}

		numChunks += len(wireChunks)
		batch = append(batch, client.TimeSeriesChunk{
			Labels: client.FromLabelsToLabelAdapters(series.metric),
			Chunks: wireChunks,
		})

		return nil
	}, func(ctx context.Context) error {
		if len(batch) == 0 {
			return nil
		}
		err = stream.Send(&client.QueryStreamResponse{
			Timeseries: batch,
		})
		batch = batch[:0]
		return err
	}, queryStreamBatchSize)
	if err != nil {
		return err
	}

	i.metrics.queriedSeries.Observe(float64(numSeries))
	i.metrics.queriedChunks.Observe(float64(numChunks))
	level.Debug(log).Log("streams", numSeries)
	level.Debug(log).Log("chunks", numChunks)
	return err
}

// LabelValues returns all label values that are associated with a given label name.
func (i *Ingester) LabelValues(ctx old_ctx.Context, req *client.LabelValuesRequest) (*client.LabelValuesResponse, error) {
	i.userStatesMtx.RLock()
	defer i.userStatesMtx.RUnlock()
	state, ok, err := i.userStates.getViaContext(ctx)
	if err != nil {
		return nil, err
	} else if !ok {
		return &client.LabelValuesResponse{}, nil
	}

	resp := &client.LabelValuesResponse{}
	for _, v := range state.index.LabelValues(req.LabelName) {
		resp.LabelValues = append(resp.LabelValues, v)
	}

	return resp, nil
}

// LabelNames return all the label names.
func (i *Ingester) LabelNames(ctx old_ctx.Context, req *client.LabelNamesRequest) (*client.LabelNamesResponse, error) {
	i.userStatesMtx.RLock()
	defer i.userStatesMtx.RUnlock()
	state, ok, err := i.userStates.getViaContext(ctx)
	if err != nil {
		return nil, err
	} else if !ok {
		return &client.LabelNamesResponse{}, nil
	}

	resp := &client.LabelNamesResponse{}
	for _, v := range state.index.LabelNames() {
		resp.LabelNames = append(resp.LabelNames, v)
	}

	return resp, nil
}

// MetricsForLabelMatchers returns all the metrics which match a set of matchers.
func (i *Ingester) MetricsForLabelMatchers(ctx old_ctx.Context, req *client.MetricsForLabelMatchersRequest) (*client.MetricsForLabelMatchersResponse, error) {
	i.userStatesMtx.RLock()
	defer i.userStatesMtx.RUnlock()
	state, ok, err := i.userStates.getViaContext(ctx)
	if err != nil {
		return nil, err
	} else if !ok {
		return &client.MetricsForLabelMatchersResponse{}, nil
	}

	// TODO Right now we ignore start and end.
	_, _, matchersSet, err := client.FromMetricsForLabelMatchersRequest(req)
	if err != nil {
		return nil, err
	}

	lss := map[model.Fingerprint]labels.Labels{}
	for _, matchers := range matchersSet {
		if err := state.forSeriesMatching(ctx, matchers, func(ctx context.Context, fp model.Fingerprint, series *memorySeries) error {
			if _, ok := lss[fp]; !ok {
				lss[fp] = series.metric
			}
			return nil
		}, nil, 0); err != nil {
			return nil, err
		}
	}

	result := &client.MetricsForLabelMatchersResponse{
		Metric: make([]*client.Metric, 0, len(lss)),
	}
	for _, ls := range lss {
		result.Metric = append(result.Metric, &client.Metric{Labels: client.FromLabelsToLabelAdapters(ls)})
	}

	return result, nil
}

// UserStats returns ingestion statistics for the current user.
func (i *Ingester) UserStats(ctx old_ctx.Context, req *client.UserStatsRequest) (*client.UserStatsResponse, error) {
	i.userStatesMtx.RLock()
	defer i.userStatesMtx.RUnlock()
	state, ok, err := i.userStates.getViaContext(ctx)
	if err != nil {
		return nil, err
	} else if !ok {
		return &client.UserStatsResponse{}, nil
	}

	apiRate := state.ingestedAPISamples.rate()
	ruleRate := state.ingestedRuleSamples.rate()
	return &client.UserStatsResponse{
		IngestionRate:     apiRate + ruleRate,
		ApiIngestionRate:  apiRate,
		RuleIngestionRate: ruleRate,
		NumSeries:         uint64(state.fpToSeries.length()),
	}, nil
}

// AllUserStats returns ingestion statistics for all users known to this ingester.
func (i *Ingester) AllUserStats(ctx old_ctx.Context, req *client.UserStatsRequest) (*client.UsersStatsResponse, error) {
	i.userStatesMtx.RLock()
	defer i.userStatesMtx.RUnlock()
	users := i.userStates.cp()

	response := &client.UsersStatsResponse{
		Stats: make([]*client.UserIDStatsResponse, 0, len(users)),
	}
	for userID, state := range users {
		apiRate := state.ingestedAPISamples.rate()
		ruleRate := state.ingestedRuleSamples.rate()
		response.Stats = append(response.Stats, &client.UserIDStatsResponse{
			UserId: userID,
			Data: &client.UserStatsResponse{
				IngestionRate:     apiRate + ruleRate,
				ApiIngestionRate:  apiRate,
				RuleIngestionRate: ruleRate,
				NumSeries:         uint64(state.fpToSeries.length()),
			},
		})
	}
	return response, nil
}

// Check implements the grpc healthcheck
func (i *Ingester) Check(ctx old_ctx.Context, req *grpc_health_v1.HealthCheckRequest) (*grpc_health_v1.HealthCheckResponse, error) {
	return &grpc_health_v1.HealthCheckResponse{Status: grpc_health_v1.HealthCheckResponse_SERVING}, nil
}

// Watch implements the grpc healthcheck.
func (i *Ingester) Watch(in *grpc_health_v1.HealthCheckRequest, stream grpc_health_v1.Health_WatchServer) error {
	return status.Error(codes.Unimplemented, "Watching is not supported")
}

// ReadinessHandler is used to indicate to k8s when the ingesters are ready for
// the addition removal of another ingester. Returns 204 when the ingester is
// ready, 500 otherwise.
func (i *Ingester) ReadinessHandler(w http.ResponseWriter, r *http.Request) {
	if err := i.lifecycler.CheckReady(r.Context()); err == nil {
		w.WriteHeader(http.StatusNoContent)
	} else {
		http.Error(w, "Not ready: "+err.Error(), http.StatusServiceUnavailable)
	}
}<|MERGE_RESOLUTION|>--- conflicted
+++ resolved
@@ -268,8 +268,7 @@
 func (i *Ingester) Push(ctx old_ctx.Context, req *client.WriteRequest) (*client.WriteResponse, error) {
 	userID, err := user.ExtractOrgID(ctx)
 	if err != nil {
-<<<<<<< HEAD
-		return nil, err
+		return nil, fmt.Errorf("no user id")
 	}
 
 	var record *Record
@@ -279,20 +278,11 @@
 			Samples: make([]Sample, 0, len(req.Timeseries)),
 		}
 	}
-=======
-		return nil, fmt.Errorf("no user id")
-	}
-	var lastPartialErr error
->>>>>>> 7447f75e
 
 	var lastPartialErr error
 	for _, ts := range req.Timeseries {
 		for _, s := range ts.Samples {
-<<<<<<< HEAD
-			err := i.append(ctx, ts.Labels, model.Time(s.TimestampMs), model.SampleValue(s.Value), req.Source, record)
-=======
-			err := i.append(ctx, userID, ts.Labels, model.Time(s.TimestampMs), model.SampleValue(s.Value), req.Source)
->>>>>>> 7447f75e
+			err := i.append(ctx, userID, ts.Labels, model.Time(s.TimestampMs), model.SampleValue(s.Value), req.Source, record)
 			if err == nil {
 				continue
 			}
@@ -317,11 +307,7 @@
 	return &client.WriteResponse{}, lastPartialErr
 }
 
-<<<<<<< HEAD
-func (i *Ingester) append(ctx context.Context, labels labelPairs, timestamp model.Time, value model.SampleValue, source client.WriteRequest_SourceEnum, record *Record) error {
-=======
-func (i *Ingester) append(ctx context.Context, userID string, labels labelPairs, timestamp model.Time, value model.SampleValue, source client.WriteRequest_SourceEnum) error {
->>>>>>> 7447f75e
+func (i *Ingester) append(ctx context.Context, userID string, labels labelPairs, timestamp model.Time, value model.SampleValue, source client.WriteRequest_SourceEnum, record *Record) error {
 	labels.removeBlanks()
 
 	var (
@@ -338,14 +324,8 @@
 	if i.stopped {
 		return fmt.Errorf("ingester stopping")
 	}
-<<<<<<< HEAD
-
-	i.userStatesMtx.RLock()
-	defer i.userStatesMtx.RUnlock()
-	state, fp, series, err := i.userStates.getOrCreateSeries(ctx, labels, record)
-=======
-	state, fp, series, err := i.userStates.getOrCreateSeries(ctx, userID, labels)
->>>>>>> 7447f75e
+
+	state, fp, series, err := i.userStates.getOrCreateSeries(ctx, userID, labels, record)
 	if err != nil {
 		state = nil // don't want to unlock the fp if there is an error
 		return err
