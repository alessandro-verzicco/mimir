// SPDX-License-Identifier: AGPL-3.0-only
// Provenance-includes-location: https://github.com/cortexproject/cortex/blob/master/pkg/ingester/ingester.go
// Provenance-includes-license: Apache-2.0
// Provenance-includes-copyright: The Cortex Authors.
// Provenance-includes-location: https://github.com/cortexproject/cortex/blob/master/pkg/ingester/ingester_v2.go
// Provenance-includes-license: Apache-2.0
// Provenance-includes-copyright: The Cortex Authors.

package ingester

import (
	"context"
	"expvar"
	"flag"
	"fmt"
	"io"
	"net/http"
	"os"
	"path/filepath"
	"strings"
	"sync"
	"time"

	"github.com/go-kit/log"
	"github.com/go-kit/log/level"
	"github.com/gogo/status"
	"github.com/grafana/dskit/concurrency"
	"github.com/grafana/dskit/ring"
	"github.com/grafana/dskit/services"
	"github.com/pkg/errors"
	"github.com/prometheus/client_golang/prometheus"
	"github.com/prometheus/client_golang/prometheus/promauto"
	"github.com/prometheus/common/model"
	promcfg "github.com/prometheus/prometheus/config"
	"github.com/prometheus/prometheus/model/exemplar"
	"github.com/prometheus/prometheus/model/labels"
	"github.com/prometheus/prometheus/storage"
	"github.com/prometheus/prometheus/tsdb"
	"github.com/prometheus/prometheus/tsdb/chunkenc"
	"github.com/prometheus/prometheus/tsdb/hashcache"
	"github.com/thanos-io/objstore"
	"github.com/weaveworks/common/httpgrpc"
	"go.uber.org/atomic"
	"golang.org/x/sync/errgroup"
	"google.golang.org/grpc/codes"

	"github.com/grafana/dskit/tenant"

	"github.com/grafana/mimir/pkg/ingester/activeseries"
	"github.com/grafana/mimir/pkg/ingester/client"
	"github.com/grafana/mimir/pkg/mimirpb"
	"github.com/grafana/mimir/pkg/storage/bucket"
	"github.com/grafana/mimir/pkg/storage/chunk"
	"github.com/grafana/mimir/pkg/storage/sharding"
	mimir_tsdb "github.com/grafana/mimir/pkg/storage/tsdb"
	"github.com/grafana/mimir/pkg/storage/tsdb/metadata"
	"github.com/grafana/mimir/pkg/usagestats"
	"github.com/grafana/mimir/pkg/util"
	"github.com/grafana/mimir/pkg/util/globalerror"
	util_log "github.com/grafana/mimir/pkg/util/log"
	util_math "github.com/grafana/mimir/pkg/util/math"
	"github.com/grafana/mimir/pkg/util/push"
	"github.com/grafana/mimir/pkg/util/spanlogger"
	"github.com/grafana/mimir/pkg/util/validation"
)

const (
	// Number of timeseries to return in each batch of a QueryStream.
	queryStreamBatchSize = 128

	// Discarded Metadata metric labels.
	perUserMetadataLimit   = "per_user_metadata_limit"
	perMetricMetadataLimit = "per_metric_metadata_limit"

	// Period at which to attempt purging metadata from memory.
	metadataPurgePeriod = 5 * time.Minute

	// How frequently update the usage statistics.
	usageStatsUpdateInterval = usagestats.DefaultReportSendInterval / 10

	// IngesterRingKey is the key under which we store the ingesters ring in the KVStore.
	IngesterRingKey = "ring"

	errTSDBCreateIncompatibleState = "cannot create a new TSDB while the ingester is not in active state (current state: %s)"

	// Jitter applied to the idle timeout to prevent compaction in all ingesters concurrently.
	compactionIdleTimeoutJitter = 0.25

	instanceIngestionRateTickInterval = time.Second

	sampleOutOfOrder     = "sample-out-of-order"
	sampleTooOld         = "sample-too-old"
	newValueForTimestamp = "new-value-for-timestamp"
	sampleOutOfBounds    = "sample-out-of-bounds"

	replicationFactorStatsName             = "ingester_replication_factor"
	ringStoreStatsName                     = "ingester_ring_store"
	memorySeriesStatsName                  = "ingester_inmemory_series"
	memoryTenantsStatsName                 = "ingester_inmemory_tenants"
	appendedSamplesStatsName               = "ingester_appended_samples"
	appendedExemplarsStatsName             = "ingester_appended_exemplars"
	appendedHistogramsStatsName            = "ingester_appended_histograms"
	tenantsWithOutOfOrderEnabledStatName   = "ingester_ooo_enabled_tenants"
	minOutOfOrderTimeWindowSecondsStatName = "ingester_ooo_min_window"
	maxOutOfOrderTimeWindowSecondsStatName = "ingester_ooo_max_window"
)

// BlocksUploader interface is used to have an easy way to mock it in tests.
type BlocksUploader interface {
	Sync(ctx context.Context) (uploaded int, err error)
}

// QueryStreamType defines type of function to use when doing query-stream operation.
type QueryStreamType int

const (
	QueryStreamDefault QueryStreamType = iota // Use default configured value.
	QueryStreamSamples                        // Stream individual samples.
	QueryStreamChunks                         // Stream entire chunks.
)

type requestWithUsersAndCallback struct {
	users    *util.AllowedTenants // if nil, all tenants are allowed.
	callback chan<- struct{}      // when compaction/shipping is finished, this channel is closed
}

// Config for an Ingester.
type Config struct {
	IngesterRing RingConfig `yaml:"ring"`

	// Config for metadata purging.
	MetadataRetainPeriod time.Duration `yaml:"metadata_retain_period" category:"advanced"`

	RateUpdatePeriod time.Duration `yaml:"rate_update_period" category:"advanced"`

	ActiveSeriesMetricsEnabled      bool          `yaml:"active_series_metrics_enabled" category:"advanced"`
	ActiveSeriesMetricsUpdatePeriod time.Duration `yaml:"active_series_metrics_update_period" category:"advanced"`
	ActiveSeriesMetricsIdleTimeout  time.Duration `yaml:"active_series_metrics_idle_timeout" category:"advanced"`

	TSDBConfigUpdatePeriod time.Duration `yaml:"tsdb_config_update_period" category:"experimental"`

	BlocksStorageConfig         mimir_tsdb.BlocksStorageConfig `yaml:"-"`
	StreamChunksWhenUsingBlocks bool                           `yaml:"-" category:"advanced"`
	// Runtime-override for type of streaming query to use (chunks or samples).
	StreamTypeFn func() QueryStreamType `yaml:"-"`

	DefaultLimits    InstanceLimits         `yaml:"instance_limits"`
	InstanceLimitsFn func() *InstanceLimits `yaml:"-"`

	IgnoreSeriesLimitForMetricNames string `yaml:"ignore_series_limit_for_metric_names" category:"advanced"`
<<<<<<< HEAD

	// For testing, you can override the address and ID of this ingester.
	ingesterClientFactory func(addr string, cfg client.Config) (client.HealthAndIngesterClient, error)

	NativeHistogramsEnabled bool `yaml:"native_histograms_enabled" category:"advanced"`
=======
>>>>>>> 2a893aec
}

// RegisterFlags adds the flags required to config this to the given FlagSet
func (cfg *Config) RegisterFlags(f *flag.FlagSet, logger log.Logger) {
	cfg.IngesterRing.RegisterFlags(f, logger)

	f.DurationVar(&cfg.MetadataRetainPeriod, "ingester.metadata-retain-period", 10*time.Minute, "Period at which metadata we have not seen will remain in memory before being deleted.")

	f.DurationVar(&cfg.RateUpdatePeriod, "ingester.rate-update-period", 15*time.Second, "Period with which to update the per-tenant ingestion rates.")
	f.BoolVar(&cfg.ActiveSeriesMetricsEnabled, "ingester.active-series-metrics-enabled", true, "Enable tracking of active series and export them as metrics.")
	f.DurationVar(&cfg.ActiveSeriesMetricsUpdatePeriod, "ingester.active-series-metrics-update-period", 1*time.Minute, "How often to update active series metrics.")
	f.DurationVar(&cfg.ActiveSeriesMetricsIdleTimeout, "ingester.active-series-metrics-idle-timeout", 10*time.Minute, "After what time a series is considered to be inactive.")

	f.BoolVar(&cfg.StreamChunksWhenUsingBlocks, "ingester.stream-chunks-when-using-blocks", true, "Stream chunks from ingesters to queriers.")
	f.DurationVar(&cfg.TSDBConfigUpdatePeriod, "ingester.tsdb-config-update-period", 15*time.Second, "Period with which to update the per-tenant TSDB configuration.")

	cfg.DefaultLimits.RegisterFlags(f)

	f.StringVar(&cfg.IgnoreSeriesLimitForMetricNames, "ingester.ignore-series-limit-for-metric-names", "", "Comma-separated list of metric names, for which the -ingester.max-global-series-per-metric limit will be ignored. Does not affect the -ingester.max-global-series-per-user limit.")

	f.BoolVar(&cfg.NativeHistogramsEnabled, "ingester.native-histograms-enabled", false, "Enable native histograms from prometheus.")
}

func (cfg *Config) getIgnoreSeriesLimitForMetricNamesMap() map[string]struct{} {
	if cfg.IgnoreSeriesLimitForMetricNames == "" {
		return nil
	}

	result := map[string]struct{}{}

	for _, s := range strings.Split(cfg.IgnoreSeriesLimitForMetricNames, ",") {
		tr := strings.TrimSpace(s)
		if tr != "" {
			result[tr] = struct{}{}
		}
	}

	if len(result) == 0 {
		return nil
	}

	return result
}

// Ingester deals with "in flight" chunks.  Based on Prometheus 1.x
// MemorySeriesStorage.
type Ingester struct {
	*services.BasicService

	cfg Config

	metrics *ingesterMetrics
	logger  log.Logger

	lifecycler         *ring.Lifecycler
	limits             *validation.Overrides
	limiter            *Limiter
	subservicesWatcher *services.FailureWatcher

	// Mimir blocks storage.
	tsdbsMtx sync.RWMutex
	tsdbs    map[string]*userTSDB // tsdb sharded by userID

	bucket objstore.Bucket

	// Value used by shipper as external label.
	shipperIngesterID string

	subservices *services.Manager

	tsdbMetrics *tsdbMetrics

	forceCompactTrigger chan requestWithUsersAndCallback
	shipTrigger         chan requestWithUsersAndCallback

	// Maps the per-block series ID with its labels hash.
	seriesHashCache *hashcache.SeriesHashCache

	// Timeout chosen for idle compactions.
	compactionIdleTimeout time.Duration

	// Number of series in memory, across all tenants.
	seriesCount atomic.Int64

	// For storing metadata ingested.
	usersMetadataMtx sync.RWMutex
	usersMetadata    map[string]*userMetricsMetadata

	// Rate of pushed samples. Used to limit global samples push rate.
	ingestionRate        *util_math.EwmaRate
	inflightPushRequests atomic.Int64

	// Anonymous usage statistics tracked by ingester.
	memorySeriesStats                  *expvar.Int
	memoryTenantsStats                 *expvar.Int
	appendedSamplesStats               *usagestats.Counter
	appendedExemplarsStats             *usagestats.Counter
	appendedHistogramsStats            *usagestats.Counter
	tenantsWithOutOfOrderEnabledStat   *expvar.Int
	minOutOfOrderTimeWindowSecondsStat *expvar.Int
	maxOutOfOrderTimeWindowSecondsStat *expvar.Int
}

func newIngester(cfg Config, limits *validation.Overrides, registerer prometheus.Registerer, logger log.Logger) (*Ingester, error) {
	if cfg.BlocksStorageConfig.Bucket.Backend == bucket.Filesystem {
		level.Warn(logger).Log("msg", "-blocks-storage.backend=filesystem is for development and testing only; you should switch to an external object store for production use or use a shared filesystem")
	}

	bucketClient, err := bucket.NewClient(context.Background(), cfg.BlocksStorageConfig.Bucket, "ingester", logger, registerer)
	if err != nil {
		return nil, errors.Wrap(err, "failed to create the bucket client")
	}

	// Track constant usage stats.
	usagestats.GetInt(replicationFactorStatsName).Set(int64(cfg.IngesterRing.ReplicationFactor))
	usagestats.GetString(ringStoreStatsName).Set(cfg.IngesterRing.KVStore.Store)

	return &Ingester{
		cfg:    cfg,
		limits: limits,
		logger: logger,

		tsdbs:               make(map[string]*userTSDB),
		usersMetadata:       make(map[string]*userMetricsMetadata),
		bucket:              bucketClient,
		tsdbMetrics:         newTSDBMetrics(registerer),
		forceCompactTrigger: make(chan requestWithUsersAndCallback),
		shipTrigger:         make(chan requestWithUsersAndCallback),
		seriesHashCache:     hashcache.NewSeriesHashCache(cfg.BlocksStorageConfig.TSDB.SeriesHashCacheMaxBytes),

		memorySeriesStats:                  usagestats.GetAndResetInt(memorySeriesStatsName),
		memoryTenantsStats:                 usagestats.GetAndResetInt(memoryTenantsStatsName),
		appendedSamplesStats:               usagestats.GetAndResetCounter(appendedSamplesStatsName),
		appendedExemplarsStats:             usagestats.GetAndResetCounter(appendedExemplarsStatsName),
		appendedHistogramsStats:            usagestats.GetAndResetCounter(appendedHistogramsStatsName),
		tenantsWithOutOfOrderEnabledStat:   usagestats.GetAndResetInt(tenantsWithOutOfOrderEnabledStatName),
		minOutOfOrderTimeWindowSecondsStat: usagestats.GetAndResetInt(minOutOfOrderTimeWindowSecondsStatName),
		maxOutOfOrderTimeWindowSecondsStat: usagestats.GetAndResetInt(maxOutOfOrderTimeWindowSecondsStatName),
	}, nil
}

// New returns an Ingester that uses Mimir block storage.
func New(cfg Config, limits *validation.Overrides, registerer prometheus.Registerer, logger log.Logger) (*Ingester, error) {
	defaultInstanceLimits = &cfg.DefaultLimits

	i, err := newIngester(cfg, limits, registerer, logger)
	if err != nil {
		return nil, err
	}
	i.ingestionRate = util_math.NewEWMARate(0.2, instanceIngestionRateTickInterval)
	i.metrics = newIngesterMetrics(registerer, cfg.ActiveSeriesMetricsEnabled, i.getInstanceLimits, i.ingestionRate, &i.inflightPushRequests)

	// Replace specific metrics which we can't directly track but we need to read
	// them from the underlying system (ie. TSDB).
	if registerer != nil {
		promauto.With(registerer).NewGaugeFunc(prometheus.GaugeOpts{
			Name: "cortex_ingester_memory_series",
			Help: "The current number of series in memory.",
		}, i.getMemorySeriesMetric)

		promauto.With(registerer).NewGaugeFunc(prometheus.GaugeOpts{
			Name: "cortex_ingester_oldest_unshipped_block_timestamp_seconds",
			Help: "Unix timestamp of the oldest TSDB block not shipped to the storage yet. 0 if ingester has no blocks or all blocks have been shipped.",
		}, i.getOldestUnshippedBlockMetric)
	}

	i.lifecycler, err = ring.NewLifecycler(cfg.IngesterRing.ToLifecyclerConfig(), i, "ingester", IngesterRingKey, cfg.BlocksStorageConfig.TSDB.FlushBlocksOnShutdown, logger, prometheus.WrapRegistererWithPrefix("cortex_", registerer))
	if err != nil {
		return nil, err
	}
	i.subservicesWatcher = services.NewFailureWatcher()
	i.subservicesWatcher.WatchService(i.lifecycler)

	// Init the limter and instantiate the user states which depend on it
	i.limiter = NewLimiter(
		limits,
		i.lifecycler,
		cfg.IngesterRing.ReplicationFactor,
		cfg.IngesterRing.ZoneAwarenessEnabled)

	i.shipperIngesterID = i.lifecycler.ID

	// Apply positive jitter only to ensure that the minimum timeout is adhered to.
	i.compactionIdleTimeout = util.DurationWithPositiveJitter(i.cfg.BlocksStorageConfig.TSDB.HeadCompactionIdleTimeout, compactionIdleTimeoutJitter)
	level.Info(i.logger).Log("msg", "TSDB idle compaction timeout set", "timeout", i.compactionIdleTimeout)

	i.BasicService = services.NewBasicService(i.starting, i.updateLoop, i.stopping)
	return i, nil
}

// NewForFlusher is a special version of ingester used by Flusher. This
// ingester is not ingesting anything, its only purpose is to react on Flush
// method and flush all openened TSDBs when called.
func NewForFlusher(cfg Config, limits *validation.Overrides, registerer prometheus.Registerer, logger log.Logger) (*Ingester, error) {
	i, err := newIngester(cfg, limits, registerer, logger)
	if err != nil {
		return nil, err
	}
	i.metrics = newIngesterMetrics(registerer, false, i.getInstanceLimits, nil, &i.inflightPushRequests)

	i.shipperIngesterID = "flusher"

	// This ingester will not start any subservices (lifecycler, compaction, shipping),
	// and will only open TSDBs, wait for Flush to be called, and then close TSDBs again.
	i.BasicService = services.NewIdleService(i.startingForFlusher, i.stoppingForFlusher)
	return i, nil
}

func (i *Ingester) startingForFlusher(ctx context.Context) error {
	if err := i.openExistingTSDB(ctx); err != nil {
		// Try to rollback and close opened TSDBs before halting the ingester.
		i.closeAllTSDB()

		return errors.Wrap(err, "opening existing TSDBs")
	}

	// Don't start any sub-services (lifecycler, compaction, shipper) at all.
	return nil
}

func (i *Ingester) starting(ctx context.Context) error {
	if err := i.openExistingTSDB(ctx); err != nil {
		// Try to rollback and close opened TSDBs before halting the ingester.
		i.closeAllTSDB()

		return errors.Wrap(err, "opening existing TSDBs")
	}

	// Important: we want to keep lifecycler running until we ask it to stop, so we need to give it independent context
	if err := i.lifecycler.StartAsync(context.Background()); err != nil {
		return errors.Wrap(err, "failed to start lifecycler")
	}
	if err := i.lifecycler.AwaitRunning(ctx); err != nil {
		return errors.Wrap(err, "failed to start lifecycler")
	}

	// let's start the rest of subservices via manager
	servs := []services.Service(nil)

	compactionService := services.NewBasicService(nil, i.compactionLoop, nil)
	servs = append(servs, compactionService)

	if i.cfg.BlocksStorageConfig.TSDB.IsBlocksShippingEnabled() {
		shippingService := services.NewBasicService(nil, i.shipBlocksLoop, nil)
		servs = append(servs, shippingService)
	}

	if i.cfg.BlocksStorageConfig.TSDB.CloseIdleTSDBTimeout > 0 {
		interval := i.cfg.BlocksStorageConfig.TSDB.CloseIdleTSDBInterval
		if interval == 0 {
			interval = mimir_tsdb.DefaultCloseIdleTSDBInterval
		}
		closeIdleService := services.NewTimerService(interval, nil, i.closeAndDeleteIdleUserTSDBs, nil)
		servs = append(servs, closeIdleService)
	}

	var err error
	i.subservices, err = services.NewManager(servs...)
	if err == nil {
		err = services.StartManagerAndAwaitHealthy(ctx, i.subservices)
	}
	return errors.Wrap(err, "failed to start ingester components")
}

func (i *Ingester) stoppingForFlusher(_ error) error {
	if !i.cfg.BlocksStorageConfig.TSDB.KeepUserTSDBOpenOnShutdown {
		i.closeAllTSDB()
	}
	return nil
}

func (i *Ingester) stopping(_ error) error {
	// It's important to wait until shipper is finished,
	// because the blocks transfer should start only once it's guaranteed
	// there's no shipping on-going.

	if err := services.StopManagerAndAwaitStopped(context.Background(), i.subservices); err != nil {
		level.Warn(i.logger).Log("msg", "failed to stop ingester subservices", "err", err)
	}

	// Next initiate our graceful exit from the ring.
	if err := services.StopAndAwaitTerminated(context.Background(), i.lifecycler); err != nil {
		level.Warn(i.logger).Log("msg", "failed to stop ingester lifecycler", "err", err)
	}

	if !i.cfg.BlocksStorageConfig.TSDB.KeepUserTSDBOpenOnShutdown {
		i.closeAllTSDB()
	}
	return nil
}

func (i *Ingester) updateLoop(ctx context.Context) error {
	rateUpdateTicker := time.NewTicker(i.cfg.RateUpdatePeriod)
	defer rateUpdateTicker.Stop()

	ingestionRateTicker := time.NewTicker(instanceIngestionRateTickInterval)
	defer ingestionRateTicker.Stop()

	tsdbUpdateTicker := time.NewTicker(i.cfg.TSDBConfigUpdatePeriod)
	defer tsdbUpdateTicker.Stop()

	var activeSeriesTickerChan <-chan time.Time
	if i.cfg.ActiveSeriesMetricsEnabled {
		t := time.NewTicker(i.cfg.ActiveSeriesMetricsUpdatePeriod)
		activeSeriesTickerChan = t.C
		defer t.Stop()
	}

	// Similarly to the above, this is a hardcoded value.
	metadataPurgeTicker := time.NewTicker(metadataPurgePeriod)
	defer metadataPurgeTicker.Stop()

	usageStatsUpdateTicker := time.NewTicker(usageStatsUpdateInterval)
	defer usageStatsUpdateTicker.Stop()

	for {
		select {
		case <-metadataPurgeTicker.C:
			i.purgeUserMetricsMetadata()
		case <-ingestionRateTicker.C:
			i.ingestionRate.Tick()
		case <-rateUpdateTicker.C:
			i.tsdbsMtx.RLock()
			for _, db := range i.tsdbs {
				db.ingestedAPISamples.Tick()
				db.ingestedRuleSamples.Tick()
			}
			i.tsdbsMtx.RUnlock()

		case <-tsdbUpdateTicker.C:
			i.applyTSDBSettings()

		case <-activeSeriesTickerChan:
			i.updateActiveSeries(time.Now())

		case <-usageStatsUpdateTicker.C:
			i.updateUsageStats()

		case <-ctx.Done():
			return nil
		case err := <-i.subservicesWatcher.Chan():
			return errors.Wrap(err, "ingester subservice failed")
		}
	}
}

func (i *Ingester) replaceMatchers(asm *activeseries.Matchers, userDB *userTSDB, now time.Time) {
	i.metrics.deletePerUserCustomTrackerMetrics(userDB.userID, userDB.activeSeries.CurrentMatcherNames())
	userDB.activeSeries.ReloadMatchers(asm, now)
}

func (i *Ingester) updateActiveSeries(now time.Time) {
	for _, userID := range i.getTSDBUsers() {
		userDB := i.getTSDB(userID)
		if userDB == nil {
			continue
		}

		newMatchersConfig := i.limits.ActiveSeriesCustomTrackersConfig(userID)
		if newMatchersConfig.String() != userDB.activeSeries.CurrentConfig().String() {
			i.replaceMatchers(activeseries.NewMatchers(newMatchersConfig), userDB, now)
		}
		allActive, activeMatching, valid := userDB.activeSeries.Active(now)
		if !valid {
			// Active series config has been reloaded, exposing loading metric until MetricsIdleTimeout passes.
			i.metrics.activeSeriesLoading.WithLabelValues(userID).Set(1)
		} else {
			i.metrics.activeSeriesLoading.DeleteLabelValues(userID)
			if allActive > 0 {
				i.metrics.activeSeriesPerUser.WithLabelValues(userID).Set(float64(allActive))
			} else {
				i.metrics.activeSeriesPerUser.DeleteLabelValues(userID)
			}

			for idx, name := range userDB.activeSeries.CurrentMatcherNames() {
				// We only set the metrics for matchers that actually exist, to avoid increasing cardinality with zero valued metrics.
				if activeMatching[idx] > 0 {
					i.metrics.activeSeriesCustomTrackersPerUser.WithLabelValues(userID, name).Set(float64(activeMatching[idx]))
				} else {
					i.metrics.activeSeriesCustomTrackersPerUser.DeleteLabelValues(userID, name)
				}
			}
		}
	}
}

// updateUsageStats updated some anonymous usage statistics tracked by the ingester.
// This function is expected to be called periodically.
func (i *Ingester) updateUsageStats() {
	memoryUsersCount := int64(0)
	memorySeriesCount := int64(0)
	tenantsWithOutOfOrderEnabledCount := int64(0)
	minOutOfOrderTimeWindow := time.Duration(0)
	maxOutOfOrderTimeWindow := time.Duration(0)

	for _, userID := range i.getTSDBUsers() {
		userDB := i.getTSDB(userID)
		if userDB == nil {
			continue
		}

		// Track only tenants with at least 1 series.
		numSeries := userDB.Head().NumSeries()
		if numSeries == 0 {
			continue
		}

		memoryUsersCount++
		memorySeriesCount += int64(numSeries)

		oooWindow := time.Duration(i.limits.OutOfOrderTimeWindow(userID))
		if oooWindow > 0 {
			tenantsWithOutOfOrderEnabledCount++

			if minOutOfOrderTimeWindow == 0 || oooWindow < minOutOfOrderTimeWindow {
				minOutOfOrderTimeWindow = oooWindow
			}
			if oooWindow > maxOutOfOrderTimeWindow {
				maxOutOfOrderTimeWindow = oooWindow
			}
		}
	}

	// Track anonymous usage stats.
	i.memorySeriesStats.Set(memorySeriesCount)
	i.memoryTenantsStats.Set(memoryUsersCount)
	i.tenantsWithOutOfOrderEnabledStat.Set(tenantsWithOutOfOrderEnabledCount)
	i.minOutOfOrderTimeWindowSecondsStat.Set(int64(minOutOfOrderTimeWindow.Seconds()))
	i.maxOutOfOrderTimeWindowSecondsStat.Set(int64(maxOutOfOrderTimeWindow.Seconds()))
}

// applyTSDBSettings goes through all tenants and applies
// * The current max-exemplars setting. If it changed, tsdb will resize the buffer; if it didn't change tsdb will return quickly.
// * The current out-of-order time window. If it changes from 0 to >0, then a new Write-Behind-Log gets created for that tenant.
func (i *Ingester) applyTSDBSettings() {
	rwcs := make([]*promcfg.RemoteWriteConfig, 0)
	if i.cfg.NativeHistogramsEnabled {
		rwcs = append(rwcs, &promcfg.RemoteWriteConfig{
			SendNativeHistograms: true,
		})
	}

	for _, userID := range i.getTSDBUsers() {
		globalValue := i.limits.MaxGlobalExemplarsPerUser(userID)
		localValue := i.limiter.convertGlobalToLocalLimit(userID, globalValue)

		oooTW := i.limits.OutOfOrderTimeWindow(userID)
		if oooTW < 0 {
			oooTW = 0
		}

		// We populate a Config struct with just TSDB related config, which is OK
		// because DB.ApplyConfig only looks at the specified config.
		// The other fields in Config are things like Rules, Scrape
		// settings, which don't apply to Head.
		cfg := promcfg.Config{
			StorageConfig: promcfg.StorageConfig{
				ExemplarsConfig: &promcfg.ExemplarsConfig{
					MaxExemplars: int64(localValue),
				},
				TSDBConfig: &promcfg.TSDBConfig{
					OutOfOrderTimeWindow: time.Duration(oooTW).Milliseconds(),
				},
			},
			RemoteWriteConfigs: rwcs,
		}
		db := i.getTSDB(userID)
		if db == nil {
			continue
		}
		if err := db.db.ApplyConfig(&cfg); err != nil {
			level.Error(i.logger).Log("msg", "failed to apply config to TSDB", "user", userID, "err", err)
		}
	}
}

// GetRef() is an extra method added to TSDB to let Mimir check before calling Add()
type extendedAppender interface {
	storage.Appender
	storage.GetRef
}

// PushWithCleanup is the Push() implementation for blocks storage and takes a WriteRequest and adds it to the TSDB head.
func (i *Ingester) PushWithCleanup(ctx context.Context, pushReq *push.Request) (*mimirpb.WriteResponse, error) {
	// NOTE: because we use `unsafe` in deserialisation, we must not
	// retain anything from `req` past the exit from this function.
	defer pushReq.CleanUp()

	var firstPartialErr error

	if err := i.checkRunning(); err != nil {
		return nil, err
	}

	// We will report *this* request in the error too.
	inflight := i.inflightPushRequests.Inc()
	defer i.inflightPushRequests.Dec()

	il := i.getInstanceLimits()
	if il != nil && il.MaxInflightPushRequests > 0 {
		if inflight > il.MaxInflightPushRequests {
			return nil, errMaxInflightRequestsReached
		}
	}

	userID, err := tenant.TenantID(ctx)
	if err != nil {
		return nil, err
	}

	if il != nil && il.MaxIngestionRate > 0 {
		if rate := i.ingestionRate.Rate(); rate >= il.MaxIngestionRate {
			return nil, errMaxIngestionRateReached
		}
	}

	req, err := pushReq.WriteRequest()
	if err != nil {
		return nil, err
	}

	// Given metadata is a best-effort approach, and we don't halt on errors
	// process it before samples. Otherwise, we risk returning an error before ingestion.
	if ingestedMetadata := i.pushMetadata(ctx, userID, req.GetMetadata()); ingestedMetadata > 0 {
		// Distributor counts both samples and metadata, so for consistency ingester does the same.
		i.ingestionRate.Add(int64(ingestedMetadata))
	}

	// Early exit if no timeseries in request - don't create a TSDB or an appender.
	if len(req.Timeseries) == 0 {
		return &mimirpb.WriteResponse{}, nil
	}

	db, err := i.getOrCreateTSDB(userID, false)
	if err != nil {
		return nil, wrapWithUser(err, userID)
	}

	if err := db.acquireAppendLock(); err != nil {
		return &mimirpb.WriteResponse{}, httpgrpc.Errorf(http.StatusServiceUnavailable, wrapWithUser(err, userID).Error())
	}
	defer db.releaseAppendLock()

	// Note that we don't .Finish() the span in this method on purpose
	spanlog := spanlogger.FromContext(ctx, i.logger)
	level.Debug(spanlog).Log("event", "acquired append lock")

	// Keep track of some stats which are tracked only if the samples will be
	// successfully committed
	var (
		succeededSamplesCount     = 0
		failedSamplesCount        = 0
		succeededExemplarsCount   = 0
		failedExemplarsCount      = 0
		succeededHistogramsCount  = 0
		failedHistogramsCount     = 0
		startAppend               = time.Now()
		sampleOutOfBoundsCount    = 0
		sampleOutOfOrderCount     = 0
		sampleTooOldCount         = 0
		newValueForTimestampCount = 0
		perUserSeriesLimitCount   = 0
		perMetricSeriesLimitCount = 0

		minAppendTime, minAppendTimeAvailable = db.Head().AppendableMinValidTime()

		updateFirstPartial = func(errFn func() error) {
			if firstPartialErr == nil {
				firstPartialErr = errFn()
			}
		}
	)

	// Walk the samples, appending them to the users database
	app := db.Appender(ctx).(extendedAppender)
	level.Debug(spanlog).Log("event", "got appender", "numSeries", len(req.Timeseries))

	oooTW := i.limits.OutOfOrderTimeWindow(userID)

	handleAppendError := func(err error, timestamp int64, labels []mimirpb.LabelAdapter, copiedLabels labels.Labels) bool {
		// Check if the error is a soft error we can proceed on. If so, we keep track
		// of it, so that we can return it back to the distributor, which will return a
		// 400 error to the client. The client (Prometheus) will not retry on 400, and
		// we actually ingested all samples which haven't failed.
		//nolint:errorlint // We don't expect the cause error to be wrapped.
		switch cause := errors.Cause(err); cause {
		case storage.ErrOutOfBounds:
			sampleOutOfBoundsCount++
			updateFirstPartial(func() error { return newIngestErrSampleTimestampTooOld(model.Time(timestamp), labels) })
			return true

		case storage.ErrOutOfOrderSample:
			sampleOutOfOrderCount++
			updateFirstPartial(func() error { return newIngestErrSampleOutOfOrder(model.Time(timestamp), labels) })
			return true

		case storage.ErrTooOldSample:
			sampleTooOldCount++
			updateFirstPartial(func() error {
				return newIngestErrSampleTimestampTooOldOOOEnabled(model.Time(timestamp), labels, oooTW)
			})
			return true

		case storage.ErrDuplicateSampleForTimestamp:
			newValueForTimestampCount++
			updateFirstPartial(func() error {
				return newIngestErrSampleDuplicateTimestamp(model.Time(timestamp), labels)
			})
			return true

		case errMaxSeriesPerUserLimitExceeded:
			perUserSeriesLimitCount++
			updateFirstPartial(func() error { return makeLimitError(perUserSeriesLimit, i.limiter.FormatError(userID, cause)) })
			return true

		case errMaxSeriesPerMetricLimitExceeded:
			perMetricSeriesLimitCount++
			updateFirstPartial(func() error {
				return makeMetricLimitError(perMetricSeriesLimit, copiedLabels, i.limiter.FormatError(userID, cause))
			})
			return true
		}

		// The error looks an issue on our side, so we should rollback.
		if rollbackErr := app.Rollback(); rollbackErr != nil {
			level.Warn(i.logger).Log("msg", "failed to rollback on error", "user", userID, "err", rollbackErr)
		}

		return false
	}

	for _, ts := range req.Timeseries {
		// The labels must be sorted (in our case, it's guaranteed a write request
		// has sorted labels once hit the ingester).

		// Fast path in case we only have samples and they are all out of bound
		// and out-of-order support is not enabled.
		// TODO(jesus.vazquez) If we had too many old samples we might want to
		// extend the fast path to fail early.
		if oooTW <= 0 && minAppendTimeAvailable &&
			len(ts.Samples) > 0 && len(ts.Histograms) == 0 && len(ts.Exemplars) == 0 && allOutOfBounds(ts.Samples, minAppendTime) {
			failedSamplesCount += len(ts.Samples)
			sampleOutOfBoundsCount += len(ts.Samples)

			updateFirstPartial(func() error {
				return newIngestErrSampleTimestampTooOld(model.Time(ts.Samples[0].TimestampMs), ts.Labels)
			})
			continue
		}

		// Look up a reference for this series.
		lbls := mimirpb.FromLabelAdaptersToLabels(ts.Labels)
		ref, copiedLabels := app.GetRef(lbls, lbls.Hash())

		// To find out if any sample or histogram was added to this series, we keep old value.
		oldSucceededCount := succeededSamplesCount + succeededHistogramsCount

		for _, s := range ts.Samples {
			var err error

			// If the cached reference exists, we try to use it.
			if ref != 0 {
				if _, err = app.Append(ref, copiedLabels, s.TimestampMs, s.Value); err == nil {
					succeededSamplesCount++
					continue
				}
			} else {
				// Copy the label set because both TSDB and the active series tracker may retain it.
				copiedLabels = mimirpb.FromLabelAdaptersToLabelsWithCopy(ts.Labels)

				// Retain the reference in case there are multiple samples for the series.
				if ref, err = app.Append(0, copiedLabels, s.TimestampMs, s.Value); err == nil {
					succeededSamplesCount++
					continue
				}
			}

			failedSamplesCount++

			// If it's a soft error it will be returned back to the distributor later as a 400.
			if handleAppendError(err, s.TimestampMs, ts.Labels, copiedLabels) {
				continue
			}

			// Otherwise, return a 500.
			return nil, wrapWithUser(err, userID)
		}

		for _, h := range ts.Histograms {
			var err error

			if ref != 0 {
				if _, err = app.AppendHistogram(ref, copiedLabels, h.Timestamp, mimirpb.FromHistogramProtoToHistogram(h)); err == nil {
					succeededHistogramsCount++
					continue
				}
			} else {
				copiedLabels = mimirpb.FromLabelAdaptersToLabelsWithCopy(ts.Labels)
				if ref, err = app.AppendHistogram(0, copiedLabels, h.Timestamp, mimirpb.FromHistogramProtoToHistogram(h)); err == nil {
					succeededHistogramsCount++
					continue
				}
			}

			failedHistogramsCount++

			if handleAppendError(err, h.Timestamp, ts.Labels, copiedLabels) {
				continue
			}

			return nil, wrapWithUser(err, userID)
		}

		if i.cfg.ActiveSeriesMetricsEnabled && succeededSamplesCount+succeededHistogramsCount > oldSucceededCount {
			db.activeSeries.UpdateSeries(mimirpb.FromLabelAdaptersToLabels(ts.Labels), startAppend, func(l labels.Labels) labels.Labels {
				// we must already have copied the labels if succeededSamplesCount or
				// succeededHistogramsCount has been incremented.
				return copiedLabels
			})
		}

		if len(ts.Exemplars) > 0 && i.limits.MaxGlobalExemplarsPerUser(userID) > 0 {
			// app.AppendExemplar currently doesn't create the series, it must
			// already exist.  If it does not then drop.
			if ref == 0 {
				updateFirstPartial(func() error {
					return newIngestErrExemplarMissingSeries(model.Time(ts.Exemplars[0].TimestampMs), ts.Labels, ts.Exemplars[0].Labels)
				})
				failedExemplarsCount += len(ts.Exemplars)
			} else { // Note that else is explicit, rather than a continue in the above if, in case of additional logic post exemplar processing.
				for _, ex := range ts.Exemplars {
					e := exemplar.Exemplar{
						Value:  ex.Value,
						Ts:     ex.TimestampMs,
						HasTs:  true,
						Labels: mimirpb.FromLabelAdaptersToLabelsWithCopy(ex.Labels),
					}

					if _, err = app.AppendExemplar(ref, nil, e); err == nil {
						succeededExemplarsCount++
						continue
					}

					// Error adding exemplar
					updateFirstPartial(func() error {
						return wrappedTSDBIngestExemplarOtherErr(err, model.Time(ex.TimestampMs), ts.Labels, ex.Labels)
					})
					failedExemplarsCount++
				}
			}
		}
	}

	// At this point all samples have been added to the appender, so we can track the time it took.
	i.metrics.appenderAddDuration.Observe(time.Since(startAppend).Seconds())

	level.Debug(spanlog).Log(
		"event", "start commit",
		"succeededSamplesCount", succeededSamplesCount,
		"failedSamplesCount", failedSamplesCount,
		"succeededExemplarsCount", succeededExemplarsCount,
		"failedExemplarsCount", failedExemplarsCount,
		"succeededHistogramsCount", succeededHistogramsCount,
		"failedHistogramsCount", failedHistogramsCount,
	)

	startCommit := time.Now()
	if err := app.Commit(); err != nil {
		return nil, wrapWithUser(err, userID)
	}

	commitDuration := time.Since(startCommit)
	i.metrics.appenderCommitDuration.Observe(commitDuration.Seconds())
	level.Debug(spanlog).Log("event", "complete commit", "commitDuration", commitDuration.String())

	// If only invalid samples and histograms are pushed, don't change "last update", as TSDB was not modified.
	if succeededSamplesCount+succeededHistogramsCount > 0 {
		db.setLastUpdate(time.Now())
	}

	// Increment metrics only if the samples have been successfully committed.
	// If the code didn't reach this point, it means that we returned an error
	// which will be converted into an HTTP 5xx and the client should/will retry.
	i.metrics.ingestedSamples.WithLabelValues(userID).Add(float64(succeededSamplesCount))
	i.metrics.ingestedSamplesFail.WithLabelValues(userID).Add(float64(failedSamplesCount))
	i.metrics.ingestedExemplars.Add(float64(succeededExemplarsCount))
	i.metrics.ingestedExemplarsFail.Add(float64(failedExemplarsCount))
	i.metrics.ingestedHistograms.WithLabelValues(userID).Add(float64(succeededHistogramsCount))
	i.metrics.ingestedHistogramsFail.WithLabelValues(userID).Add(float64(failedHistogramsCount))
	i.appendedSamplesStats.Inc(int64(succeededSamplesCount))
	i.appendedExemplarsStats.Inc(int64(succeededExemplarsCount))
	i.appendedHistogramsStats.Inc(int64(succeededHistogramsCount))

	if sampleOutOfBoundsCount > 0 {
		i.metrics.discardedSamplesSampleOutOfBounds.WithLabelValues(userID).Add(float64(sampleOutOfBoundsCount))
	}
	if sampleOutOfOrderCount > 0 {
		i.metrics.discardedSamplesSampleOutOfOrder.WithLabelValues(userID).Add(float64(sampleOutOfOrderCount))
	}
	if sampleTooOldCount > 0 {
		i.metrics.discardedSamplesSampleTooOld.WithLabelValues(userID).Add(float64(sampleTooOldCount))
	}
	if newValueForTimestampCount > 0 {
		i.metrics.discardedSamplesNewValueForTimestamp.WithLabelValues(userID).Add(float64(newValueForTimestampCount))
	}
	if perUserSeriesLimitCount > 0 {
		i.metrics.discardedSamplesPerUserSeriesLimit.WithLabelValues(userID).Add(float64(perUserSeriesLimitCount))
	}
	if perMetricSeriesLimitCount > 0 {
		i.metrics.discardedSamplesPerMetricSeriesLimit.WithLabelValues(userID).Add(float64(perMetricSeriesLimitCount))
	}
	if succeededSamplesCount+succeededHistogramsCount > 0 {
		i.ingestionRate.Add(int64(succeededSamplesCount + succeededHistogramsCount))

		switch req.Source {
		case mimirpb.RULE:
			db.ingestedRuleSamples.Add(int64(succeededSamplesCount + succeededHistogramsCount))
		case mimirpb.API:
			fallthrough
		default:
			db.ingestedAPISamples.Add(int64(succeededSamplesCount + succeededHistogramsCount))
		}
	}

	if firstPartialErr != nil {
		code := http.StatusBadRequest
		var ve *validationError
		if errors.As(firstPartialErr, &ve) {
			code = ve.code
		}
		return &mimirpb.WriteResponse{}, httpgrpc.Errorf(code, wrapWithUser(firstPartialErr, userID).Error())
	}

	return &mimirpb.WriteResponse{}, nil
}

func (i *Ingester) QueryExemplars(ctx context.Context, req *client.ExemplarQueryRequest) (*client.ExemplarQueryResponse, error) {
	if err := i.checkRunning(); err != nil {
		return nil, err
	}

	spanlog, ctx := spanlogger.NewWithLogger(ctx, i.logger, "Ingester.QueryExemplars")
	defer spanlog.Finish()

	userID, err := tenant.TenantID(ctx)
	if err != nil {
		return nil, err
	}

	from, through, matchers, err := client.FromExemplarQueryRequest(req)
	if err != nil {
		return nil, err
	}

	i.metrics.queries.Inc()

	db := i.getTSDB(userID)
	if db == nil {
		return &client.ExemplarQueryResponse{}, nil
	}

	q, err := db.ExemplarQuerier(ctx)
	if err != nil {
		return nil, err
	}

	// It's not required to sort series from a single ingester because series are sorted by the Exemplar Storage before returning from Select.
	res, err := q.Select(from, through, matchers...)
	if err != nil {
		return nil, err
	}

	numExemplars := 0

	result := &client.ExemplarQueryResponse{}
	for _, es := range res {
		ts := mimirpb.TimeSeries{
			Labels:    mimirpb.FromLabelsToLabelAdapters(es.SeriesLabels),
			Exemplars: mimirpb.FromExemplarsToExemplarProtos(es.Exemplars),
		}

		numExemplars += len(ts.Exemplars)
		result.Timeseries = append(result.Timeseries, ts)
	}

	i.metrics.queriedExemplars.Observe(float64(numExemplars))

	return result, nil
}

func (i *Ingester) LabelValues(ctx context.Context, req *client.LabelValuesRequest) (*client.LabelValuesResponse, error) {
	if err := i.checkRunning(); err != nil {
		return nil, err
	}

	labelName, startTimestampMs, endTimestampMs, matchers, err := client.FromLabelValuesRequest(req)
	if err != nil {
		return nil, err
	}

	userID, err := tenant.TenantID(ctx)
	if err != nil {
		return nil, err
	}

	db := i.getTSDB(userID)
	if db == nil {
		return &client.LabelValuesResponse{}, nil
	}

	q, err := db.Querier(ctx, startTimestampMs, endTimestampMs)
	if err != nil {
		return nil, err
	}
	defer q.Close()

	vals, _, err := q.LabelValues(labelName, matchers...)
	if err != nil {
		return nil, err
	}

	return &client.LabelValuesResponse{
		LabelValues: vals,
	}, nil
}

func (i *Ingester) LabelNames(ctx context.Context, req *client.LabelNamesRequest) (*client.LabelNamesResponse, error) {
	if err := i.checkRunning(); err != nil {
		return nil, err
	}

	userID, err := tenant.TenantID(ctx)
	if err != nil {
		return nil, err
	}

	db := i.getTSDB(userID)
	if db == nil {
		return &client.LabelNamesResponse{}, nil
	}

	mint, maxt, matchers, err := client.FromLabelNamesRequest(req)
	if err != nil {
		return nil, err
	}

	q, err := db.Querier(ctx, mint, maxt)
	if err != nil {
		return nil, err
	}
	defer q.Close()

	names, _, err := q.LabelNames(matchers...)
	if err != nil {
		return nil, err
	}

	return &client.LabelNamesResponse{
		LabelNames: names,
	}, nil
}

// MetricsForLabelMatchers implements IngesterServer.
func (i *Ingester) MetricsForLabelMatchers(ctx context.Context, req *client.MetricsForLabelMatchersRequest) (*client.MetricsForLabelMatchersResponse, error) {
	if err := i.checkRunning(); err != nil {
		return nil, err
	}

	userID, err := tenant.TenantID(ctx)
	if err != nil {
		return nil, err
	}

	db := i.getTSDB(userID)
	if db == nil {
		return &client.MetricsForLabelMatchersResponse{}, nil
	}

	// Parse the request
	matchersSet, err := client.FromMetricsForLabelMatchersRequest(req)
	if err != nil {
		return nil, err
	}

	mint, maxt := req.StartTimestampMs, req.EndTimestampMs
	q, err := db.Querier(ctx, mint, maxt)
	if err != nil {
		return nil, err
	}
	defer q.Close()

	// Run a query for each matchers set and collect all the results.
	var sets []storage.SeriesSet

	for _, matchers := range matchersSet {
		// Interrupt if the context has been canceled.
		if ctx.Err() != nil {
			return nil, ctx.Err()
		}

		hints := &storage.SelectHints{
			Start: mint,
			End:   maxt,
			Func:  "series", // There is no series function, this token is used for lookups that don't need samples.
		}

		seriesSet := q.Select(true, hints, matchers...)
		sets = append(sets, seriesSet)
	}

	// Generate the response merging all series sets.
	result := &client.MetricsForLabelMatchersResponse{
		Metric: make([]*mimirpb.Metric, 0),
	}

	mergedSet := storage.NewMergeSeriesSet(sets, storage.ChainedSeriesMerge)
	for mergedSet.Next() {
		// Interrupt if the context has been canceled.
		if ctx.Err() != nil {
			return nil, ctx.Err()
		}

		result.Metric = append(result.Metric, &mimirpb.Metric{
			Labels: mimirpb.FromLabelsToLabelAdapters(mergedSet.At().Labels()),
		})
	}

	return result, nil
}

func (i *Ingester) UserStats(ctx context.Context, req *client.UserStatsRequest) (*client.UserStatsResponse, error) {
	if err := i.checkRunning(); err != nil {
		return nil, err
	}

	userID, err := tenant.TenantID(ctx)
	if err != nil {
		return nil, err
	}

	db := i.getTSDB(userID)
	if db == nil {
		return &client.UserStatsResponse{}, nil
	}

	return createUserStats(db), nil
}

func (i *Ingester) AllUserStats(ctx context.Context, req *client.UserStatsRequest) (*client.UsersStatsResponse, error) {
	if err := i.checkRunning(); err != nil {
		return nil, err
	}

	i.tsdbsMtx.RLock()
	defer i.tsdbsMtx.RUnlock()

	users := i.tsdbs

	response := &client.UsersStatsResponse{
		Stats: make([]*client.UserIDStatsResponse, 0, len(users)),
	}
	for userID, db := range users {
		response.Stats = append(response.Stats, &client.UserIDStatsResponse{
			UserId: userID,
			Data:   createUserStats(db),
		})
	}
	return response, nil
}

// we defined to use the limit of 1 MB because we have default limit for the GRPC message that is 4 MB.
// So, 1 MB limit will prevent reaching the limit and won't affect performance significantly.
const labelNamesAndValuesTargetSizeBytes = 1 * 1024 * 1024

func (i *Ingester) LabelNamesAndValues(request *client.LabelNamesAndValuesRequest, server client.Ingester_LabelNamesAndValuesServer) error {
	if err := i.checkRunning(); err != nil {
		return err
	}
	userID, err := tenant.TenantID(server.Context())
	if err != nil {
		return err
	}
	db := i.getTSDB(userID)
	if db == nil {
		return nil
	}
	index, err := db.Head().Index()
	if err != nil {
		return err
	}
	defer index.Close()
	matchers, err := client.FromLabelMatchers(request.GetMatchers())
	if err != nil {
		return err
	}
	return labelNamesAndValues(index, matchers, labelNamesAndValuesTargetSizeBytes, server)
}

// labelValuesCardinalityTargetSizeBytes is the maximum allowed size in bytes for label cardinality response.
// We arbitrarily set it to 1mb to avoid reaching the actual gRPC default limit (4mb).
const labelValuesCardinalityTargetSizeBytes = 1 * 1024 * 1024

func (i *Ingester) LabelValuesCardinality(req *client.LabelValuesCardinalityRequest, srv client.Ingester_LabelValuesCardinalityServer) error {
	if err := i.checkRunning(); err != nil {
		return err
	}
	userID, err := tenant.TenantID(srv.Context())
	if err != nil {
		return err
	}

	db := i.getTSDB(userID)
	if db == nil {
		return nil
	}
	idx, err := db.Head().Index()
	if err != nil {
		return err
	}
	defer idx.Close()

	matchers, err := client.FromLabelMatchers(req.GetMatchers())
	if err != nil {
		return err
	}
	return labelValuesCardinality(
		req.GetLabelNames(),
		matchers,
		idx,
		tsdb.PostingsForMatchers,
		labelValuesCardinalityTargetSizeBytes,
		srv,
	)
}

func createUserStats(db *userTSDB) *client.UserStatsResponse {
	apiRate := db.ingestedAPISamples.Rate()
	ruleRate := db.ingestedRuleSamples.Rate()
	return &client.UserStatsResponse{
		IngestionRate:     apiRate + ruleRate,
		ApiIngestionRate:  apiRate,
		RuleIngestionRate: ruleRate,
		NumSeries:         db.Head().NumSeries(),
	}
}

const queryStreamBatchMessageSize = 1 * 1024 * 1024

// QueryStream streams metrics from a TSDB. This implements the client.IngesterServer interface
func (i *Ingester) QueryStream(req *client.QueryRequest, stream client.Ingester_QueryStreamServer) error {
	if err := i.checkRunning(); err != nil {
		return err
	}

	spanlog, ctx := spanlogger.NewWithLogger(stream.Context(), i.logger, "Ingester.QueryStream")
	defer spanlog.Finish()

	userID, err := tenant.TenantID(ctx)
	if err != nil {
		return err
	}

	from, through, matchers, err := client.FromQueryRequest(req)
	if err != nil {
		return err
	}

	// Check if query sharding is enabled for this query. If so, we need to remove the
	// query sharding label from matchers and pass the shard info down the query execution path.
	shard, matchers, err := sharding.RemoveShardFromMatchers(matchers)
	if err != nil {
		return err
	}

	i.metrics.queries.Inc()

	db := i.getTSDB(userID)
	if db == nil {
		return nil
	}

	numSamples := 0
	numSeries := 0

	streamType := QueryStreamSamples
	if i.cfg.StreamChunksWhenUsingBlocks {
		streamType = QueryStreamChunks
	}

	if i.cfg.StreamTypeFn != nil {
		runtimeType := i.cfg.StreamTypeFn()
		switch runtimeType {
		case QueryStreamChunks:
			streamType = QueryStreamChunks
		case QueryStreamSamples:
			streamType = QueryStreamSamples
		default:
			// no change from config value.
		}
	}

	if streamType == QueryStreamChunks {
		level.Debug(spanlog).Log("msg", "using queryStreamChunks")
		numSeries, numSamples, err = i.queryStreamChunks(ctx, db, int64(from), int64(through), matchers, shard, stream)
	} else {
		level.Debug(spanlog).Log("msg", "using queryStreamSamples")
		numSeries, numSamples, err = i.queryStreamSamples(ctx, db, int64(from), int64(through), matchers, shard, stream)
	}
	if err != nil {
		return err
	}

	i.metrics.queriedSeries.Observe(float64(numSeries))
	i.metrics.queriedSamples.Observe(float64(numSamples))
	level.Debug(spanlog).Log("series", numSeries, "samples", numSamples)
	return nil
}

func (i *Ingester) queryStreamSamples(ctx context.Context, db *userTSDB, from, through int64, matchers []*labels.Matcher, shard *sharding.ShardSelector, stream client.Ingester_QueryStreamServer) (numSeries, numSamples int, _ error) {
	q, err := db.Querier(ctx, from, through)
	if err != nil {
		return 0, 0, err
	}
	defer q.Close()

	var hints *storage.SelectHints
	if shard != nil {
		hints = configSelectHintsWithShard(initSelectHints(from, through), shard)
	}

	// It's not required to return sorted series because series are sorted by the Mimir querier.
	ss := q.Select(false, hints, matchers...)
	if ss.Err() != nil {
		return 0, 0, ss.Err()
	}

	timeseries := make([]mimirpb.TimeSeries, 0, queryStreamBatchSize)
	batchSizeBytes := 0
	for ss.Next() {
		series := ss.At()

		// convert labels to LabelAdapter
		ts := mimirpb.TimeSeries{
			Labels: mimirpb.FromLabelsToLabelAdapters(series.Labels()),
		}

		it := series.Iterator()
		for valType := it.Next(); valType != chunkenc.ValNone; valType = it.Next() {
			if valType != chunkenc.ValFloat {
				return 0, 0, fmt.Errorf("unsupported value type: %v", valType)
			}
			t, v := it.At()
			ts.Samples = append(ts.Samples, mimirpb.Sample{Value: v, TimestampMs: t})
		}
		numSamples += len(ts.Samples)
		numSeries++
		tsSize := ts.Size()

		if (batchSizeBytes > 0 && batchSizeBytes+tsSize > queryStreamBatchMessageSize) || len(timeseries) >= queryStreamBatchSize {
			// Adding this series to the batch would make it too big,
			// flush the data and add it to new batch instead.
			err = client.SendQueryStream(stream, &client.QueryStreamResponse{
				Timeseries: timeseries,
			})
			if err != nil {
				return 0, 0, err
			}

			batchSizeBytes = 0
			timeseries = timeseries[:0]
		}

		timeseries = append(timeseries, ts)
		batchSizeBytes += tsSize
	}

	// Ensure no error occurred while iterating the series set.
	if err := ss.Err(); err != nil {
		return 0, 0, err
	}

	// Final flush any existing metrics
	if batchSizeBytes != 0 {
		err = client.SendQueryStream(stream, &client.QueryStreamResponse{
			Timeseries: timeseries,
		})
		if err != nil {
			return 0, 0, err
		}
	}

	return numSeries, numSamples, nil
}

// queryStreamChunks streams metrics from a TSDB. This implements the client.IngesterServer interface
func (i *Ingester) queryStreamChunks(ctx context.Context, db *userTSDB, from, through int64, matchers []*labels.Matcher, shard *sharding.ShardSelector, stream client.Ingester_QueryStreamServer) (numSeries, numSamples int, _ error) {
	var q storage.ChunkQuerier
	var err error
	if i.limits.OutOfOrderTimeWindow(db.userID) > 0 {
		q, err = db.UnorderedChunkQuerier(ctx, from, through)
	} else {
		q, err = db.ChunkQuerier(ctx, from, through)
	}
	if err != nil {
		return 0, 0, err
	}
	defer q.Close()

	// Disable chunks trimming, so that we don't have to rewrite chunks which have samples outside
	// the requested from/through range. PromQL engine can handle it.
	hints := initSelectHints(from, through)
	hints = configSelectHintsWithShard(hints, shard)
	hints = configSelectHintsWithDisabledTrimming(hints)

	// It's not required to return sorted series because series are sorted by the Mimir querier.
	ss := q.Select(false, hints, matchers...)
	if ss.Err() != nil {
		return 0, 0, ss.Err()
	}

	chunkSeries := make([]client.TimeSeriesChunk, 0, queryStreamBatchSize)
	batchSizeBytes := 0
	for ss.Next() {
		series := ss.At()

		// convert labels to LabelAdapter
		ts := client.TimeSeriesChunk{
			Labels: mimirpb.FromLabelsToLabelAdapters(series.Labels()),
		}

		it := series.Iterator()
		for it.Next() {
			// Chunks are ordered by min time.
			meta := it.At()

			// It is not guaranteed that chunk returned by iterator is populated.
			// For now just return error. We could also try to figure out how to read the chunk.
			if meta.Chunk == nil {
				return 0, 0, errors.Errorf("unfilled chunk returned from TSDB chunk querier")
			}

			ch := client.Chunk{
				StartTimestampMs: meta.MinTime,
				EndTimestampMs:   meta.MaxTime,
				Data:             meta.Chunk.Bytes(),
			}

			switch meta.Chunk.Encoding() {
			case chunkenc.EncXOR:
				ch.Encoding = int32(chunk.PrometheusXorChunk)
			case chunkenc.EncHistogram:
				ch.Encoding = int32(chunk.PrometheusHistogramChunk)
			default:
				return 0, 0, errors.Errorf("unknown chunk encoding from TSDB chunk querier: %v", meta.Chunk.Encoding())
			}

			ts.Chunks = append(ts.Chunks, ch)
			numSamples += meta.Chunk.NumSamples()
		}
		numSeries++
		tsSize := ts.Size()

		if (batchSizeBytes > 0 && batchSizeBytes+tsSize > queryStreamBatchMessageSize) || len(chunkSeries) >= queryStreamBatchSize {
			// Adding this series to the batch would make it too big,
			// flush the data and add it to new batch instead.
			err = client.SendQueryStream(stream, &client.QueryStreamResponse{
				Chunkseries: chunkSeries,
			})
			if err != nil {
				return 0, 0, err
			}

			batchSizeBytes = 0
			chunkSeries = chunkSeries[:0]
		}

		chunkSeries = append(chunkSeries, ts)
		batchSizeBytes += tsSize
	}

	// Ensure no error occurred while iterating the series set.
	if err := ss.Err(); err != nil {
		return 0, 0, err
	}

	// Final flush any existing metrics
	if batchSizeBytes != 0 {
		err = client.SendQueryStream(stream, &client.QueryStreamResponse{
			Chunkseries: chunkSeries,
		})
		if err != nil {
			return 0, 0, err
		}
	}

	return numSeries, numSamples, nil
}

func (i *Ingester) getTSDB(userID string) *userTSDB {
	i.tsdbsMtx.RLock()
	defer i.tsdbsMtx.RUnlock()
	db := i.tsdbs[userID]
	return db
}

// List all users for which we have a TSDB. We do it here in order
// to keep the mutex locked for the shortest time possible.
func (i *Ingester) getTSDBUsers() []string {
	i.tsdbsMtx.RLock()
	defer i.tsdbsMtx.RUnlock()

	ids := make([]string, 0, len(i.tsdbs))
	for userID := range i.tsdbs {
		ids = append(ids, userID)
	}

	return ids
}

func (i *Ingester) getOrCreateTSDB(userID string, force bool) (*userTSDB, error) {
	db := i.getTSDB(userID)
	if db != nil {
		return db, nil
	}

	i.tsdbsMtx.Lock()
	defer i.tsdbsMtx.Unlock()

	// Check again for DB in the event it was created in-between locks
	var ok bool
	db, ok = i.tsdbs[userID]
	if ok {
		return db, nil
	}

	// We're ready to create the TSDB, however we must be sure that the ingester
	// is in the ACTIVE state, otherwise it may conflict with the transfer in/out.
	// The TSDB is created when the first series is pushed and this shouldn't happen
	// to a non-ACTIVE ingester, however we want to protect from any bug, cause we
	// may have data loss or TSDB WAL corruption if the TSDB is created before/during
	// a transfer in occurs.
	if ingesterState := i.lifecycler.GetState(); !force && ingesterState != ring.ACTIVE {
		return nil, fmt.Errorf(errTSDBCreateIncompatibleState, ingesterState)
	}

	gl := i.getInstanceLimits()
	if gl != nil && gl.MaxInMemoryTenants > 0 {
		if users := int64(len(i.tsdbs)); users >= gl.MaxInMemoryTenants {
			return nil, errMaxTenantsReached
		}
	}

	// Create the database and a shipper for a user
	db, err := i.createTSDB(userID)
	if err != nil {
		return nil, err
	}

	// Add the db to list of user databases
	i.tsdbs[userID] = db
	i.metrics.memUsers.Inc()

	return db, nil
}

// createTSDB creates a TSDB for a given userID, and returns the created db.
func (i *Ingester) createTSDB(userID string) (*userTSDB, error) {
	tsdbPromReg := prometheus.NewRegistry()
	udir := i.cfg.BlocksStorageConfig.TSDB.BlocksDir(userID)
	userLogger := util_log.WithUserID(userID, i.logger)

	blockRanges := i.cfg.BlocksStorageConfig.TSDB.BlockRanges.ToMilliseconds()
	matchersConfig := i.limits.ActiveSeriesCustomTrackersConfig(userID)

	userDB := &userTSDB{
		userID:              userID,
		activeSeries:        activeseries.NewActiveSeries(activeseries.NewMatchers(matchersConfig), i.cfg.ActiveSeriesMetricsIdleTimeout),
		seriesInMetric:      newMetricCounter(i.limiter, i.cfg.getIgnoreSeriesLimitForMetricNamesMap()),
		ingestedAPISamples:  util_math.NewEWMARate(0.2, i.cfg.RateUpdatePeriod),
		ingestedRuleSamples: util_math.NewEWMARate(0.2, i.cfg.RateUpdatePeriod),

		instanceLimitsFn:    i.getInstanceLimits,
		instanceSeriesCount: &i.seriesCount,
	}

	maxExemplars := i.limiter.convertGlobalToLocalLimit(userID, i.limits.MaxGlobalExemplarsPerUser(userID))
	oooTW := time.Duration(i.limits.OutOfOrderTimeWindow(userID))
	// Create a new user database
	db, err := tsdb.Open(udir, userLogger, tsdbPromReg, &tsdb.Options{
<<<<<<< HEAD
		RetentionDuration:              i.cfg.BlocksStorageConfig.TSDB.Retention.Milliseconds(),
		MinBlockDuration:               blockRanges[0],
		MaxBlockDuration:               blockRanges[len(blockRanges)-1],
		NoLockfile:                     true,
		StripeSize:                     i.cfg.BlocksStorageConfig.TSDB.StripeSize,
		HeadChunksWriteBufferSize:      i.cfg.BlocksStorageConfig.TSDB.HeadChunksWriteBufferSize,
		HeadChunksEndTimeVariance:      i.cfg.BlocksStorageConfig.TSDB.HeadChunksEndTimeVariance,
		WALCompression:                 i.cfg.BlocksStorageConfig.TSDB.WALCompressionEnabled,
		WALSegmentSize:                 i.cfg.BlocksStorageConfig.TSDB.WALSegmentSizeBytes,
		SeriesLifecycleCallback:        userDB,
		BlocksToDelete:                 userDB.blocksToDelete,
		EnableExemplarStorage:          true, // enable for everyone so we can raise the limit later
		MaxExemplars:                   int64(maxExemplars),
		SeriesHashCache:                i.seriesHashCache,
		EnableMemorySnapshotOnShutdown: i.cfg.BlocksStorageConfig.TSDB.MemorySnapshotOnShutdown,
		IsolationDisabled:              true,
		HeadChunksWriteQueueSize:       i.cfg.BlocksStorageConfig.TSDB.HeadChunksWriteQueueSize,
		AllowOverlappingCompaction:     false,                // always false since Mimir only uploads lvl 1 compacted blocks
		OutOfOrderTimeWindow:           oooTW.Milliseconds(), // The unit must be same as our timestamps.
		OutOfOrderCapMax:               int64(i.cfg.BlocksStorageConfig.TSDB.OutOfOrderCapacityMax),
		EnableNativeHistograms:         i.cfg.NativeHistogramsEnabled,
=======
		RetentionDuration:                 i.cfg.BlocksStorageConfig.TSDB.Retention.Milliseconds(),
		MinBlockDuration:                  blockRanges[0],
		MaxBlockDuration:                  blockRanges[len(blockRanges)-1],
		NoLockfile:                        true,
		StripeSize:                        i.cfg.BlocksStorageConfig.TSDB.StripeSize,
		HeadChunksWriteBufferSize:         i.cfg.BlocksStorageConfig.TSDB.HeadChunksWriteBufferSize,
		HeadChunksEndTimeVariance:         i.cfg.BlocksStorageConfig.TSDB.HeadChunksEndTimeVariance,
		WALCompression:                    i.cfg.BlocksStorageConfig.TSDB.WALCompressionEnabled,
		WALSegmentSize:                    i.cfg.BlocksStorageConfig.TSDB.WALSegmentSizeBytes,
		SeriesLifecycleCallback:           userDB,
		BlocksToDelete:                    userDB.blocksToDelete,
		EnableExemplarStorage:             true, // enable for everyone so we can raise the limit later
		MaxExemplars:                      int64(maxExemplars),
		SeriesHashCache:                   i.seriesHashCache,
		EnableMemorySnapshotOnShutdown:    i.cfg.BlocksStorageConfig.TSDB.MemorySnapshotOnShutdown,
		IsolationDisabled:                 true,
		HeadChunksWriteQueueSize:          i.cfg.BlocksStorageConfig.TSDB.HeadChunksWriteQueueSize,
		AllowOverlappingCompaction:        false,                // always false since Mimir only uploads lvl 1 compacted blocks
		OutOfOrderTimeWindow:              oooTW.Milliseconds(), // The unit must be same as our timestamps.
		OutOfOrderCapMax:                  int64(i.cfg.BlocksStorageConfig.TSDB.OutOfOrderCapacityMax),
		HeadPostingsForMatchersCacheTTL:   i.cfg.BlocksStorageConfig.TSDB.HeadPostingsForMatchersCacheTTL,
		HeadPostingsForMatchersCacheSize:  i.cfg.BlocksStorageConfig.TSDB.HeadPostingsForMatchersCacheSize,
		HeadPostingsForMatchersCacheForce: i.cfg.BlocksStorageConfig.TSDB.HeadPostingsForMatchersCacheForce,
>>>>>>> 2a893aec
	}, nil)
	if err != nil {
		return nil, errors.Wrapf(err, "failed to open TSDB: %s", udir)
	}
	db.DisableCompactions() // we will compact on our own schedule

	// Run compaction before using this TSDB. If there is data in head that needs to be put into blocks,
	// this will actually create the blocks. If there is no data (empty TSDB), this is a no-op, although
	// local blocks compaction may still take place if configured.
	level.Info(userLogger).Log("msg", "Running compaction after WAL replay")
	err = db.Compact()
	if err != nil {
		return nil, errors.Wrapf(err, "failed to compact TSDB: %s", udir)
	}

	userDB.db = db
	// We set the limiter here because we don't want to limit
	// series during WAL replay.
	userDB.limiter = i.limiter

	if db.Head().NumSeries() > 0 {
		// If there are series in the head, use max time from head. If this time is too old,
		// TSDB will be eligible for flushing and closing sooner, unless more data is pushed to it quickly.
		userDB.setLastUpdate(util.TimeFromMillis(db.Head().MaxTime()))
	} else {
		// If head is empty (eg. new TSDB), don't close it right after.
		userDB.setLastUpdate(time.Now())
	}

	// Create a new shipper for this database
	if i.cfg.BlocksStorageConfig.TSDB.IsBlocksShippingEnabled() {
		userDB.shipper = NewShipper(
			userLogger,
			tsdbPromReg,
			udir,
			bucket.NewUserBucketClient(userID, i.bucket, i.limits),
			metadata.ReceiveSource,
		)

		// Initialise the shipper blocks cache.
		if err := userDB.updateCachedShippedBlocks(); err != nil {
			level.Error(userLogger).Log("msg", "failed to update cached shipped blocks after shipper initialisation", "err", err)
		}
	}

	i.tsdbMetrics.setRegistryForUser(userID, tsdbPromReg)
	return userDB, nil
}

func (i *Ingester) closeAllTSDB() {
	i.tsdbsMtx.Lock()

	wg := &sync.WaitGroup{}
	wg.Add(len(i.tsdbs))

	// Concurrently close all users TSDB
	for userID, userDB := range i.tsdbs {
		userID := userID

		go func(db *userTSDB) {
			defer wg.Done()

			if err := db.Close(); err != nil {
				level.Warn(i.logger).Log("msg", "unable to close TSDB", "err", err, "user", userID)
				return
			}

			// Now that the TSDB has been closed, we should remove it from the
			// set of open ones. This lock acquisition doesn't deadlock with the
			// outer one, because the outer one is released as soon as all go
			// routines are started.
			i.tsdbsMtx.Lock()
			delete(i.tsdbs, userID)
			i.tsdbsMtx.Unlock()

			i.metrics.memUsers.Dec()
			i.metrics.deletePerUserCustomTrackerMetrics(userID, db.activeSeries.CurrentMatcherNames())
		}(userDB)
	}

	// Wait until all Close() completed
	i.tsdbsMtx.Unlock()
	wg.Wait()
}

// openExistingTSDB walks the user tsdb dir, and opens a tsdb for each user. This may start a WAL replay, so we limit the number of
// concurrently opening TSDB.
func (i *Ingester) openExistingTSDB(ctx context.Context) error {
	level.Info(i.logger).Log("msg", "opening existing TSDBs")

	queue := make(chan string)
	group, groupCtx := errgroup.WithContext(ctx)

	// Create a pool of workers which will open existing TSDBs.
	for n := 0; n < i.cfg.BlocksStorageConfig.TSDB.MaxTSDBOpeningConcurrencyOnStartup; n++ {
		group.Go(func() error {
			for userID := range queue {
				startTime := time.Now()

				db, err := i.createTSDB(userID)
				if err != nil {
					level.Error(i.logger).Log("msg", "unable to open TSDB", "err", err, "user", userID)
					return errors.Wrapf(err, "unable to open TSDB for user %s", userID)
				}

				// Add the database to the map of user databases
				i.tsdbsMtx.Lock()
				i.tsdbs[userID] = db
				i.tsdbsMtx.Unlock()
				i.metrics.memUsers.Inc()

				i.metrics.walReplayTime.Observe(time.Since(startTime).Seconds())
			}

			return nil
		})
	}

	// Spawn a goroutine to find all users with a TSDB on the filesystem.
	group.Go(func() error {
		// Close the queue once filesystem walking is done.
		defer close(queue)

		walkErr := filepath.Walk(i.cfg.BlocksStorageConfig.TSDB.Dir, func(path string, info os.FileInfo, err error) error {
			if err != nil {
				// If the root directory doesn't exist, we're OK (not needed to be created upfront).
				if os.IsNotExist(err) && path == i.cfg.BlocksStorageConfig.TSDB.Dir {
					return filepath.SkipDir
				}

				level.Error(i.logger).Log("msg", "an error occurred while iterating the filesystem storing TSDBs", "path", path, "err", err)
				return errors.Wrapf(err, "an error occurred while iterating the filesystem storing TSDBs at %s", path)
			}

			// Skip root dir and all other files
			if path == i.cfg.BlocksStorageConfig.TSDB.Dir || !info.IsDir() {
				return nil
			}

			// Top level directories are assumed to be user TSDBs
			userID := info.Name()
			f, err := os.Open(path)
			if err != nil {
				level.Error(i.logger).Log("msg", "unable to open TSDB dir", "err", err, "user", userID, "path", path)
				return errors.Wrapf(err, "unable to open TSDB dir %s for user %s", path, userID)
			}
			defer f.Close()

			// If the dir is empty skip it
			if _, err := f.Readdirnames(1); err != nil {
				if errors.Is(err, io.EOF) {
					return filepath.SkipDir
				}

				level.Error(i.logger).Log("msg", "unable to read TSDB dir", "err", err, "user", userID, "path", path)
				return errors.Wrapf(err, "unable to read TSDB dir %s for user %s", path, userID)
			}

			// Enqueue the user to be processed.
			select {
			case queue <- userID:
				// Nothing to do.
			case <-groupCtx.Done():
				// Interrupt in case a failure occurred in another goroutine.
				return nil
			}

			// Don't descend into subdirectories.
			return filepath.SkipDir
		})

		return errors.Wrapf(walkErr, "unable to walk directory %s containing existing TSDBs", i.cfg.BlocksStorageConfig.TSDB.Dir)
	})

	// Wait for all workers to complete.
	err := group.Wait()
	if err != nil {
		level.Error(i.logger).Log("msg", "error while opening existing TSDBs", "err", err)
		return err
	}

	// Update the usage statistics once all TSDBs have been opened.
	i.updateUsageStats()

	level.Info(i.logger).Log("msg", "successfully opened existing TSDBs")
	return nil
}

// getMemorySeriesMetric returns the total number of in-memory series across all open TSDBs.
func (i *Ingester) getMemorySeriesMetric() float64 {
	if err := i.checkRunning(); err != nil {
		return 0
	}

	i.tsdbsMtx.RLock()
	defer i.tsdbsMtx.RUnlock()

	count := uint64(0)
	for _, db := range i.tsdbs {
		count += db.Head().NumSeries()
	}

	return float64(count)
}

// getOldestUnshippedBlockMetric returns the unix timestamp of the oldest unshipped block or
// 0 if all blocks have been shipped.
func (i *Ingester) getOldestUnshippedBlockMetric() float64 {
	i.tsdbsMtx.RLock()
	defer i.tsdbsMtx.RUnlock()

	oldest := uint64(0)
	for _, db := range i.tsdbs {
		if ts := db.getOldestUnshippedBlockTime(); oldest == 0 || ts < oldest {
			oldest = ts
		}
	}

	return float64(oldest / 1000)
}

func (i *Ingester) shipBlocksLoop(ctx context.Context) error {
	// We add a slight jitter to make sure that if the head compaction interval and ship interval are set to the same
	// value they don't clash (if they both continuously run at the same exact time, the head compaction may not run
	// because can't successfully change the state).
	shipTicker := time.NewTicker(util.DurationWithJitter(i.cfg.BlocksStorageConfig.TSDB.ShipInterval, 0.01))
	defer shipTicker.Stop()

	for {
		select {
		case <-shipTicker.C:
			i.shipBlocks(ctx, nil)

		case req := <-i.shipTrigger:
			i.shipBlocks(ctx, req.users)
			close(req.callback) // Notify back.

		case <-ctx.Done():
			return nil
		}
	}
}

// shipBlocks runs shipping for all users.
func (i *Ingester) shipBlocks(ctx context.Context, allowed *util.AllowedTenants) {
	// Do not ship blocks if the ingester is PENDING or JOINING. It's
	// particularly important for the JOINING state because there could
	// be a blocks transfer in progress (from another ingester) and if we
	// run the shipper in such state we could end up with race conditions.
	if i.lifecycler != nil {
		if ingesterState := i.lifecycler.GetState(); ingesterState == ring.PENDING || ingesterState == ring.JOINING {
			level.Info(i.logger).Log("msg", "TSDB blocks shipping has been skipped because of the current ingester state", "state", ingesterState)
			return
		}
	}

	// Number of concurrent workers is limited in order to avoid to concurrently sync a lot
	// of tenants in a large cluster.
	_ = concurrency.ForEachUser(ctx, i.getTSDBUsers(), i.cfg.BlocksStorageConfig.TSDB.ShipConcurrency, func(ctx context.Context, userID string) error {
		if !allowed.IsAllowed(userID) {
			return nil
		}

		// Get the user's DB. If the user doesn't exist, we skip it.
		userDB := i.getTSDB(userID)
		if userDB == nil || userDB.shipper == nil {
			return nil
		}

		if userDB.deletionMarkFound.Load() {
			return nil
		}

		if time.Since(time.Unix(userDB.lastDeletionMarkCheck.Load(), 0)) > mimir_tsdb.DeletionMarkCheckInterval {
			// Even if check fails with error, we don't want to repeat it too often.
			userDB.lastDeletionMarkCheck.Store(time.Now().Unix())

			deletionMarkExists, err := mimir_tsdb.TenantDeletionMarkExists(ctx, i.bucket, userID)
			if err != nil {
				// If we cannot check for deletion mark, we continue anyway, even though in production shipper will likely fail too.
				// This however simplifies unit tests, where tenant deletion check is enabled by default, but tests don't setup bucket.
				level.Warn(i.logger).Log("msg", "failed to check for tenant deletion mark before shipping blocks", "user", userID, "err", err)
			} else if deletionMarkExists {
				userDB.deletionMarkFound.Store(true)

				level.Info(i.logger).Log("msg", "tenant deletion mark exists, not shipping blocks", "user", userID)
				return nil
			}
		}

		// Run the shipper's Sync() to upload unshipped blocks. Make sure the TSDB state is active, in order to
		// avoid any race condition with closing idle TSDBs.
		if !userDB.casState(active, activeShipping) {
			level.Info(i.logger).Log("msg", "shipper skipped because the TSDB is not active", "user", userID)
			return nil
		}
		defer userDB.casState(activeShipping, active)

		uploaded, err := userDB.shipper.Sync(ctx)
		if err != nil {
			level.Warn(i.logger).Log("msg", "shipper failed to synchronize TSDB blocks with the storage", "user", userID, "uploaded", uploaded, "err", err)
		} else {
			level.Debug(i.logger).Log("msg", "shipper successfully synchronized TSDB blocks with storage", "user", userID, "uploaded", uploaded)
		}

		// The shipper meta file could be updated even if the Sync() returned an error,
		// so it's safer to update it each time at least a block has been uploaded.
		// Moreover, the shipper meta file could be updated even if no blocks are uploaded
		// (eg. blocks removed due to retention) but doesn't cause any harm not updating
		// the cached list of blocks in such case, so we're not handling it.
		if uploaded > 0 {
			if err := userDB.updateCachedShippedBlocks(); err != nil {
				level.Error(i.logger).Log("msg", "failed to update cached shipped blocks after shipper synchronisation", "user", userID, "err", err)
			}
		}

		return nil
	})
}

func (i *Ingester) compactionLoop(ctx context.Context) error {
	ticker := time.NewTicker(i.cfg.BlocksStorageConfig.TSDB.HeadCompactionInterval)
	defer ticker.Stop()

	for ctx.Err() == nil {
		select {
		case <-ticker.C:
			i.compactBlocks(ctx, false, nil)

		case req := <-i.forceCompactTrigger:
			i.compactBlocks(ctx, true, req.users)
			close(req.callback) // Notify back.

		case <-ctx.Done():
			return nil
		}
	}
	return nil
}

// Compacts all compactable blocks. Force flag will force compaction even if head is not compactable yet.
func (i *Ingester) compactBlocks(ctx context.Context, force bool, allowed *util.AllowedTenants) {
	// Don't compact TSDB blocks while JOINING as there may be ongoing blocks transfers.
	// Compaction loop is not running in LEAVING state, so if we get here in LEAVING state, we're flushing blocks.
	if i.lifecycler != nil {
		if ingesterState := i.lifecycler.GetState(); ingesterState == ring.JOINING {
			level.Info(i.logger).Log("msg", "TSDB blocks compaction has been skipped because of the current ingester state", "state", ingesterState)
			return
		}
	}

	_ = concurrency.ForEachUser(ctx, i.getTSDBUsers(), i.cfg.BlocksStorageConfig.TSDB.HeadCompactionConcurrency, func(ctx context.Context, userID string) error {
		if !allowed.IsAllowed(userID) {
			return nil
		}

		userDB := i.getTSDB(userID)
		if userDB == nil {
			return nil
		}

		// Don't do anything, if there is nothing to compact.
		h := userDB.Head()
		if h.NumSeries() == 0 {
			return nil
		}

		var err error

		i.metrics.compactionsTriggered.Inc()

		reason := ""
		switch {
		case force:
			reason = "forced"
			err = userDB.compactHead(i.cfg.BlocksStorageConfig.TSDB.BlockRanges[0].Milliseconds())

		case i.compactionIdleTimeout > 0 && userDB.isIdle(time.Now(), i.compactionIdleTimeout):
			reason = "idle"
			level.Info(i.logger).Log("msg", "TSDB is idle, forcing compaction", "user", userID)
			err = userDB.compactHead(i.cfg.BlocksStorageConfig.TSDB.BlockRanges[0].Milliseconds())

		default:
			reason = "regular"
			err = userDB.Compact()
		}

		if err != nil {
			i.metrics.compactionsFailed.Inc()
			level.Warn(i.logger).Log("msg", "TSDB blocks compaction for user has failed", "user", userID, "err", err, "compactReason", reason)
		} else {
			level.Debug(i.logger).Log("msg", "TSDB blocks compaction completed successfully", "user", userID, "compactReason", reason)
		}

		return nil
	})
}

func (i *Ingester) closeAndDeleteIdleUserTSDBs(ctx context.Context) error {
	for _, userID := range i.getTSDBUsers() {
		if ctx.Err() != nil {
			return nil
		}

		result := i.closeAndDeleteUserTSDBIfIdle(userID)

		i.metrics.idleTsdbChecks.WithLabelValues(string(result)).Inc()
	}

	return nil
}

func (i *Ingester) closeAndDeleteUserTSDBIfIdle(userID string) tsdbCloseCheckResult {
	userDB := i.getTSDB(userID)
	if userDB == nil || userDB.shipper == nil {
		// We will not delete local data when not using shipping to storage.
		return tsdbShippingDisabled
	}

	if result := userDB.shouldCloseTSDB(i.cfg.BlocksStorageConfig.TSDB.CloseIdleTSDBTimeout); !result.shouldClose() {
		return result
	}

	// This disables pushes and force-compactions. Not allowed to close while shipping is in progress.
	if !userDB.casState(active, closing) {
		return tsdbNotActive
	}

	// If TSDB is fully closed, we will set state to 'closed', which will prevent this defered closing -> active transition.
	defer userDB.casState(closing, active)

	// Make sure we don't ignore any possible inflight pushes.
	userDB.pushesInFlight.Wait()

	// Verify again, things may have changed during the checks and pushes.
	tenantDeleted := false
	if result := userDB.shouldCloseTSDB(i.cfg.BlocksStorageConfig.TSDB.CloseIdleTSDBTimeout); !result.shouldClose() {
		// This will also change TSDB state back to active (via defer above).
		return result
	} else if result == tsdbTenantMarkedForDeletion {
		tenantDeleted = true
	}

	// At this point there are no more pushes to TSDB, and no possible compaction. Normally TSDB is empty,
	// but if we're closing TSDB because of tenant deletion mark, then it may still contain some series.
	// We need to remove these series from series count.
	i.seriesCount.Sub(int64(userDB.Head().NumSeries()))

	dir := userDB.db.Dir()

	if err := userDB.Close(); err != nil {
		level.Error(i.logger).Log("msg", "failed to close idle TSDB", "user", userID, "err", err)
		return tsdbCloseFailed
	}

	level.Info(i.logger).Log("msg", "closed idle TSDB", "user", userID)

	// This will prevent going back to "active" state in deferred statement.
	userDB.casState(closing, closed)

	// Only remove user from TSDBState when everything is cleaned up
	// This will prevent concurrency problems when cortex are trying to open new TSDB - Ie: New request for a given tenant
	// came in - while closing the tsdb for the same tenant.
	// If this happens now, the request will get reject as the push will not be able to acquire the lock as the tsdb will be
	// in closed state
	defer func() {
		i.tsdbsMtx.Lock()
		delete(i.tsdbs, userID)
		i.tsdbsMtx.Unlock()
	}()

	i.metrics.memUsers.Dec()
	i.tsdbMetrics.removeRegistryForUser(userID)

	i.deleteUserMetadata(userID)
	i.metrics.deletePerUserMetrics(userID)
	i.metrics.deletePerUserCustomTrackerMetrics(userID, userDB.activeSeries.CurrentMatcherNames())

	// And delete local data.
	if err := os.RemoveAll(dir); err != nil {
		level.Error(i.logger).Log("msg", "failed to delete local TSDB", "user", userID, "err", err)
		return tsdbDataRemovalFailed
	}

	if tenantDeleted {
		level.Info(i.logger).Log("msg", "deleted local TSDB, user marked for deletion", "user", userID, "dir", dir)
		return tsdbTenantMarkedForDeletion
	}

	level.Info(i.logger).Log("msg", "deleted local TSDB, due to being idle", "user", userID, "dir", dir)
	return tsdbIdleClosed
}

// TransferOut implements ring.FlushTransferer.
func (i *Ingester) TransferOut(_ context.Context) error {
	return ring.ErrTransferDisabled
}

// This method will flush all data. It is called as part of Lifecycler's shutdown (if flush on shutdown is configured), or from the flusher.
//
// When called as during Lifecycler shutdown, this happens as part of normal Ingester shutdown (see stopping method).
// Samples are not received at this stage. Compaction and Shipping loops have already been stopped as well.
//
// When used from flusher, ingester is constructed in a way that compaction, shipping and receiving of samples is never started.
func (i *Ingester) Flush() {
	level.Info(i.logger).Log("msg", "starting to flush and ship TSDB blocks")

	ctx := context.Background()

	i.compactBlocks(ctx, true, nil)
	if i.cfg.BlocksStorageConfig.TSDB.IsBlocksShippingEnabled() {
		i.shipBlocks(ctx, nil)
	}

	level.Info(i.logger).Log("msg", "finished flushing and shipping TSDB blocks")
}

const (
	tenantParam = "tenant"
	waitParam   = "wait"
)

// Blocks version of Flush handler. It force-compacts blocks, and triggers shipping.
func (i *Ingester) FlushHandler(w http.ResponseWriter, r *http.Request) {
	err := r.ParseForm()
	if err != nil {
		level.Warn(i.logger).Log("msg", "failed to parse HTTP request in flush handler", "err", err)
		w.WriteHeader(http.StatusBadRequest)
		return
	}

	tenants := r.Form[tenantParam]

	allowedUsers := util.NewAllowedTenants(tenants, nil)
	run := func() {
		ingCtx := i.BasicService.ServiceContext()
		if ingCtx == nil || ingCtx.Err() != nil {
			level.Info(i.logger).Log("msg", "flushing TSDB blocks: ingester not running, ignoring flush request")
			return
		}

		compactionCallbackCh := make(chan struct{})

		level.Info(i.logger).Log("msg", "flushing TSDB blocks: triggering compaction")
		select {
		case i.forceCompactTrigger <- requestWithUsersAndCallback{users: allowedUsers, callback: compactionCallbackCh}:
			// Compacting now.
		case <-ingCtx.Done():
			level.Warn(i.logger).Log("msg", "failed to compact TSDB blocks, ingester not running anymore")
			return
		}

		// Wait until notified about compaction being finished.
		select {
		case <-compactionCallbackCh:
			level.Info(i.logger).Log("msg", "finished compacting TSDB blocks")
		case <-ingCtx.Done():
			level.Warn(i.logger).Log("msg", "failed to compact TSDB blocks, ingester not running anymore")
			return
		}

		if i.cfg.BlocksStorageConfig.TSDB.IsBlocksShippingEnabled() {
			shippingCallbackCh := make(chan struct{}) // must be new channel, as compactionCallbackCh is closed now.

			level.Info(i.logger).Log("msg", "flushing TSDB blocks: triggering shipping")

			select {
			case i.shipTrigger <- requestWithUsersAndCallback{users: allowedUsers, callback: shippingCallbackCh}:
				// shipping now
			case <-ingCtx.Done():
				level.Warn(i.logger).Log("msg", "failed to ship TSDB blocks, ingester not running anymore")
				return
			}

			// Wait until shipping finished.
			select {
			case <-shippingCallbackCh:
				level.Info(i.logger).Log("msg", "shipping of TSDB blocks finished")
			case <-ingCtx.Done():
				level.Warn(i.logger).Log("msg", "failed to ship TSDB blocks, ingester not running anymore")
				return
			}
		}

		level.Info(i.logger).Log("msg", "flushing TSDB blocks: finished")
	}

	if len(r.Form[waitParam]) > 0 && r.Form[waitParam][0] == "true" {
		// Run synchronously. This simplifies and speeds up tests.
		run()
	} else {
		go run()
	}

	w.WriteHeader(http.StatusNoContent)
}

func newIngestErr(errID globalerror.ID, errMsg string, timestamp model.Time, labels []mimirpb.LabelAdapter) error {
	return fmt.Errorf("%v. The affected sample has timestamp %s and is from series %s", errID.Message(errMsg), timestamp.Time().UTC().Format(time.RFC3339Nano), mimirpb.FromLabelAdaptersToLabels(labels).String())
}

func newIngestErrSampleTimestampTooOld(timestamp model.Time, labels []mimirpb.LabelAdapter) error {
	return newIngestErr(globalerror.SampleTimestampTooOld, "the sample has been rejected because its timestamp is too old", timestamp, labels)
}

func newIngestErrSampleTimestampTooOldOOOEnabled(timestamp model.Time, labels []mimirpb.LabelAdapter, oooTimeWindow model.Duration) error {
	return newIngestErr(globalerror.SampleTimestampTooOld, fmt.Sprintf("the sample has been rejected because another sample with a more recent timestamp has already been ingested and this sample is beyond the out-of-order time window of %s", oooTimeWindow.String()), timestamp, labels)
}

func newIngestErrSampleOutOfOrder(timestamp model.Time, labels []mimirpb.LabelAdapter) error {
	return newIngestErr(globalerror.SampleOutOfOrder, "the sample has been rejected because another sample with a more recent timestamp has already been ingested and out-of-order samples are not allowed", timestamp, labels)
}

func newIngestErrSampleDuplicateTimestamp(timestamp model.Time, labels []mimirpb.LabelAdapter) error {
	return newIngestErr(globalerror.SampleDuplicateTimestamp, "the sample has been rejected because another sample with the same timestamp, but a different value, has already been ingested", timestamp, labels)
}

func newIngestErrExemplarMissingSeries(timestamp model.Time, seriesLabels, exemplarLabels []mimirpb.LabelAdapter) error {
	return fmt.Errorf("%v. The affected exemplar is %s with timestamp %s for series %s",
		globalerror.ExemplarSeriesMissing.Message("the exemplar has been rejected because the related series has not been ingested yet"),
		mimirpb.FromLabelAdaptersToLabels(exemplarLabels).String(),
		timestamp.Time().UTC().Format(time.RFC3339Nano),
		mimirpb.FromLabelAdaptersToLabels(seriesLabels).String(),
	)
}

func wrappedTSDBIngestExemplarOtherErr(ingestErr error, timestamp model.Time, seriesLabels, exemplarLabels []mimirpb.LabelAdapter) error {
	if ingestErr == nil {
		return nil
	}

	return fmt.Errorf("err: %v. timestamp=%s, series=%s, exemplar=%s", ingestErr, timestamp.Time().UTC().Format(time.RFC3339Nano),
		mimirpb.FromLabelAdaptersToLabels(seriesLabels).String(),
		mimirpb.FromLabelAdaptersToLabels(exemplarLabels).String(),
	)
}

func (i *Ingester) getInstanceLimits() *InstanceLimits {
	// Don't apply any limits while starting. We especially don't want to apply series in memory limit while replaying WAL.
	if i.State() == services.Starting {
		return nil
	}

	if i.cfg.InstanceLimitsFn == nil {
		return defaultInstanceLimits
	}

	l := i.cfg.InstanceLimitsFn()
	if l == nil {
		return defaultInstanceLimits
	}

	return l
}

// ShutdownHandler triggers the following set of operations in order:
//   - Change the state of ring to stop accepting writes.
//   - Flush all the chunks.
func (i *Ingester) ShutdownHandler(w http.ResponseWriter, r *http.Request) {
	originalFlush := i.lifecycler.FlushOnShutdown()
	// We want to flush the chunks if transfer fails irrespective of original flag.
	i.lifecycler.SetFlushOnShutdown(true)

	// In the case of an HTTP shutdown, we want to unregister no matter what.
	originalUnregister := i.lifecycler.ShouldUnregisterOnShutdown()
	i.lifecycler.SetUnregisterOnShutdown(true)

	_ = services.StopAndAwaitTerminated(context.Background(), i)
	// Set state back to original.
	i.lifecycler.SetFlushOnShutdown(originalFlush)
	i.lifecycler.SetUnregisterOnShutdown(originalUnregister)

	w.WriteHeader(http.StatusNoContent)
}

// Using block store, the ingester is only available when it is in a Running state. The ingester is not available
// when stopping to prevent any read or writes to the TSDB after the ingester has closed them.
func (i *Ingester) checkRunning() error {
	s := i.State()
	if s == services.Running {
		return nil
	}
	return status.Error(codes.Unavailable, s.String())
}

// Push implements client.IngesterServer
func (i *Ingester) Push(ctx context.Context, req *mimirpb.WriteRequest) (*mimirpb.WriteResponse, error) {
	pushReq := push.NewParsedRequest(req)
	pushReq.AddCleanup(func() { mimirpb.ReuseSlice(req.Timeseries) })
	return i.PushWithCleanup(ctx, pushReq)
}

// pushMetadata returns number of ingested metadata.
func (i *Ingester) pushMetadata(ctx context.Context, userID string, metadata []*mimirpb.MetricMetadata) int {
	ingestedMetadata := 0
	failedMetadata := 0

	var firstMetadataErr error
	for _, metadata := range metadata {
		err := i.appendMetadata(userID, metadata)
		if err == nil {
			ingestedMetadata++
			continue
		}

		failedMetadata++
		if firstMetadataErr == nil {
			firstMetadataErr = err
		}
	}

	i.metrics.ingestedMetadata.Add(float64(ingestedMetadata))
	i.metrics.ingestedMetadataFail.Add(float64(failedMetadata))

	// If we have any error with regard to metadata we just log and no-op.
	// We consider metadata a best effort approach, errors here should not stop processing.
	if firstMetadataErr != nil {
		logger := util_log.WithContext(ctx, i.logger)
		level.Warn(logger).Log("msg", "failed to ingest some metadata", "err", firstMetadataErr)
	}

	return ingestedMetadata
}
func (i *Ingester) appendMetadata(userID string, m *mimirpb.MetricMetadata) error {
	userMetadata := i.getOrCreateUserMetadata(userID)

	return userMetadata.add(m.GetMetricFamilyName(), m)
}

func (i *Ingester) getOrCreateUserMetadata(userID string) *userMetricsMetadata {
	userMetadata := i.getUserMetadata(userID)
	if userMetadata != nil {
		return userMetadata
	}

	i.usersMetadataMtx.Lock()
	defer i.usersMetadataMtx.Unlock()

	// Ensure it was not created between switching locks.
	userMetadata, ok := i.usersMetadata[userID]
	if !ok {
		userMetadata = newMetadataMap(i.limiter, i.metrics, userID)
		i.usersMetadata[userID] = userMetadata
	}
	return userMetadata
}

func (i *Ingester) getUserMetadata(userID string) *userMetricsMetadata {
	i.usersMetadataMtx.RLock()
	defer i.usersMetadataMtx.RUnlock()
	return i.usersMetadata[userID]
}

func (i *Ingester) deleteUserMetadata(userID string) {
	i.usersMetadataMtx.Lock()
	um := i.usersMetadata[userID]
	delete(i.usersMetadata, userID)
	i.usersMetadataMtx.Unlock()

	if um != nil {
		// We need call purge to update i.metrics.memMetadata correctly (it counts number of metrics with metadata in memory).
		// Passing zero time means purge everything.
		um.purge(time.Time{})
	}
}
func (i *Ingester) getUsersWithMetadata() []string {
	i.usersMetadataMtx.RLock()
	defer i.usersMetadataMtx.RUnlock()

	userIDs := make([]string, 0, len(i.usersMetadata))
	for userID := range i.usersMetadata {
		userIDs = append(userIDs, userID)
	}

	return userIDs
}

func (i *Ingester) purgeUserMetricsMetadata() {
	deadline := time.Now().Add(-i.cfg.MetadataRetainPeriod)

	for _, userID := range i.getUsersWithMetadata() {
		metadata := i.getUserMetadata(userID)
		if metadata == nil {
			continue
		}

		// Remove all metadata that we no longer need to retain.
		metadata.purge(deadline)
	}
}

// MetricsMetadata returns all the metric metadata of a user.
func (i *Ingester) MetricsMetadata(ctx context.Context, req *client.MetricsMetadataRequest) (*client.MetricsMetadataResponse, error) {
	if err := i.checkRunning(); err != nil {
		return nil, err
	}

	userID, err := tenant.TenantID(ctx)
	if err != nil {
		return nil, err
	}

	userMetadata := i.getUserMetadata(userID)

	if userMetadata == nil {
		return &client.MetricsMetadataResponse{}, nil
	}

	return &client.MetricsMetadataResponse{Metadata: userMetadata.toClientMetadata()}, nil
}

// CheckReady is the readiness handler used to indicate to k8s when the ingesters
// are ready for the addition or removal of another ingester.
func (i *Ingester) CheckReady(ctx context.Context) error {
	if err := i.checkRunning(); err != nil {
		return fmt.Errorf("ingester not ready: %v", err)
	}
	return i.lifecycler.CheckReady(ctx)
}

func (i *Ingester) RingHandler() http.Handler {
	return i.lifecycler
}

func initSelectHints(start, end int64) *storage.SelectHints {
	return &storage.SelectHints{
		Start: start,
		End:   end,
	}
}

func configSelectHintsWithShard(hints *storage.SelectHints, shard *sharding.ShardSelector) *storage.SelectHints {
	if shard != nil {
		// If query sharding is enabled, we need to pass it along with hints.
		hints.ShardIndex = shard.ShardIndex
		hints.ShardCount = shard.ShardCount
	}
	return hints
}

func configSelectHintsWithDisabledTrimming(hints *storage.SelectHints) *storage.SelectHints {
	hints.DisableTrimming = true
	return hints
}

// allOutOfBounds returns whether all the provided samples are out of bounds.
func allOutOfBounds(samples []mimirpb.Sample, minValidTime int64) bool {
	for _, s := range samples {
		if s.TimestampMs >= minValidTime {
			return false
		}
	}
	return true
}<|MERGE_RESOLUTION|>--- conflicted
+++ resolved
@@ -148,14 +148,8 @@
 	InstanceLimitsFn func() *InstanceLimits `yaml:"-"`
 
 	IgnoreSeriesLimitForMetricNames string `yaml:"ignore_series_limit_for_metric_names" category:"advanced"`
-<<<<<<< HEAD
-
-	// For testing, you can override the address and ID of this ingester.
-	ingesterClientFactory func(addr string, cfg client.Config) (client.HealthAndIngesterClient, error)
 
 	NativeHistogramsEnabled bool `yaml:"native_histograms_enabled" category:"advanced"`
-=======
->>>>>>> 2a893aec
 }
 
 // RegisterFlags adds the flags required to config this to the given FlagSet
@@ -1645,29 +1639,6 @@
 	oooTW := time.Duration(i.limits.OutOfOrderTimeWindow(userID))
 	// Create a new user database
 	db, err := tsdb.Open(udir, userLogger, tsdbPromReg, &tsdb.Options{
-<<<<<<< HEAD
-		RetentionDuration:              i.cfg.BlocksStorageConfig.TSDB.Retention.Milliseconds(),
-		MinBlockDuration:               blockRanges[0],
-		MaxBlockDuration:               blockRanges[len(blockRanges)-1],
-		NoLockfile:                     true,
-		StripeSize:                     i.cfg.BlocksStorageConfig.TSDB.StripeSize,
-		HeadChunksWriteBufferSize:      i.cfg.BlocksStorageConfig.TSDB.HeadChunksWriteBufferSize,
-		HeadChunksEndTimeVariance:      i.cfg.BlocksStorageConfig.TSDB.HeadChunksEndTimeVariance,
-		WALCompression:                 i.cfg.BlocksStorageConfig.TSDB.WALCompressionEnabled,
-		WALSegmentSize:                 i.cfg.BlocksStorageConfig.TSDB.WALSegmentSizeBytes,
-		SeriesLifecycleCallback:        userDB,
-		BlocksToDelete:                 userDB.blocksToDelete,
-		EnableExemplarStorage:          true, // enable for everyone so we can raise the limit later
-		MaxExemplars:                   int64(maxExemplars),
-		SeriesHashCache:                i.seriesHashCache,
-		EnableMemorySnapshotOnShutdown: i.cfg.BlocksStorageConfig.TSDB.MemorySnapshotOnShutdown,
-		IsolationDisabled:              true,
-		HeadChunksWriteQueueSize:       i.cfg.BlocksStorageConfig.TSDB.HeadChunksWriteQueueSize,
-		AllowOverlappingCompaction:     false,                // always false since Mimir only uploads lvl 1 compacted blocks
-		OutOfOrderTimeWindow:           oooTW.Milliseconds(), // The unit must be same as our timestamps.
-		OutOfOrderCapMax:               int64(i.cfg.BlocksStorageConfig.TSDB.OutOfOrderCapacityMax),
-		EnableNativeHistograms:         i.cfg.NativeHistogramsEnabled,
-=======
 		RetentionDuration:                 i.cfg.BlocksStorageConfig.TSDB.Retention.Milliseconds(),
 		MinBlockDuration:                  blockRanges[0],
 		MaxBlockDuration:                  blockRanges[len(blockRanges)-1],
@@ -1691,7 +1662,7 @@
 		HeadPostingsForMatchersCacheTTL:   i.cfg.BlocksStorageConfig.TSDB.HeadPostingsForMatchersCacheTTL,
 		HeadPostingsForMatchersCacheSize:  i.cfg.BlocksStorageConfig.TSDB.HeadPostingsForMatchersCacheSize,
 		HeadPostingsForMatchersCacheForce: i.cfg.BlocksStorageConfig.TSDB.HeadPostingsForMatchersCacheForce,
->>>>>>> 2a893aec
+		EnableNativeHistograms:            i.cfg.NativeHistogramsEnabled,
 	}, nil)
 	if err != nil {
 		return nil, errors.Wrapf(err, "failed to open TSDB: %s", udir)
