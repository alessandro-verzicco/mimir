// Copyright 2015 The Prometheus Authors
// Licensed under the Apache License, Version 2.0 (the "License");
// you may not use this file except in compliance with the License.
// You may obtain a copy of the License at
//
// http://www.apache.org/licenses/LICENSE-2.0
//
// Unless required by applicable law or agreed to in writing, software
// distributed under the License is distributed on an "AS IS" BASIS,
// WITHOUT WARRANTIES OR CONDITIONS OF ANY KIND, either express or implied.
// See the License for the specific language governing permissions and
// limitations under the License.

// Package expfmt contains tools for reading and writing Prometheus metrics.
package expfmt

import (
<<<<<<< HEAD
	"strings"
=======
	"fmt"
	"strings"

	"github.com/prometheus/common/model"
>>>>>>> c02f761e
)

// Format specifies the HTTP content type of the different wire protocols.
type Format string

// Constants to assemble the Content-Type values for the different wire
// protocols. The Content-Type strings here are all for the legacy exposition
// formats, where valid characters for metric names and label names are limited.
// Support for arbitrary UTF-8 characters in those names is already partially
// implemented in this module (see model.ValidationScheme), but to actually use
// it on the wire, new content-type strings will have to be agreed upon and
// added here.
const (
	TextVersion_1_0_0        = "1.0.0"
	TextVersion_0_0_4        = "0.0.4"
	ProtoType                = `application/vnd.google.protobuf`
	ProtoProtocol            = `io.prometheus.client.MetricFamily`
<<<<<<< HEAD
	ProtoFmt                 = ProtoType + "; proto=" + ProtoProtocol + ";"
	UTF8Valid                = "utf8"
=======
	protoFmt                 = ProtoType + "; proto=" + ProtoProtocol + ";"
>>>>>>> c02f761e
	OpenMetricsType          = `application/openmetrics-text`
	OpenMetricsVersion_2_0_0 = "2.0.0"
	OpenMetricsVersion_1_0_0 = "1.0.0"
	OpenMetricsVersion_0_0_1 = "0.0.1"

<<<<<<< HEAD
	// The Content-Type values for the different wire protocols. Do not do direct
	// to comparisons to these constants, instead use the comparison functions.
	FmtUnknown           Format = `<unknown>`
	FmtText_0_0_4        Format = `text/plain; version=` + TextVersion_0_0_4 + `; charset=utf-8`
	FmtText_1_0_0        Format = `text/plain; version=` + TextVersion_1_0_0 + `; charset=utf-8`
	FmtProtoDelim        Format = ProtoFmt + ` encoding=delimited`
	FmtProtoText         Format = ProtoFmt + ` encoding=text`
	FmtProtoCompact      Format = ProtoFmt + ` encoding=compact-text`
	FmtOpenMetrics_0_0_1 Format = OpenMetricsType + `; version=` + OpenMetricsVersion_0_0_1 + `; charset=utf-8`
	FmtOpenMetrics_1_0_0 Format = OpenMetricsType + `; version=` + OpenMetricsVersion_1_0_0 + `; charset=utf-8`
	FmtOpenMetrics_2_0_0 Format = OpenMetricsType + `; version=` + OpenMetricsVersion_2_0_0 + `; charset=utf-8`

	// UTF8 and Escaping Formats
	FmtUTF8Param Format = `; validchars=utf8`
=======
	// The Content-Type values for the different wire protocols. Note that these
	// values are now unexported. If code was relying on comparisons to these
	// constants, instead use FormatType().
	fmtUnknown           Format = `<unknown>`
	fmtText              Format = `text/plain; version=` + TextVersion + `; charset=utf-8`
	fmtProtoDelim        Format = protoFmt + ` encoding=delimited`
	fmtProtoText         Format = protoFmt + ` encoding=text`
	fmtProtoCompact      Format = protoFmt + ` encoding=compact-text`
	fmtOpenMetrics_1_0_0 Format = OpenMetricsType + `; version=` + OpenMetricsVersion_1_0_0 + `; charset=utf-8`
	fmtOpenMetrics_0_0_1 Format = OpenMetricsType + `; version=` + OpenMetricsVersion_0_0_1 + `; charset=utf-8`
>>>>>>> c02f761e
)

const (
	hdrContentType = "Content-Type"
	hdrAccept      = "Accept"
)

// FormatType is a Go enum representing the overall category for the given
// Format. As the number of Format permutations increases, doing basic string
// comparisons are not feasible, so this enum captures the most useful
// high-level attribute of the Format string.
type FormatType int

const (
<<<<<<< HEAD
	TypeUnknown = iota
=======
	TypeUnknown FormatType = iota
>>>>>>> c02f761e
	TypeProtoCompact
	TypeProtoDelim
	TypeProtoText
	TypeTextPlain
	TypeOpenMetrics
)

<<<<<<< HEAD
// FormatType deduces an overall FormatType for the given format.
func (f Format) FormatType() FormatType {
	toks := strings.Split(string(f), ";")
	if len(toks) < 2 {
		return TypeUnknown
	}

=======
// NewFormat generates a new Format from the type provided. Mostly used for
// tests, most Formats should be generated as part of content negotiation in
// encode.go. If a type has more than one version, the latest version will be
// returned.
func NewFormat(t FormatType) Format {
	switch t {
	case TypeProtoCompact:
		return fmtProtoCompact
	case TypeProtoDelim:
		return fmtProtoDelim
	case TypeProtoText:
		return fmtProtoText
	case TypeTextPlain:
		return fmtText
	case TypeOpenMetrics:
		return fmtOpenMetrics_1_0_0
	default:
		return fmtUnknown
	}
}

// NewOpenMetricsFormat generates a new OpenMetrics format matching the
// specified version number.
func NewOpenMetricsFormat(version string) (Format, error) {
	if version == OpenMetricsVersion_0_0_1 {
		return fmtOpenMetrics_0_0_1, nil
	}
	if version == OpenMetricsVersion_1_0_0 {
		return fmtOpenMetrics_1_0_0, nil
	}
	return fmtUnknown, fmt.Errorf("unknown open metrics version string")
}

// FormatType deduces an overall FormatType for the given format.
func (f Format) FormatType() FormatType {
	toks := strings.Split(string(f), ";")
>>>>>>> c02f761e
	params := make(map[string]string)
	for i, t := range toks {
		if i == 0 {
			continue
		}
		args := strings.Split(t, "=")
		if len(args) != 2 {
			continue
		}
		params[strings.TrimSpace(args[0])] = strings.TrimSpace(args[1])
	}

	switch strings.TrimSpace(toks[0]) {
	case ProtoType:
		if params["proto"] != ProtoProtocol {
			return TypeUnknown
		}
		switch params["encoding"] {
		case "delimited":
			return TypeProtoDelim
		case "text":
			return TypeProtoText
		case "compact-text":
			return TypeProtoCompact
		default:
			return TypeUnknown
		}
	case OpenMetricsType:
		if params["charset"] != "utf-8" {
			return TypeUnknown
		}
		return TypeOpenMetrics
	case "text/plain":
		v, ok := params["version"]
		if !ok {
			return TypeTextPlain
		}
<<<<<<< HEAD
		if v == TextVersion_0_0_4 || v == TextVersion_1_0_0 {
=======
		if v == TextVersion {
>>>>>>> c02f761e
			return TypeTextPlain
		}
		return TypeUnknown
	default:
		return TypeUnknown
	}
}

<<<<<<< HEAD
// SupportsUTF8 returns true iff the Format contains a validchars=utf8 term.
func (format Format) SupportsUTF8() bool {
=======
// ToEscapingScheme returns an EscapingScheme depending on the Format. Iff the
// Format contains a escaping=allow-utf-8 term, it will select NoEscaping. If a valid
// "escaping" term exists, that will be used. Otherwise, the global default will
// be returned.
func (format Format) ToEscapingScheme() model.EscapingScheme {
>>>>>>> c02f761e
	for _, p := range strings.Split(string(format), ";") {
		toks := strings.Split(p, "=")
		if len(toks) != 2 {
			continue
		}
		key, value := strings.TrimSpace(toks[0]), strings.TrimSpace(toks[1])
<<<<<<< HEAD
		if key == "validchars" && value == "utf8" {
			return true
		}
	}
	return false
=======
		if key == model.EscapingKey {
			scheme, err := model.ToEscapingScheme(value)
			if err != nil {
				return model.NameEscapingScheme
			}
			return scheme
		}
	}
	return model.NameEscapingScheme
>>>>>>> c02f761e
}<|MERGE_RESOLUTION|>--- conflicted
+++ resolved
@@ -15,14 +15,10 @@
 package expfmt
 
 import (
-<<<<<<< HEAD
-	"strings"
-=======
 	"fmt"
 	"strings"
 
 	"github.com/prometheus/common/model"
->>>>>>> c02f761e
 )
 
 // Format specifies the HTTP content type of the different wire protocols.
@@ -36,37 +32,14 @@
 // it on the wire, new content-type strings will have to be agreed upon and
 // added here.
 const (
-	TextVersion_1_0_0        = "1.0.0"
-	TextVersion_0_0_4        = "0.0.4"
+	TextVersion              = "0.0.4"
 	ProtoType                = `application/vnd.google.protobuf`
 	ProtoProtocol            = `io.prometheus.client.MetricFamily`
-<<<<<<< HEAD
-	ProtoFmt                 = ProtoType + "; proto=" + ProtoProtocol + ";"
-	UTF8Valid                = "utf8"
-=======
 	protoFmt                 = ProtoType + "; proto=" + ProtoProtocol + ";"
->>>>>>> c02f761e
 	OpenMetricsType          = `application/openmetrics-text`
-	OpenMetricsVersion_2_0_0 = "2.0.0"
+	OpenMetricsVersion_0_0_1 = "0.0.1"
 	OpenMetricsVersion_1_0_0 = "1.0.0"
-	OpenMetricsVersion_0_0_1 = "0.0.1"
 
-<<<<<<< HEAD
-	// The Content-Type values for the different wire protocols. Do not do direct
-	// to comparisons to these constants, instead use the comparison functions.
-	FmtUnknown           Format = `<unknown>`
-	FmtText_0_0_4        Format = `text/plain; version=` + TextVersion_0_0_4 + `; charset=utf-8`
-	FmtText_1_0_0        Format = `text/plain; version=` + TextVersion_1_0_0 + `; charset=utf-8`
-	FmtProtoDelim        Format = ProtoFmt + ` encoding=delimited`
-	FmtProtoText         Format = ProtoFmt + ` encoding=text`
-	FmtProtoCompact      Format = ProtoFmt + ` encoding=compact-text`
-	FmtOpenMetrics_0_0_1 Format = OpenMetricsType + `; version=` + OpenMetricsVersion_0_0_1 + `; charset=utf-8`
-	FmtOpenMetrics_1_0_0 Format = OpenMetricsType + `; version=` + OpenMetricsVersion_1_0_0 + `; charset=utf-8`
-	FmtOpenMetrics_2_0_0 Format = OpenMetricsType + `; version=` + OpenMetricsVersion_2_0_0 + `; charset=utf-8`
-
-	// UTF8 and Escaping Formats
-	FmtUTF8Param Format = `; validchars=utf8`
-=======
 	// The Content-Type values for the different wire protocols. Note that these
 	// values are now unexported. If code was relying on comparisons to these
 	// constants, instead use FormatType().
@@ -77,7 +50,6 @@
 	fmtProtoCompact      Format = protoFmt + ` encoding=compact-text`
 	fmtOpenMetrics_1_0_0 Format = OpenMetricsType + `; version=` + OpenMetricsVersion_1_0_0 + `; charset=utf-8`
 	fmtOpenMetrics_0_0_1 Format = OpenMetricsType + `; version=` + OpenMetricsVersion_0_0_1 + `; charset=utf-8`
->>>>>>> c02f761e
 )
 
 const (
@@ -92,11 +64,7 @@
 type FormatType int
 
 const (
-<<<<<<< HEAD
-	TypeUnknown = iota
-=======
 	TypeUnknown FormatType = iota
->>>>>>> c02f761e
 	TypeProtoCompact
 	TypeProtoDelim
 	TypeProtoText
@@ -104,15 +72,6 @@
 	TypeOpenMetrics
 )
 
-<<<<<<< HEAD
-// FormatType deduces an overall FormatType for the given format.
-func (f Format) FormatType() FormatType {
-	toks := strings.Split(string(f), ";")
-	if len(toks) < 2 {
-		return TypeUnknown
-	}
-
-=======
 // NewFormat generates a new Format from the type provided. Mostly used for
 // tests, most Formats should be generated as part of content negotiation in
 // encode.go. If a type has more than one version, the latest version will be
@@ -149,7 +108,6 @@
 // FormatType deduces an overall FormatType for the given format.
 func (f Format) FormatType() FormatType {
 	toks := strings.Split(string(f), ";")
->>>>>>> c02f761e
 	params := make(map[string]string)
 	for i, t := range toks {
 		if i == 0 {
@@ -187,11 +145,7 @@
 		if !ok {
 			return TypeTextPlain
 		}
-<<<<<<< HEAD
-		if v == TextVersion_0_0_4 || v == TextVersion_1_0_0 {
-=======
 		if v == TextVersion {
->>>>>>> c02f761e
 			return TypeTextPlain
 		}
 		return TypeUnknown
@@ -200,29 +154,17 @@
 	}
 }
 
-<<<<<<< HEAD
-// SupportsUTF8 returns true iff the Format contains a validchars=utf8 term.
-func (format Format) SupportsUTF8() bool {
-=======
 // ToEscapingScheme returns an EscapingScheme depending on the Format. Iff the
 // Format contains a escaping=allow-utf-8 term, it will select NoEscaping. If a valid
 // "escaping" term exists, that will be used. Otherwise, the global default will
 // be returned.
 func (format Format) ToEscapingScheme() model.EscapingScheme {
->>>>>>> c02f761e
 	for _, p := range strings.Split(string(format), ";") {
 		toks := strings.Split(p, "=")
 		if len(toks) != 2 {
 			continue
 		}
 		key, value := strings.TrimSpace(toks[0]), strings.TrimSpace(toks[1])
-<<<<<<< HEAD
-		if key == "validchars" && value == "utf8" {
-			return true
-		}
-	}
-	return false
-=======
 		if key == model.EscapingKey {
 			scheme, err := model.ToEscapingScheme(value)
 			if err != nil {
@@ -232,5 +174,4 @@
 		}
 	}
 	return model.NameEscapingScheme
->>>>>>> c02f761e
 }