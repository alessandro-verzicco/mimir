--- conflicted
+++ resolved
@@ -20,7 +20,6 @@
       - .data-minio:/data:delegated
 
   prometheus:
-<<<<<<< HEAD
     build:
       context:  /home/owilliams/src/grafana/prometheus
       dockerfile: Dockerfile
@@ -30,12 +29,6 @@
       "--enable-feature=native-histograms,utf8-names",
       "--scrape.name-escaping-scheme=dots",
       "--log.level=debug"]
-=======
-    profiles:
-      - prometheus
-    image: prom/prometheus:v2.51.2
-    command: ["--config.file=/etc/prometheus/prometheus.yaml", "--enable-feature=native-histograms"]
->>>>>>> c02f761e
     volumes:
       - ./config:/etc/prometheus
     ports:
@@ -54,7 +47,6 @@
   # Scrape the metrics also with the Grafana agent (useful to test metadata ingestion
   # until metadata remote write is supported by Prometheus).
   grafana-agent:
-<<<<<<< HEAD
     environment:
       - DOCKER_BUILDKIT=1
     build:
@@ -67,12 +59,6 @@
       "-server.http.address=127.0.0.1:9091"
       "-metrics.utf8-names",
       "-metrics.name-escaping-scheme=dots"]
-=======
-    profiles:
-      - grafana-agent-static
-    image: grafana/agent:v0.41.1
-    command: ["-config.file=/etc/agent-config/grafana-agent.yaml", "-metrics.wal-directory=/tmp", "-server.http.address=127.0.0.1:9091"]
->>>>>>> c02f761e
     volumes:
       - ./config:/etc/agent-config
     ports:
